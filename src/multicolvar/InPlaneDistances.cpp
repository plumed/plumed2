/* +++++++++++++++++++++++++++++++++++++++++++++++++++++++++++++++++++++++++
   Copyright (c) 2015-2020 The plumed team
   (see the PEOPLE file at the root of the distribution for a list of names)

   See http://www.plumed.org for more information.

   This file is part of plumed, version 2.

   plumed is free software: you can redistribute it and/or modify
   it under the terms of the GNU Lesser General Public License as published by
   the Free Software Foundation, either version 3 of the License, or
   (at your option) any later version.

   plumed is distributed in the hope that it will be useful,
   but WITHOUT ANY WARRANTY; without even the implied warranty of
   MERCHANTABILITY or FITNESS FOR A PARTICULAR PURPOSE.  See the
   GNU Lesser General Public License for more details.

   You should have received a copy of the GNU Lesser General Public License
   along with plumed.  If not, see <http://www.gnu.org/licenses/>.
+++++++++++++++++++++++++++++++++++++++++++++++++++++++++++++++++++++++++ */
#include "core/ActionShortcut.h"
#include "core/ActionRegister.h"
#include "MultiColvarBase.h"

#include <string>
#include <cmath>

namespace PLMD {
namespace multicolvar {

class InPlaneDistances : public ActionShortcut {
public:
  explicit InPlaneDistances(const ActionOptions&);
  static void registerKeywords( Keywords& keys );
};

PLUMED_REGISTER_ACTION(InPlaneDistances,"INPLANEDISTANCES")

void InPlaneDistances::registerKeywords( Keywords& keys ) {
  ActionShortcut::registerKeywords( keys );
  keys.add("atoms","GROUP","calculate distance for each distinct set of three atoms in the group");
  keys.add("atoms","VECTORSTART","The first atom position that is used to define the normal to the plane of interest");
  keys.add("atoms","VECTOREND","The second atom position that is used to defin the normal to the plane of interest");
  MultiColvarBase::shortcutKeywords( keys );
} 

InPlaneDistances::InPlaneDistances(const ActionOptions&ao):
Action(ao),
ActionShortcut(ao)
{
<<<<<<< HEAD
  std::vector<std::string> str_atomsA; parseVector("VECTORSTART",str_atomsA); Tools::interpretRanges( str_atomsA );
  std::vector<std::string> str_atomsB; parseVector("VECTOREND",str_atomsB); Tools::interpretRanges( str_atomsB );
  std::vector<std::string> str_atomsC; parseVector("GROUP",str_atomsC); Tools::interpretRanges( str_atomsC );
  unsigned n=1; std::string dinput= getShortcutLabel() + "_dis: DISTANCE", ainput = getShortcutLabel() + "_ang: ANGLE"; 
  for(unsigned i=0; i<str_atomsA.size(); ++i ) {
    for(unsigned j=0; j<str_atomsB.size(); ++j ) {
      for(unsigned k=0; k<str_atomsC.size(); ++k) {
        std::string str_n; Tools::convert( n, str_n ); n++;
        dinput += " ATOMS" + str_n + "=" + str_atomsA[j] + "," + str_atomsC[k];
        ainput += " ATOMS" + str_n + "=" + str_atomsB[j] + "," + str_atomsA[i] + "," + str_atomsC[k];
=======
  // Read in the atoms
  std::vector<AtomNumber> all_atoms;
  readThreeGroups("GROUP","VECTORSTART","VECTOREND",false,false,all_atoms);
  setupMultiColvarBase( all_atoms );

  // Setup the multicolvar base
  setupMultiColvarBase( all_atoms ); readVesselKeywords();
  // Check atoms are OK
  if( getFullNumberOfTasks()!=getNumberOfAtoms()-2 ) error("you should specify one atom for VECTORSTART and one atom for VECTOREND only");
  // And check everything has been read in correctly
  checkRead();

// Now check if we can use link cells
  if( getNumberOfVessels()>0 ) {
    bool use_link=false; double rcut;
    vesselbase::LessThan* lt=dynamic_cast<vesselbase::LessThan*>( getPntrToVessel(0) );
    if( lt ) {
      use_link=true; rcut=lt->getCutoff();
    } else {
      vesselbase::Between* bt=dynamic_cast<vesselbase::Between*>( getPntrToVessel(0) );
      if( bt ) {
        use_link=true; rcut=bt->getCutoff();
      }
    }
    if( use_link ) {
      for(unsigned i=1; i<getNumberOfVessels(); ++i) {
        vesselbase::LessThan* lt2=dynamic_cast<vesselbase::LessThan*>( getPntrToVessel(i) );
        vesselbase::Between* bt=dynamic_cast<vesselbase::Between*>( getPntrToVessel(i) );
        if( lt2 ) {
          double tcut=lt2->getCutoff();
          if( tcut>rcut ) rcut=tcut;
        } else if( bt ) {
          double tcut=bt->getCutoff();
          if( tcut>rcut ) rcut=tcut;
        } else {
          use_link=false;
        }
>>>>>>> c03db3e5
      }
    }
  }
  readInputLine( dinput ); readInputLine( ainput );
  readInputLine( getShortcutLabel() + ": MATHEVAL PERIODIC=NO FUNC=x*sin(y) ARG1=" + getShortcutLabel() + "_dis ARG2=" + getShortcutLabel() + "_ang");
  MultiColvarBase::expandFunctions( getShortcutLabel(), getShortcutLabel(), "", this );
}

<<<<<<< HEAD
=======
double InPlaneDistances::compute( const unsigned& tindex, AtomValuePack& myatoms ) const {
  Vector normal=getSeparation( myatoms.getPosition(1), myatoms.getPosition(2) );
  Vector dir=getSeparation( myatoms.getPosition(1), myatoms.getPosition(0) );
  PLMD::Angle a; Vector ddij, ddik; double angle=a.compute(normal,dir,ddij,ddik);
  double sangle=std::sin(angle), cangle=std::cos(angle);
  double dd=dir.modulo(), invdd=1.0/dd, val=dd*sangle;

  addAtomDerivatives( 1, 0, dd*cangle*ddik + sangle*invdd*dir, myatoms );
  addAtomDerivatives( 1, 1, -dd*cangle*(ddik+ddij) - sangle*invdd*dir, myatoms );
  addAtomDerivatives( 1, 2, dd*cangle*ddij, myatoms );
  myatoms.addBoxDerivatives( 1, -dd*cangle*(Tensor(normal,ddij)+Tensor(dir,ddik)) - sangle*invdd*Tensor(dir,dir) );

  return val;
>>>>>>> c03db3e5
}
}


<|MERGE_RESOLUTION|>--- conflicted
+++ resolved
@@ -49,7 +49,6 @@
 Action(ao),
 ActionShortcut(ao)
 {
-<<<<<<< HEAD
   std::vector<std::string> str_atomsA; parseVector("VECTORSTART",str_atomsA); Tools::interpretRanges( str_atomsA );
   std::vector<std::string> str_atomsB; parseVector("VECTOREND",str_atomsB); Tools::interpretRanges( str_atomsB );
   std::vector<std::string> str_atomsC; parseVector("GROUP",str_atomsC); Tools::interpretRanges( str_atomsC );
@@ -60,45 +59,6 @@
         std::string str_n; Tools::convert( n, str_n ); n++;
         dinput += " ATOMS" + str_n + "=" + str_atomsA[j] + "," + str_atomsC[k];
         ainput += " ATOMS" + str_n + "=" + str_atomsB[j] + "," + str_atomsA[i] + "," + str_atomsC[k];
-=======
-  // Read in the atoms
-  std::vector<AtomNumber> all_atoms;
-  readThreeGroups("GROUP","VECTORSTART","VECTOREND",false,false,all_atoms);
-  setupMultiColvarBase( all_atoms );
-
-  // Setup the multicolvar base
-  setupMultiColvarBase( all_atoms ); readVesselKeywords();
-  // Check atoms are OK
-  if( getFullNumberOfTasks()!=getNumberOfAtoms()-2 ) error("you should specify one atom for VECTORSTART and one atom for VECTOREND only");
-  // And check everything has been read in correctly
-  checkRead();
-
-// Now check if we can use link cells
-  if( getNumberOfVessels()>0 ) {
-    bool use_link=false; double rcut;
-    vesselbase::LessThan* lt=dynamic_cast<vesselbase::LessThan*>( getPntrToVessel(0) );
-    if( lt ) {
-      use_link=true; rcut=lt->getCutoff();
-    } else {
-      vesselbase::Between* bt=dynamic_cast<vesselbase::Between*>( getPntrToVessel(0) );
-      if( bt ) {
-        use_link=true; rcut=bt->getCutoff();
-      }
-    }
-    if( use_link ) {
-      for(unsigned i=1; i<getNumberOfVessels(); ++i) {
-        vesselbase::LessThan* lt2=dynamic_cast<vesselbase::LessThan*>( getPntrToVessel(i) );
-        vesselbase::Between* bt=dynamic_cast<vesselbase::Between*>( getPntrToVessel(i) );
-        if( lt2 ) {
-          double tcut=lt2->getCutoff();
-          if( tcut>rcut ) rcut=tcut;
-        } else if( bt ) {
-          double tcut=bt->getCutoff();
-          if( tcut>rcut ) rcut=tcut;
-        } else {
-          use_link=false;
-        }
->>>>>>> c03db3e5
       }
     }
   }
@@ -107,23 +67,5 @@
   MultiColvarBase::expandFunctions( getShortcutLabel(), getShortcutLabel(), "", this );
 }
 
-<<<<<<< HEAD
-=======
-double InPlaneDistances::compute( const unsigned& tindex, AtomValuePack& myatoms ) const {
-  Vector normal=getSeparation( myatoms.getPosition(1), myatoms.getPosition(2) );
-  Vector dir=getSeparation( myatoms.getPosition(1), myatoms.getPosition(0) );
-  PLMD::Angle a; Vector ddij, ddik; double angle=a.compute(normal,dir,ddij,ddik);
-  double sangle=std::sin(angle), cangle=std::cos(angle);
-  double dd=dir.modulo(), invdd=1.0/dd, val=dd*sangle;
-
-  addAtomDerivatives( 1, 0, dd*cangle*ddik + sangle*invdd*dir, myatoms );
-  addAtomDerivatives( 1, 1, -dd*cangle*(ddik+ddij) - sangle*invdd*dir, myatoms );
-  addAtomDerivatives( 1, 2, dd*cangle*ddij, myatoms );
-  myatoms.addBoxDerivatives( 1, -dd*cangle*(Tensor(normal,ddij)+Tensor(dir,ddik)) - sangle*invdd*Tensor(dir,dir) );
-
-  return val;
->>>>>>> c03db3e5
 }
-}
-
-
+}