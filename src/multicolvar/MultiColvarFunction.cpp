/* +++++++++++++++++++++++++++++++++++++++++++++++++++++++++++++++++++++++++
   Copyright (c) 2013-2015 The plumed team
   (see the PEOPLE file at the root of the distribution for a list of names)

   See http://www.plumed-code.org for more information.

   This file is part of plumed, version 2.

   plumed is free software: you can redistribute it and/or modify
   it under the terms of the GNU Lesser General Public License as published by
   the Free Software Foundation, either version 3 of the License, or
   (at your option) any later version.

   plumed is distributed in the hope that it will be useful,
   but WITHOUT ANY WARRANTY; without even the implied warranty of
   MERCHANTABILITY or FITNESS FOR A PARTICULAR PURPOSE.  See the
   GNU Lesser General Public License for more details.

   You should have received a copy of the GNU Lesser General Public License
   along with plumed.  If not, see <http://www.gnu.org/licenses/>.
+++++++++++++++++++++++++++++++++++++++++++++++++++++++++++++++++++++++++ */
#include "MultiColvarFunction.h"
#include "core/PlumedMain.h"
#include "core/ActionSet.h"
#include "tools/Pbc.h"
#include "MultiColvarBase.h"
#include "BridgedMultiColvarFunction.h"

namespace PLMD {
namespace multicolvar { 

void MultiColvarFunction::registerKeywords( Keywords& keys ){
  MultiColvarBase::registerKeywords( keys );
  keys.add("compulsory","DATA","the labels of the action that calculates the multicolvars we are interested in");
  keys.reserve("compulsory","WTOL","if the base multicolvars have weights then you must define a hard cutoff on those you want to consider explicitally");
  keys.remove("NUMERICAL_DERIVATIVES");
}

MultiColvarFunction::MultiColvarFunction(const ActionOptions& ao):
Action(ao),
MultiColvarBase(ao)
{
  // Read in the arguments
  std::vector<std::string> mlabs; parseVector("DATA",mlabs);

  bool useweights=true;
  if( keywords.exists("WTOL") && useweights ){
      double wtolerance; parse("WTOL",wtolerance); 
      log.printf("  only considering those colvars with a weight greater than %f \n",wtolerance);
      bool found_acts=interpretInputMultiColvars(mlabs,wtolerance);
      if( !found_acts ) error("one or more items in input is not the label of a multicolvar");
  } else {
      bool found_acts=interpretInputMultiColvars(mlabs,0.0);
      if( !found_acts ) error("one or more items in input is not the label of a multicolvar");
  }
}

void MultiColvarFunction::setupAtomLists( const bool& all_same_type ){
  // Make all atom requests and setup dependencies
  std::vector<AtomNumber> fake_atoms; 
  // Do all setup stuff in MultiColvarBase
  setupMultiColvarBase( fake_atoms, all_same_type );
}

void MultiColvarFunction::buildSymmetryFunctionLists(){
  if( mybasemulticolvars.size()>2 ) error("Found too many multicolvars in DATA specification. You can use either 1 or 2");

  usespecies=true; ablocks.resize( 1 );
  for(unsigned i=0;i<mybasemulticolvars[0]->getFullNumberOfTasks();++i) addTaskToList( i );

  unsigned ntotal=0;
  for(unsigned i=0;i<mybasemulticolvars.size();++i){
      ntotal += mybasemulticolvars[i]->getFullNumberOfTasks();
  }
  unsigned k=0, start=0;
  ablocks[0].resize( ntotal ); 
  for(unsigned i=0;i<mybasemulticolvars.size();++i){
      for(unsigned j=0;j<mybasemulticolvars[i]->getFullNumberOfTasks();++j){
          ablocks[0][k]=start + j; k++;
      }
      start += mybasemulticolvars[i]->getFullNumberOfTasks();
  }  
<<<<<<< HEAD
  setupAtomLists( true );
=======
  mybasedata[0]->resizeTemporyMultiValues(2); setupAtomLists();
>>>>>>> 2603689c
}

void MultiColvarFunction::buildSets( const bool& all_same_type ){
  nblock = mybasemulticolvars[0]->getFullNumberOfTasks();
  for(unsigned i=0;i<mybasemulticolvars.size();++i){
     if( mybasemulticolvars[i]->getFullNumberOfTasks()!=nblock ){
         error("mismatch between numbers of tasks in various base multicolvars");
     }
  }
  ablocks.resize( mybasemulticolvars.size() );
  usespecies=false; 
  for(unsigned i=0;i<mybasemulticolvars.size();++i){
      ablocks[i].resize( nblock ); 
      for(unsigned j=0;j<nblock;++j) ablocks[i][j]=i*nblock+j;  
  }
  for(unsigned i=0;i<nblock;++i){
      if( mybasemulticolvars.size()<4 ){
          unsigned cvcode=0, tmpc=1;
          for(unsigned j=0;j<ablocks.size();++j){ cvcode +=i*tmpc; tmpc *= nblock; }
          addTaskToList( cvcode );
      } else {
          addTaskToList( i );
      }
  }
<<<<<<< HEAD
  setupAtomLists( all_same_type );
=======
  mybasedata[0]->resizeTemporyMultiValues( mybasemulticolvars.size() ); setupAtomLists();
>>>>>>> 2603689c
}

void MultiColvarFunction::buildAtomListWithPairs( const bool& allow_intra_group ){
  if( !allow_intra_group && mybasemulticolvars.size()>2 ) error("only two input multicolvars allowed with this function"); 
  
  usespecies=false; ablocks.resize(2); 
  if( !allow_intra_group && mybasemulticolvars.size()==2 ){
     nblock = mybasemulticolvars[0]->getFullNumberOfTasks();
     if( mybasemulticolvars[1]->getFullNumberOfTasks()>nblock ) nblock = mybasemulticolvars[1]->getFullNumberOfTasks();

     ablocks[0].resize( mybasemulticolvars[0]->getFullNumberOfTasks() );
     for(unsigned i=0;i<mybasemulticolvars[0]->getFullNumberOfTasks();++i) ablocks[0][i] = i;
     ablocks[1].resize( mybasemulticolvars[1]->getFullNumberOfTasks() ); unsigned istart = ablocks[0].size();
     for(unsigned i=0;i<mybasemulticolvars[1]->getFullNumberOfTasks();++i) ablocks[1][i] = istart + i;
     resizeBookeepingArray( ablocks[0].size(), ablocks[1].size() );
     for(unsigned i=0;i<ablocks[0].size();++i){
         for(unsigned j=0;j<ablocks[1].size();++j){
            bookeeping(i,j).first=getFullNumberOfTasks();
            addTaskToList( i*nblock + j );
            bookeeping(i,j).second=getFullNumberOfTasks();
         }
     }
  } else {
     nblock = 0; for(unsigned i=0;i<mybasemulticolvars.size();++i) nblock += mybasemulticolvars[i]->getFullNumberOfTasks(); 
     ablocks[0].resize( nblock ); ablocks[1].resize( nblock ); resizeBookeepingArray( nblock, nblock );
     for(unsigned i=0;i<nblock;++i){ ablocks[0][i] = i; ablocks[1][i] = i; }
     for(unsigned i=1;i<nblock;++i){
        for(unsigned j=0;j<i;++j){
           bookeeping(i,j).first=getFullNumberOfTasks();
           addTaskToList( i*nblock + j );
           bookeeping(i,j).second=getFullNumberOfTasks();
        }
     }
  }
<<<<<<< HEAD
  setupAtomLists( true ); 
=======
  mybasedata[0]->resizeTemporyMultiValues(2); setupAtomLists(); 
>>>>>>> 2603689c
}

MultiValue& MultiColvarFunction::getVectorDerivatives( const unsigned& ind, const bool& normed ) const {
  plumed_dbg_assert( ind<colvar_label.size() ); unsigned mmc=colvar_label[ind];
  plumed_dbg_assert( mybasedata[mmc]->storedValueIsActive( convertToLocalIndex(ind,mmc) ) );
  // Get a tempory multi value from the base class
  MultiValue& myder=mybasedata[0]->getTemporyMultiValue();

  if( myder.getNumberOfValues()!=mybasemulticolvars[mmc]->getNumberOfQuantities() ||
      myder.getNumberOfDerivatives()!=mybasemulticolvars[mmc]->getNumberOfDerivatives() ){
          myder.resize( mybasemulticolvars[mmc]->getNumberOfQuantities(), mybasemulticolvars[mmc]->getNumberOfDerivatives() );
  }
  mybasedata[mmc]->retrieveDerivatives( convertToLocalIndex(ind,mmc), normed, myder );
  return myder;
}

void MultiColvarFunction::mergeVectorDerivatives( const unsigned& ival, const unsigned& start, const unsigned& end, 
                                                  const unsigned& jatom, const std::vector<double>& der, 
                                                  MultiValue& myder, AtomValuePack& myatoms ) const {
  plumed_dbg_assert( ival<myatoms.getUnderlyingMultiValue().getNumberOfValues() );
  plumed_dbg_assert( start<myder.getNumberOfValues() && end<=myder.getNumberOfValues() );
  plumed_dbg_assert( der.size()==myder.getNumberOfValues() && jatom<getFullNumberOfBaseTasks() );

  unsigned mmc=colvar_label[jatom]; plumed_dbg_assert( mybasedata[mmc]->storedValueIsActive( convertToLocalIndex(jatom,mmc) ) );

  // Get start of indices for this atom
  unsigned basen=0; for(unsigned i=0;i<mmc;++i) basen+=3*mybasemulticolvars[i]->getNumberOfAtoms();

  MultiValue& myvals=myatoms.getUnderlyingMultiValue();
  // Now get the start of the virial
  unsigned virbas = myvals.getNumberOfDerivatives()-9;
  for(unsigned j=0;j<myder.getNumberActive();++j){
     unsigned jder=myder.getActiveIndex(j);
     if( jder<3*mybasemulticolvars[mmc]->getNumberOfAtoms() ){
         unsigned kder=basen+jder;
         for(unsigned icomp=start;icomp<end;++icomp){
             myvals.addDerivative( ival, kder, der[icomp]*myder.getDerivative( icomp, jder ) );
         }
     } else {
         unsigned kder=virbas + (jder - 3*mybasemulticolvars[mmc]->getNumberOfAtoms());
         for(unsigned icomp=start;icomp<end;++icomp){
             myvals.addDerivative( ival, kder, der[icomp]*myder.getDerivative( icomp, jder ) );
         }
     }
  }
}

void MultiColvarFunction::superChainRule( const unsigned& ival, const unsigned& start, const unsigned& end,
                                          const unsigned& jatom, const std::vector<double>& der,
                                          MultiValue& myder, AtomValuePack& myatoms ) const {
  plumed_dbg_assert( ival<myder.getNumberOfValues() );
  plumed_dbg_assert( start<myatoms.getUnderlyingMultiValue().getNumberOfValues() && end<=myatoms.getUnderlyingMultiValue().getNumberOfValues() );
  plumed_dbg_assert( der.size()==myatoms.getUnderlyingMultiValue().getNumberOfValues() && jatom<getFullNumberOfBaseTasks() );
                                          
  unsigned mmc=colvar_label[jatom]; plumed_dbg_assert( mybasedata[mmc]->storedValueIsActive( convertToLocalIndex(jatom,mmc) ) );
      
  // Get start of indices for this atom 
  unsigned basen=0; for(unsigned i=0;i<mmc;++i) basen+=3*mybasemulticolvars[i]->getNumberOfAtoms();
 
  MultiValue& myvals=myatoms.getUnderlyingMultiValue();
  // Now get the start of the virial
  unsigned virbas = myvals.getNumberOfDerivatives()-9;
  for(unsigned j=0;j<myder.getNumberActive();++j){
     unsigned jder=myder.getActiveIndex(j);
     if( jder<3*mybasemulticolvars[mmc]->getNumberOfAtoms() ){
         unsigned kder=basen+jder;
         for(unsigned icomp=start;icomp<end;++icomp){
             myvals.addDerivative( icomp, kder, der[icomp]*myder.getDerivative( ival, jder ) );
         }
     } else {
         unsigned kder=virbas + (jder - 3*mybasemulticolvars[mmc]->getNumberOfAtoms());
         for(unsigned icomp=start;icomp<end;++icomp){
             myvals.addDerivative( icomp, kder, der[icomp]*myder.getDerivative( ival, jder ) );
         }
     }
  }
}

}
}
<|MERGE_RESOLUTION|>--- conflicted
+++ resolved
@@ -80,11 +80,7 @@
       }
       start += mybasemulticolvars[i]->getFullNumberOfTasks();
   }  
-<<<<<<< HEAD
-  setupAtomLists( true );
-=======
-  mybasedata[0]->resizeTemporyMultiValues(2); setupAtomLists();
->>>>>>> 2603689c
+  mybasedata[0]->resizeTemporyMultiValues(2); setupAtomLists( true );
 }
 
 void MultiColvarFunction::buildSets( const bool& all_same_type ){
@@ -109,11 +105,7 @@
           addTaskToList( i );
       }
   }
-<<<<<<< HEAD
-  setupAtomLists( all_same_type );
-=======
-  mybasedata[0]->resizeTemporyMultiValues( mybasemulticolvars.size() ); setupAtomLists();
->>>>>>> 2603689c
+  mybasedata[0]->resizeTemporyMultiValues( mybasemulticolvars.size() ); setupAtomLists( all_same_type );
 }
 
 void MultiColvarFunction::buildAtomListWithPairs( const bool& allow_intra_group ){
@@ -148,11 +140,7 @@
         }
      }
   }
-<<<<<<< HEAD
-  setupAtomLists( true ); 
-=======
-  mybasedata[0]->resizeTemporyMultiValues(2); setupAtomLists(); 
->>>>>>> 2603689c
+  mybasedata[0]->resizeTemporyMultiValues(2); setupAtomLists( true ); 
 }
 
 MultiValue& MultiColvarFunction::getVectorDerivatives( const unsigned& ind, const bool& normed ) const {
