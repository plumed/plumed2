/* +++++++++++++++++++++++++++++++++++++++++++++++++++++++++++++++++++++++++
   Copyright (c) 2011-2014 The plumed team
   (see the PEOPLE file at the root of the distribution for a list of names)

   See http://www.plumed-code.org for more information.

   This file is part of plumed, version 2.

   plumed is free software: you can redistribute it and/or modify
   it under the terms of the GNU Lesser General Public License as published by
   the Free Software Foundation, either version 3 of the License, or
   (at your option) any later version.

   plumed is distributed in the hope that it will be useful,
   but WITHOUT ANY WARRANTY; without even the implied warranty of
   MERCHANTABILITY or FITNESS FOR A PARTICULAR PURPOSE.  See the
   GNU Lesser General Public License for more details.

   You should have received a copy of the GNU Lesser General Public License
   along with plumed.  If not, see <http://www.gnu.org/licenses/>.
+++++++++++++++++++++++++++++++++++++++++++++++++++++++++++++++++++++++++ */
#include "core/PlumedMain.h"
#include "core/ActionSet.h"
#include "BridgedMultiColvarFunction.h"

namespace PLMD {
namespace multicolvar {

void BridgedMultiColvarFunction::registerKeywords( Keywords& keys ){
  MultiColvarBase::registerKeywords( keys );
  keys.add("compulsory","DATA","The multicolvar that calculates the set of base quantities that we are interested in");
}

BridgedMultiColvarFunction::BridgedMultiColvarFunction(const ActionOptions&ao):
Action(ao),
MultiColvarBase(ao)
{
  std::string mlab; parse("DATA",mlab);
  mycolv = plumed.getActionSet().selectWithLabel<MultiColvarBase*>(mlab);
  if(!mycolv) error("action labeled " + mlab + " does not exist or is not a multicolvar");
  BridgedMultiColvarFunction* check = dynamic_cast<BridgedMultiColvarFunction*>( mycolv );
  if(check) error("cannot create a bridge of a bridge");

  // When using numerical derivatives here we must use numerical derivatives
  // in base multicolvar
  if( checkNumericalDerivatives() ) mycolv->useNumericalDerivatives();

  myBridgeVessel = mycolv->addBridgingVessel( this ); addDependency(mycolv);
  weightHasDerivatives=true;
  // Number of tasks is the same as the number in the underlying MultiColvar
  for(unsigned i=0;i<mycolv->getFullNumberOfTasks();++i) addTaskToList( mycolv->getTaskCode(i) );
  // Do all setup stuff in MultiColvarBase
  resizeLocalArrays();
}

void BridgedMultiColvarFunction::getIndexList( const unsigned& ntotal, const unsigned& jstore, const unsigned& maxder, std::vector<unsigned>& indices ){
  mycolv->getIndexList( ntotal, jstore, maxder, indices );
}

void BridgedMultiColvarFunction::performTask(){
  atoms_with_derivatives.deactivateAll();

  if( !myBridgeVessel->prerequisitsCalculated() ){
      mycolv->setTaskIndexToCompute( getCurrentPositionInTaskList() );
      mycolv->performTask();
  } else {

  }

  completeTask();
  atoms_with_derivatives.emptyActiveMembers();
  if( mycolv->isDensity() ){
     for(unsigned j=0;j<mycolv->atomsWithCatomDer.getNumberActive();++j) atoms_with_derivatives.updateIndex( mycolv->atomsWithCatomDer[j] );
  } else {
     for(unsigned j=0;j<mycolv->atoms_with_derivatives.getNumberActive();++j) atoms_with_derivatives.updateIndex( mycolv->atoms_with_derivatives[j] );
  }
  atoms_with_derivatives.sortActiveList();
}

Vector BridgedMultiColvarFunction::retrieveCentralAtomPos(){
  if( atomsWithCatomDer.getNumberActive()==0 ){
      Vector cvec = mycolv->retrieveCentralAtomPos();

      // Copy the value and derivatives from the MultiColvar
      atomsWithCatomDer.emptyActiveMembers();
      for(unsigned i=0;i<3;++i){
         setElementValue( getCentralAtomElementIndex() + i, mycolv->getElementValue( mycolv->getCentralAtomElementIndex() + i ) );
         unsigned nbase = ( getCentralAtomElementIndex() + i)*getNumberOfDerivatives();
         unsigned nbas2 = ( mycolv->getCentralAtomElementIndex() + i )*mycolv->getNumberOfDerivatives();
         for(unsigned j=0;j<mycolv->atomsWithCatomDer.getNumberActive();++j){
             unsigned n=mycolv->atomsWithCatomDer[j], nx=3*n; atomsWithCatomDer.activate(n);
             addElementDerivative(nbase + nx + 0, mycolv->getElementDerivative(nbas2 + nx + 0) );
             addElementDerivative(nbase + nx + 1, mycolv->getElementDerivative(nbas2 + nx + 1) );
             addElementDerivative(nbase + nx + 2, mycolv->getElementDerivative(nbas2 + nx + 2) ); 
         } 
      }
      for(unsigned j=0;j<mycolv->atomsWithCatomDer.getNumberActive();++j) atomsWithCatomDer.updateIndex( mycolv->atomsWithCatomDer[j] );
      atomsWithCatomDer.sortActiveList();
<<<<<<< HEAD
//      atomsWithCatomDer.updateActiveMembers();  // This can perhaps be faster
=======
>>>>>>> 52ed4a59
      return cvec;
  }
  Vector cvec;
  for(unsigned i=0;i<3;++i) cvec[i]=getElementValue(1+i);
  return cvec;
}

void BridgedMultiColvarFunction::mergeDerivatives( const unsigned& ider, const double& df ){
  unsigned vstart=getNumberOfDerivatives()*ider;
  // Merge atom derivatives
  for(unsigned i=0;i<atoms_with_derivatives.getNumberActive();++i){
     unsigned iatom=3*atoms_with_derivatives[i];
     accumulateDerivative( iatom, df*getElementDerivative(vstart+iatom) ); iatom++;
     accumulateDerivative( iatom, df*getElementDerivative(vstart+iatom) ); iatom++;
     accumulateDerivative( iatom, df*getElementDerivative(vstart+iatom) );
  }
  // Merge virial derivatives
  unsigned nvir=3*mycolv->getNumberOfAtoms();
  for(unsigned j=0;j<9;++j){
     accumulateDerivative( nvir, df*getElementDerivative(vstart+nvir) ); nvir++;
  }
  // Merge local atom derivatives
  for(unsigned j=0;j<getNumberOfAtoms();++j){
     accumulateDerivative( nvir, df*getElementDerivative(vstart+nvir) ); nvir++;
     accumulateDerivative( nvir, df*getElementDerivative(vstart+nvir) ); nvir++;
     accumulateDerivative( nvir, df*getElementDerivative(vstart+nvir) ); nvir++;
  }
  plumed_dbg_assert( nvir==getNumberOfDerivatives() );
}

void BridgedMultiColvarFunction::clearDerivativesAfterTask( const unsigned& ider ){
  unsigned vstart=getNumberOfDerivatives()*ider;
  if( derivativesAreRequired() ){
     // Clear atom derivatives
     for(unsigned i=0;i<atoms_with_derivatives.getNumberActive();++i){
        unsigned iatom=vstart+3*atoms_with_derivatives[i];
        setElementDerivative( iatom, 0.0 ); iatom++;
        setElementDerivative( iatom, 0.0 ); iatom++;
        setElementDerivative( iatom, 0.0 );
     }
     // Clear virial contribution
     unsigned nvir=vstart+3*mycolv->getNumberOfAtoms();
     for(unsigned j=0;j<9;++j){
        setElementDerivative( nvir, 0.0 ); nvir++;
     }
     // Clear derivatives of local atoms
     for(unsigned j=0;j<getNumberOfAtoms();++j){
        setElementDerivative( nvir, 0.0 ); nvir++;
        setElementDerivative( nvir, 0.0 ); nvir++;
        setElementDerivative( nvir, 0.0 ); nvir++;
     }
     plumed_dbg_assert( (nvir-vstart)==getNumberOfDerivatives() );
  }
  // Clear values
  thisval_wasset[ider]=false; setElementValue( ider, 0.0 ); thisval_wasset[ider]=false;
}

void BridgedMultiColvarFunction::calculateNumericalDerivatives( ActionWithValue* a ){
  if(!a){
    a=dynamic_cast<ActionWithValue*>(this);
    plumed_massert(a,"cannot compute numerical derivatives for an action without values");
  }
  if( myBridgeVessel ){
     myBridgeVessel->completeNumericalDerivatives();
  } else {
     error("numerical derivatives are not implemented");
  }
}

void BridgedMultiColvarFunction::applyBridgeForces( const std::vector<double>& bb ){
  if( getNumberOfAtoms()==0 ) return ;

  std::vector<Vector>& f( modifyForces() );
  for(unsigned i=0;i<getNumberOfAtoms();++i){
    f[i][0]+=bb[3*i+0]; f[i][1]+=bb[3*i+1]; f[i][2]+=bb[3*i+2];
  } 
}

bool BridgedMultiColvarFunction::isPeriodic(){
  return mycolv->isPeriodic();
}

void BridgedMultiColvarFunction::deactivate_task(){
  plumed_merror("This should never be called");
}

}
}<|MERGE_RESOLUTION|>--- conflicted
+++ resolved
@@ -96,10 +96,6 @@
       }
       for(unsigned j=0;j<mycolv->atomsWithCatomDer.getNumberActive();++j) atomsWithCatomDer.updateIndex( mycolv->atomsWithCatomDer[j] );
       atomsWithCatomDer.sortActiveList();
-<<<<<<< HEAD
-//      atomsWithCatomDer.updateActiveMembers();  // This can perhaps be faster
-=======
->>>>>>> 52ed4a59
       return cvec;
   }
   Vector cvec;
