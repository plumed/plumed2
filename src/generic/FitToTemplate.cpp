/* +++++++++++++++++++++++++++++++++++++++++++++++++++++++++++++++++++++++++
   Copyright (c) 2014-2023 The plumed team
   (see the PEOPLE file at the root of the distribution for a list of names)

   See http://www.plumed.org for more information.

   This file is part of plumed, version 2.

   plumed is free software: you can redistribute it and/or modify
   it under the terms of the GNU Lesser General Public License as published by
   the Free Software Foundation, either version 3 of the License, or
   (at your option) any later version.

   plumed is distributed in the hope that it will be useful,
   but WITHOUT ANY WARRANTY; without even the implied warranty of
   MERCHANTABILITY or FITNESS FOR A PARTICULAR PURPOSE.  See the
   GNU Lesser General Public License for more details.

   You should have received a copy of the GNU Lesser General Public License
   along with plumed.  If not, see <http://www.gnu.org/licenses/>.
+++++++++++++++++++++++++++++++++++++++++++++++++++++++++++++++++++++++++ */
#include "core/ActionAtomistic.h"
#include "core/ActionPilot.h"
#include "core/ActionRegister.h"
#include "core/ActionWithValue.h"
#include "tools/Vector.h"
#include "tools/Matrix.h"
#include "tools/AtomNumber.h"
#include "tools/Tools.h"
#include "tools/RMSD.h"
#include "core/PlumedMain.h"
#include "core/ActionSet.h"
#include "core/GenericMolInfo.h"
#include "core/PbcAction.h"
#include "tools/PDB.h"
#include "tools/Pbc.h"

#include <vector>
#include <string>
#include <memory>

namespace PLMD {
namespace generic {

//+PLUMEDOC GENERIC FIT_TO_TEMPLATE
/*
This action is used to align a molecule to a template.

This can be used to move the coordinates stored in plumed
so as to be aligned with a provided template in PDB format. Pdb should contain
also weights for alignment (see the format of PDB files used e.g. for \ref RMSD).
Make sure your PDB file is correctly formatted as explained \ref pdbreader "in this page".
Weights for displacement are ignored, since no displacement is computed here.
Notice that all atoms (not only those in the template) are aligned.
To see what effect try
the \ref DUMPATOMS directive to output the atomic positions.

Also notice that PLUMED propagate forces correctly so that you can add a bias on a CV computed
after alignment. For many CVs this has no effect, but in some case the alignment can
change the result. Examples are:
- \ref POSITION CV since it is affected by a rigid shift of the system.
- \ref DISTANCE CV with COMPONENTS. Since the alignment could involve a rotation (with TYPE=OPTIMAL) the actual components could be different
  from the original ones.
- \ref CELL components for a similar reason.
- \ref DISTANCE from a \ref FIXEDATOM, provided the fixed atom is introduced _after_ the \ref FIT_TO_TEMPLATE action.

\attention
The implementation of TYPE=OPTIMAL is available but should be considered in testing phase. Please report any
strange behavior.

\attention
This directive modifies the stored position at the precise moment
it is executed. This means that only collective variables
which are below it in the input script will see the corrected positions.
As a general rule, put it at the top of the input file. Also, unless you
know exactly what you are doing, leave the default stride (1), so that
this action is performed at every MD step.

When running with periodic boundary conditions, the atoms should be
in the proper periodic image. This is done automatically since PLUMED 2.5,
by considering the ordered list of atoms and rebuilding the molecules using a procedure
that is equivalent to that done in \ref WHOLEMOLECULES . Notice that
rebuilding is local to this action. This is different from \ref WHOLEMOLECULES
which actually modifies the coordinates stored in PLUMED.

In case you want to recover the old behavior you should use the NOPBC flag.
In that case you need to take care that atoms are in the correct
periodic image.

\par Examples

Align the atomic position to a template then print them.
The following example is only translating the system so as
to align the center of mass of a molecule to the one in the reference
structure `ref.pdb`:
\plumedfile
# dump coordinates before fitting, to see the difference:
DUMPATOMS FILE=dump-before.xyz ATOMS=1-20

# fit coordinates to ref.pdb template
# this is a "TYPE=SIMPLE" fit, so that only translations are used.
FIT_TO_TEMPLATE STRIDE=1 REFERENCE=ref.pdb TYPE=SIMPLE

# dump coordinates after fitting, to see the difference:
DUMPATOMS FILE=dump-after.xyz ATOMS=1-20
\endplumedfile

The following example instead performs a rototranslational fit.
\plumedfile
# dump coordinates before fitting, to see the difference:
DUMPATOMS FILE=dump-before.xyz ATOMS=1-20

# fit coordinates to ref.pdb template
# this is a "TYPE=OPTIMAL" fit, so that rototranslations are used.
FIT_TO_TEMPLATE STRIDE=1 REFERENCE=ref.pdb TYPE=OPTIMAL

# dump coordinates after fitting, to see the difference:
DUMPATOMS FILE=dump-after.xyz ATOMS=1-20
\endplumedfile

In both these cases the reference structure should be provided in a reference pdb file such as the one below:

\auxfile{ref.pdb}
ATOM      8  HT3 ALA     2      -1.480  -1.560   1.212  1.00  1.00      DIA  H
ATOM      9  CAY ALA     2      -0.096   2.144  -0.669  1.00  1.00      DIA  C
ATOM     10  HY1 ALA     2       0.871   2.385  -0.588  1.00  1.00      DIA  H
ATOM     12  HY3 ALA     2      -0.520   2.679  -1.400  1.00  1.00      DIA  H
ATOM     14  OY  ALA     2      -1.139   0.931  -0.973  1.00  1.00      DIA  O
END
\endauxfile

In the following example you see two completely equivalent way
to restrain an atom close to a position that is defined in the reference
frame of an aligned molecule. You could for instance use this command to calculate the
position of the center of mass of a ligand after having aligned the atoms to the reference
frame of the protein that is determined by aligning the atoms in the protein to the coordinates
provided in the file ref.pdb
\plumedfile
# center of the ligand:
center: CENTER ATOMS=100-110

FIT_TO_TEMPLATE REFERENCE=ref.pdb TYPE=OPTIMAL

# place a fixed atom in the protein reference coordinates:
fix: FIXEDATOM AT=1.0,1.1,1.0

# take the distance between the fixed atom and the center of the ligand
d: DISTANCE ATOMS=center,fix

# apply a restraint
RESTRAINT ARG=d AT=0.0 KAPPA=100.0
\endplumedfile

Notice that you could have obtained an (almost) identical result by adding a fictitious
atom to `ref.pdb` with the serial number corresponding to the atom labelled `center` (there is no automatic way
to get it, but in this example it should be the number of atoms of the system plus one),
and properly setting the weights for alignment and displacement in \ref RMSD.
There are two differences to be expected:
(ab) \ref FIT_TO_TEMPLATE might be slower since it has to rototranslate all the available atoms and
(b) variables employing periodic boundary conditions (such as \ref DISTANCE without `NOPBC`, as in the example above)
  are allowed after \ref FIT_TO_TEMPLATE, whereas \ref RMSD expects the issues related to the periodic boundary conditions to be already solved.
The latter means that before the \ref RMSD statement one should use \ref WRAPAROUND or \ref WHOLEMOLECULES to properly place
the ligand.


*/
//+ENDPLUMEDOC


class FitToTemplate:
  public ActionPilot,
  public ActionAtomistic,
  public ActionWithValue
{
  std::string type;
  bool nopbc;
  std::vector<double> weights;
  std::vector<std::pair<std::size_t,std::size_t> > p_aligned;
  Vector center;
  Vector shift;
  // optimal alignment related stuff
  std::unique_ptr<PLMD::RMSD> rmsd;
  Tensor rotation;
  Matrix< std::vector<Vector> > drotdpos;
  // not used anymore (see notes below at doNotRetrieve())
  // std::vector<Vector> positions;
  std::vector<Vector> DDistDRef;
  std::vector<Vector> ddistdpos;
  std::vector<Vector> centeredpositions;
  Vector center_positions;
  // Copy of the box value
  Value* boxValue;
  PbcAction* pbc_action;
public:
  explicit FitToTemplate(const ActionOptions&ao);
  static void registerKeywords( Keywords& keys );
  void calculate() override;
  void apply() override;
  unsigned getNumberOfDerivatives() override {plumed_merror("You should not call this function");};
};

PLUMED_REGISTER_ACTION(FitToTemplate,"FIT_TO_TEMPLATE")

void FitToTemplate::registerKeywords( Keywords& keys ) {
  Action::registerKeywords( keys );
  ActionAtomistic::registerKeywords( keys );
  keys.add("compulsory","STRIDE","1","the frequency with which molecules are reassembled.  Unless you are completely certain about what you are doing leave this set equal to 1!");
  keys.add("compulsory","REFERENCE","a file in pdb format containing the reference structure and the atoms involved in the CV.");
  keys.add("compulsory","TYPE","SIMPLE","the manner in which RMSD alignment is performed.  Should be OPTIMAL or SIMPLE.");
  keys.addFlag("NOPBC",false,"ignore the periodic boundary conditions when calculating distances");
}

FitToTemplate::FitToTemplate(const ActionOptions&ao):
  Action(ao),
  ActionPilot(ao),
  ActionAtomistic(ao),
  ActionWithValue(ao),
  nopbc(false)
{
  std::string reference;
  parse("REFERENCE",reference);
  type.assign("SIMPLE");
  parse("TYPE",type);

  parseFlag("NOPBC",nopbc);
// if(type!="SIMPLE") error("Only TYPE=SIMPLE is implemented in FIT_TO_TEMPLATE");

  checkRead();

  PDB pdb;

  // read everything in ang and transform to nm if we are not in natural units
  if( !pdb.read(reference,usingNaturalUnits(),0.1/getUnits().getLength()) )
    error("missing input file " + reference );

  requestAtoms(pdb.getAtomNumbers());
  log.printf("  found %zu atoms in input \n",pdb.getAtomNumbers().size());
  log.printf("  with indices : ");
  for(unsigned i=0; i<pdb.getAtomNumbers().size(); ++i) {
    if(i%25==0) log<<"\n";
    log.printf("%d ",pdb.getAtomNumbers()[i].serial());
  }
  log.printf("\n");

  std::vector<Vector> positions=pdb.getPositions();
  weights=pdb.getOccupancy();
  std::vector<AtomNumber> aligned=pdb.getAtomNumbers(); p_aligned.resize( aligned.size() );
  for(unsigned i=0; i<aligned.size(); ++i) p_aligned[i] = getValueIndices( aligned[i] );


  // normalize weights
  double n=0.0; for(unsigned i=0; i<weights.size(); ++i) n+=weights[i];
  if(n==0.0) {
    error("PDB file " + reference + " has zero weights. Please check the occupancy column.");
  }
  n=1.0/n;
  for(unsigned i=0; i<weights.size(); ++i) weights[i]*=n;

  // normalize weights for rmsd calculation
  std::vector<double> weights_measure=pdb.getBeta();
  n=0.0; for(unsigned i=0; i<weights_measure.size(); ++i) n+=weights_measure[i]; n=1.0/n;
  for(unsigned i=0; i<weights_measure.size(); ++i) weights_measure[i]*=n;

  // subtract the center
  for(unsigned i=0; i<weights.size(); ++i) center+=positions[i]*weights[i];
  for(unsigned i=0; i<weights.size(); ++i) positions[i]-=center;

  if(type=="OPTIMAL" or type=="OPTIMAL-FAST" ) {
    rmsd=Tools::make_unique<RMSD>();
    rmsd->set(weights,weights_measure,positions,type,false,false);// note: the reference is shifted now with center in the origin
    log<<"  Method chosen for fitting: "<<rmsd->getMethod()<<" \n";
  }
  if(nopbc) {
    log<<"  Ignoring PBCs when doing alignment, make sure your molecule is whole!<n";
  }
  // register the value of rmsd (might be useful sometimes)
  addValue(); setNotPeriodic();

  // I remove this optimization now in order to use makeWhole()
  // Notice that for FIT_TO_TEMPLATE TYPE=OPTIMAL a copy was made anyway
  // (due to the need to store position to propagate forces on rotational matrix later)
  // For FIT_TO_TEMPLATE TYPE=SIMPLE in principle we could use it and write an ad hoc
  // version of makeWhole that only computes the center. Too lazy to do it now.
  // In case we do it later, remember that uncommenting this line means that
  // getPositions will not work anymore! GB
  // doNotRetrieve();

  // this is required so as to allow modifyGlobalForce() to return correct
  // also for forces that are not owned (and thus not zeored) by all processors.
  pbc_action=plumed.getActionSet().selectWithLabel<PbcAction*>("Box");
  if( !pbc_action ) error("cannot align box has not been set");
  boxValue=pbc_action->copyOutput(0);
}


void FitToTemplate::calculate() {

  if(!nopbc) makeWhole();

  if (type=="SIMPLE") {
    Vector cc;

    for(unsigned i=0; i<p_aligned.size(); ++i) {
      cc+=weights[i]*getPosition(i);
    }

    shift=center-cc;
    setValue(shift.modulo());
<<<<<<< HEAD
    for(unsigned i=0; i<getTotAtoms(); i++) {
      Vector ato=getGlobalPosition(AtomNumber::index(i));
      setGlobalPosition(AtomNumber::index(i),ato+shift);
=======
    unsigned nat = getTotAtoms();
    for(unsigned i=0; i<nat; i++) {
      std::pair<std::size_t,std::size_t> a = getValueIndices( AtomNumber::index(i));
      Vector ato=getGlobalPosition(a);
      setGlobalPosition(a,ato+shift);
>>>>>>> 58d66d7f
    }
  }
  else if( type=="OPTIMAL" or type=="OPTIMAL-FAST") {
    // specific stuff that provides all that is needed
    double r=rmsd->calc_FitElements( getPositions(), rotation,  drotdpos, centeredpositions, center_positions);
<<<<<<< HEAD
    setValue(r);
    for(unsigned i=0; i<getTotAtoms(); i++) {
      Vector ato=getGlobalPosition(AtomNumber::index(i));
      setGlobalPosition(AtomNumber::index(i),matmul(rotation,ato-center_positions)+center);
=======
    setValue(r); unsigned nat = getTotAtoms();
    for(unsigned i=0; i<nat; i++) {
      std::pair<std::size_t,std::size_t> a = getValueIndices( AtomNumber::index(i));
      Vector ato=getGlobalPosition(a);
      setGlobalPosition(a,matmul(rotation,ato-center_positions)+center);
>>>>>>> 58d66d7f
    }
// rotate box
    Pbc& pbc(pbc_action->getPbc());
    pbc.setBox(matmul(pbc_action->getPbc().getBox(),transpose(rotation)));
  }
}

void FitToTemplate::apply() {
  if (type=="SIMPLE") {
    Vector totForce;
<<<<<<< HEAD
    for(unsigned i=0; i<getTotAtoms(); i++) { totForce+=getForce(AtomNumber::index(i)); }
    Tensor vv=Tensor(center,totForce);
    for(unsigned i=0; i<3; ++i) for(unsigned j=0; j<3; ++j) boxValue->addForce( 3*i+j, vv(i,j) );
    for(unsigned i=0; i<aligned.size(); ++i) { addForce( aligned[i], -totForce*weights[i]); }
  } else if ( type=="OPTIMAL" or type=="OPTIMAL-FAST") {
    Vector totForce;
    for(unsigned i=0; i<getTotAtoms(); i++) {
      Vector f=getForce(AtomNumber::index(i));
// rotate back forces
      Vector nf=matmul(transpose(rotation),f);
      addForce(AtomNumber::index(i), nf-f);
=======
    for(unsigned i=0; i<getTotAtoms(); i++) {
      std::pair<std::size_t,std::size_t> a = getValueIndices( AtomNumber::index(i));
      totForce+=getForce(a);
    }
    Tensor vv=Tensor(center,totForce);
    for(unsigned i=0; i<3; ++i) for(unsigned j=0; j<3; ++j) boxValue->addForce( 3*i+j, vv(i,j) );
    for(unsigned i=0; i<p_aligned.size(); ++i) { addForce( p_aligned[i], -totForce*weights[i]); }
  } else if ( type=="OPTIMAL" or type=="OPTIMAL-FAST") {
    Vector totForce;
    for(unsigned i=0; i<getTotAtoms(); i++) {
      std::pair<std::size_t,std::size_t> a = getValueIndices( AtomNumber::index(i));
      Vector f=getForce(a);
// rotate back forces
      Vector nf=matmul(transpose(rotation),f);
      addForce(a, nf-f);
>>>>>>> 58d66d7f
// accumulate rotated c.o.m. forces - this is already in the non rotated reference frame
      totForce+=nf;
    }
    Tensor virial;
    for(unsigned i=0; i<3; ++i) for(unsigned j=0; j<3; ++j) virial[i][j] = boxValue->getForce( 3*i+j );
// notice that an extra Tensor(center,matmul(rotation,totForce)) is required to
// compute the derivatives of the rotation with respect to center
    Tensor ww=matmul(transpose(rotation),virial+Tensor(center,matmul(rotation,totForce)));
// rotate back virial
    virial=matmul(transpose(rotation),matmul(virial,rotation));

// now we compute the force due to alignment
    for(unsigned i=0; i<p_aligned.size(); i++) {
      Vector g;
      for(unsigned k=0; k<3; k++) {
// this could be made faster computing only the diagonal of d
        Tensor d=matmul(ww,RMSD::getMatrixFromDRot(drotdpos,i,k));
        g[k]=(d(0,0)+d(1,1)+d(2,2));
      }
// here is the extra contribution
<<<<<<< HEAD
      addForce( aligned[i], -g-weights[i]*totForce );
=======
      addForce( p_aligned[i], -g-weights[i]*totForce );
>>>>>>> 58d66d7f
// here it the contribution to the virial
// notice that here we can use absolute positions since, for the alignment to be defined,
// positions should be in one well defined periodic image
      virial+=extProduct(getPosition(i),g);
    }
// finally, correction to the virial
    boxValue->clearInputForce(); virial+=extProduct(matmul(transpose(rotation),center),totForce);
    for(unsigned i=0; i<3; ++i) for(unsigned j=0; j<3; ++j) boxValue->addForce( 3*i+j, virial(i,j) );
  }
}

}
}<|MERGE_RESOLUTION|>--- conflicted
+++ resolved
@@ -306,34 +306,21 @@
 
     shift=center-cc;
     setValue(shift.modulo());
-<<<<<<< HEAD
-    for(unsigned i=0; i<getTotAtoms(); i++) {
-      Vector ato=getGlobalPosition(AtomNumber::index(i));
-      setGlobalPosition(AtomNumber::index(i),ato+shift);
-=======
     unsigned nat = getTotAtoms();
     for(unsigned i=0; i<nat; i++) {
       std::pair<std::size_t,std::size_t> a = getValueIndices( AtomNumber::index(i));
       Vector ato=getGlobalPosition(a);
       setGlobalPosition(a,ato+shift);
->>>>>>> 58d66d7f
     }
   }
   else if( type=="OPTIMAL" or type=="OPTIMAL-FAST") {
     // specific stuff that provides all that is needed
     double r=rmsd->calc_FitElements( getPositions(), rotation,  drotdpos, centeredpositions, center_positions);
-<<<<<<< HEAD
-    setValue(r);
-    for(unsigned i=0; i<getTotAtoms(); i++) {
-      Vector ato=getGlobalPosition(AtomNumber::index(i));
-      setGlobalPosition(AtomNumber::index(i),matmul(rotation,ato-center_positions)+center);
-=======
     setValue(r); unsigned nat = getTotAtoms();
     for(unsigned i=0; i<nat; i++) {
       std::pair<std::size_t,std::size_t> a = getValueIndices( AtomNumber::index(i));
       Vector ato=getGlobalPosition(a);
       setGlobalPosition(a,matmul(rotation,ato-center_positions)+center);
->>>>>>> 58d66d7f
     }
 // rotate box
     Pbc& pbc(pbc_action->getPbc());
@@ -344,19 +331,6 @@
 void FitToTemplate::apply() {
   if (type=="SIMPLE") {
     Vector totForce;
-<<<<<<< HEAD
-    for(unsigned i=0; i<getTotAtoms(); i++) { totForce+=getForce(AtomNumber::index(i)); }
-    Tensor vv=Tensor(center,totForce);
-    for(unsigned i=0; i<3; ++i) for(unsigned j=0; j<3; ++j) boxValue->addForce( 3*i+j, vv(i,j) );
-    for(unsigned i=0; i<aligned.size(); ++i) { addForce( aligned[i], -totForce*weights[i]); }
-  } else if ( type=="OPTIMAL" or type=="OPTIMAL-FAST") {
-    Vector totForce;
-    for(unsigned i=0; i<getTotAtoms(); i++) {
-      Vector f=getForce(AtomNumber::index(i));
-// rotate back forces
-      Vector nf=matmul(transpose(rotation),f);
-      addForce(AtomNumber::index(i), nf-f);
-=======
     for(unsigned i=0; i<getTotAtoms(); i++) {
       std::pair<std::size_t,std::size_t> a = getValueIndices( AtomNumber::index(i));
       totForce+=getForce(a);
@@ -372,7 +346,6 @@
 // rotate back forces
       Vector nf=matmul(transpose(rotation),f);
       addForce(a, nf-f);
->>>>>>> 58d66d7f
 // accumulate rotated c.o.m. forces - this is already in the non rotated reference frame
       totForce+=nf;
     }
@@ -393,11 +366,7 @@
         g[k]=(d(0,0)+d(1,1)+d(2,2));
       }
 // here is the extra contribution
-<<<<<<< HEAD
-      addForce( aligned[i], -g-weights[i]*totForce );
-=======
       addForce( p_aligned[i], -g-weights[i]*totForce );
->>>>>>> 58d66d7f
 // here it the contribution to the virial
 // notice that here we can use absolute positions since, for the alignment to be defined,
 // positions should be in one well defined periodic image
