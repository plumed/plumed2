--- conflicted
+++ resolved
@@ -159,17 +159,11 @@
   rotation=transpose(matmul(inverse(box),newbox));
 
 // rotate all coordinates
-<<<<<<< HEAD
-  for(unsigned i=0; i<getTotAtoms(); i++) {
-    Vector ato=matmul(rotation,getGlobalPosition(AtomNumber::index(i)));
-    setGlobalPosition(AtomNumber::index(i),ato);
-=======
   unsigned nat = getTotAtoms();
   for(unsigned i=0; i<nat; i++) {
     std::pair<std::size_t,std::size_t> a = getValueIndices( AtomNumber::index(i));
     Vector ato=matmul(rotation,getGlobalPosition(a));
     setGlobalPosition(a,ato);
->>>>>>> 58d66d7f
   }
 // rotate box
   pbc.setBox(newbox);
@@ -177,19 +171,12 @@
 
 void ResetCell::apply() {
 // rotate back forces
-<<<<<<< HEAD
-  for(unsigned i=0; i<getTotAtoms(); i++) {
-    Vector f=getForce(AtomNumber::index(i));
-    Vector nf=matmul(transpose(rotation),f);
-    addForce(AtomNumber::index(i), nf-f );
-=======
   unsigned nat = getTotAtoms();
   for(unsigned i=0; i<nat; i++) {
     std::pair<std::size_t,std::size_t> a = getValueIndices( AtomNumber::index(i));
     Vector f=getForce(a);
     Vector nf=matmul(transpose(rotation),f);
     addForce(a, nf-f );
->>>>>>> 58d66d7f
   }
 
 // I have no mathematical derivation for this.
