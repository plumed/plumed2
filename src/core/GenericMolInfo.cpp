/* +++++++++++++++++++++++++++++++++++++++++++++++++++++++++++++++++++++++++
   Copyright (c) 2012-2023 The plumed team
   (see the PEOPLE file at the root of the distribution for a list of names)

   See http://www.plumed.org for more information.

   This file is part of plumed, version 2.

   plumed is free software: you can redistribute it and/or modify
   it under the terms of the GNU Lesser General Public License as published by
   the Free Software Foundation, either version 3 of the License, or
   (at your option) any later version.

   plumed is distributed in the hope that it will be useful,
   but WITHOUT ANY WARRANTY; without even the implied warranty of
   MERCHANTABILITY or FITNESS FOR A PARTICULAR PURPOSE.  See the
   GNU Lesser General Public License for more details.

   You should have received a copy of the GNU Lesser General Public License
   along with plumed.  If not, see <http://www.gnu.org/licenses/>.
+++++++++++++++++++++++++++++++++++++++++++++++++++++++++++++++++++++++++ */
#include "GenericMolInfo.h"
#include "Atoms.h"
#include "ActionRegister.h"
#include "ActionSet.h"
#include "PlumedMain.h"
#include "tools/MolDataClass.h"
#include "tools/PDB.h"
#include "config/Config.h"

namespace PLMD {


/*
This action is defined in core/ as it is used by other actions.
Anyway, it is registered in setup/, so that excluding that module from
compilation will exclude it from plumed.
*/


void GenericMolInfo::registerKeywords( Keywords& keys ) {
  ActionSetup::registerKeywords(keys);
  keys.add("compulsory","STRUCTURE","a file in pdb format containing a reference structure. "
           "This is used to defines the atoms in the various residues, chains, etc . "
           "For more details on the PDB file format visit http://www.wwpdb.org/docs.html");
  keys.add("compulsory","MOLTYPE","protein","what kind of molecule is contained in the pdb file - usually not needed since protein/RNA/DNA are compatible");
  keys.add("compulsory","PYTHON_BIN","default","python interpreter");
  keys.add("atoms","CHAIN","(for masochists ( mostly Davide Branduardi ) ) The atoms involved in each of the chains of interest in the structure.");
  keys.add("hidden","STRIDE","frequency for resetting the python interpreter. Should be 1.");
  keys.addFlag("WHOLE", false, "The reference structure is whole, i.e. not broken by PBC");
}

GenericMolInfo::~GenericMolInfo() {
// empty destructor to delete unique_ptr
}

GenericMolInfo::GenericMolInfo( const ActionOptions&ao ):
  Action(ao),
  ActionAnyorder(ao),
  ActionPilot(ao),
  ActionAtomistic(ao),
  iswhole_(false)
{
  plumed_assert(getStride()==1);
  // Read what is contained in the pdb file
  parse("MOLTYPE",mytype);

  // check if whole
  parseFlag("WHOLE", iswhole_);

  auto* moldat=plumed.getActionSet().selectLatest<GenericMolInfo*>(this);
  if( moldat ) log<<"  overriding last MOLINFO with label " << moldat->getLabel()<<"\n";

  std::vector<AtomNumber> backbone;
  parseAtomList("CHAIN",backbone);
  if( read_backbone.size()==0 ) {
    for(unsigned i=1;; ++i) {
      parseAtomList("CHAIN",i,backbone);
      if( backbone.size()==0 ) break;
      read_backbone.push_back(backbone);
      backbone.resize(0);
    }
  } else {
    read_backbone.push_back(backbone);
  }
  if( read_backbone.size()==0 ) {
    parse("STRUCTURE",reference);

    if( ! pdb.read(reference,plumed.getAtoms().usingNaturalUnits(),0.1/plumed.getAtoms().getUnits().getLength()))plumed_merror("missing input file " + reference );

    std::vector<std::string> chains; pdb.getChainNames( chains );
    log.printf("  pdb file named %s contains %u chains \n",reference.c_str(), static_cast<unsigned>(chains.size()));
    for(unsigned i=0; i<chains.size(); ++i) {
      unsigned start,end; std::string errmsg;
      pdb.getResidueRange( chains[i], start, end, errmsg );
      if( errmsg.length()!=0 ) error( errmsg );
      AtomNumber astart,aend;
      pdb.getAtomRange( chains[i], astart, aend, errmsg );
      if( errmsg.length()!=0 ) error( errmsg );
      log.printf("  chain named %s contains residues %u to %u and atoms %u to %u \n",chains[i].c_str(),start,end,astart.serial(),aend.serial());
    }

    std::string python_bin;
    parse("PYTHON_BIN",python_bin);
    if(python_bin=="no") {
      log<<"  python interpreter disabled\n";
    } else {
      pythonCmd=config::getEnvCommand();
      if(python_bin!="default") {
        log<<"  forcing python interpreter: "<<python_bin<<"\n";
        pythonCmd+=" env PLUMED_PYTHON_BIN="+python_bin;
      }
      bool sorted=true;
      const auto & at=pdb.getAtomNumbers();
      for(unsigned i=0; i<at.size(); i++) {
        if(at[i].index()!=i) sorted=false;
      }
      if(!sorted) {
        log<<"  PDB is not sorted, python interpreter will be disabled\n";
      } else if(!Subprocess::available()) {
        log<<"  subprocess is not available, python interpreter will be disabled\n";
      } else {
        enablePythonInterpreter=true;
      }
    }
  }
}

std::map<std::string,std::string> GenericMolInfo::getSpecialKeywords() {
  std::map<std::string,std::string> mapkeys;
  mapkeys.insert( std::pair<std::string,std::string>("@mda:","atom selection built using syntax for <a href=\\\"https://docs.mdanalysis.org/stable/documentation_pages/selections.html\\\">MDAnalysis</a>") );
  mapkeys.insert( std::pair<std::string,std::string>("@mdt:","atom selection built using syntax for <a href=\\\"https://www.mdtraj.org/1.9.8.dev0/index.html\\\">mdtraj</a>") );
  mapkeys.insert( std::pair<std::string,std::string>("@vmdexec:","atom selection built using syntax for <a href=\\\"https://www.ks.uiuc.edu/Research/vmd/\\\">VMD</a>") );
  mapkeys.insert( std::pair<std::string,std::string>("@vmd:","atom selection built using syntax for <a href=\\\"https://www.ks.uiuc.edu/Research/vmd/\\\">VMD</a> python module") );
  mapkeys.insert( std::pair<std::string,std::string>("@nucleic","all atoms that are part of a DNA or RNA molecule") );
  mapkeys.insert( std::pair<std::string,std::string>("@protein","all atoms that are part of a protein") );
  mapkeys.insert( std::pair<std::string,std::string>("@water","all water molecules") );
  mapkeys.insert( std::pair<std::string,std::string>("@ions","all the ions") );
  mapkeys.insert( std::pair<std::string,std::string>("@hydrogens","all hydrogen atoms") );
  mapkeys.insert( std::pair<std::string,std::string>("@nonhydrogens","all non hydrogen atoms") );
  mapkeys.insert( std::pair<std::string,std::string>("@phi-","the four atoms that are required to calculate the phi dihedral for") );
  mapkeys.insert( std::pair<std::string,std::string>("@psi-","the four atoms that are required to calculate the psi dihedral for") );
  mapkeys.insert( std::pair<std::string,std::string>("@omega-","the four atoms that are required to calculate the omega dihedral for") );
  mapkeys.insert( std::pair<std::string,std::string>("@chi1-","the four atoms that are required to calculate the chi1 dihedral for") );
  mapkeys.insert( std::pair<std::string,std::string>("@chi2-","the four atoms that are required to calculate the chi2 dihedral for") );
  mapkeys.insert( std::pair<std::string,std::string>("@chi3-","the four atoms that are required to calculate the chi3 dihedral for") );
  mapkeys.insert( std::pair<std::string,std::string>("@chi4-","the four atoms that are required to calculate the chi4 dihedral for") );
  mapkeys.insert( std::pair<std::string,std::string>("@chi5-","the four atoms that are required to calculate the chi5 dihedral for") );
  mapkeys.insert( std::pair<std::string,std::string>("@sidechain-","the protein sidechain atoms in") );
  mapkeys.insert( std::pair<std::string,std::string>("@back-","the protein/dna/rna backbone atoms in") );
  mapkeys.insert( std::pair<std::string,std::string>("@alpha-","the four atoms that are required to calculate the alpha backbone dihedral for") );
  mapkeys.insert( std::pair<std::string,std::string>("@beta-","the four atoms that are required to calculate the beta backbone dihedral for") );
  mapkeys.insert( std::pair<std::string,std::string>("@gamma-","the four atoms that are required to calculate the gamma backbone dihedral for") );
  mapkeys.insert( std::pair<std::string,std::string>("@delta-","the four atoms that are required to calculate the delta backbone dihedral for") );
  mapkeys.insert( std::pair<std::string,std::string>("@epsilon-","the four atoms that are required to calculate the backbone epsilon dihedral for") );
  mapkeys.insert( std::pair<std::string,std::string>("@zeta-","the four atoms that are required to calculate the zeta backbone dihedral for") );
  mapkeys.insert( std::pair<std::string,std::string>("@v0-","the four atoms that are required to calculate the v0 sugar dihedral for") );
  mapkeys.insert( std::pair<std::string,std::string>("@v1-","the four atoms that are required to calculate the v1 sugar dihedral for") );
  mapkeys.insert( std::pair<std::string,std::string>("@v2-","the four atoms that are required to calculate the v2 sugar dihedral for") );
  mapkeys.insert( std::pair<std::string,std::string>("@v3-","the four atoms that are required to calculate the v3 sugar dihedral for") );
  mapkeys.insert( std::pair<std::string,std::string>("@v4-","the four atoms that are required to calculate the v4 sugar dihedral for") );
  mapkeys.insert( std::pair<std::string,std::string>("@chi-","the four atoms that are required to alcullate the chi dihedral for") );
  mapkeys.insert( std::pair<std::string,std::string>("@sugar-","the heavy atoms of the sugar in") );
  mapkeys.insert( std::pair<std::string,std::string>("@base-","the heavy atoms of the base in") );
  mapkeys.insert( std::pair<std::string,std::string>("@lcs-","an ordered triplet of atoms on the 6-membered ring of the nucleobase in") );
  return mapkeys;
}

void GenericMolInfo::getBackbone( std::vector<std::string>& restrings, const std::string& fortype, std::vector< std::vector<AtomNumber> >& backbone ) {
  if( fortype!=mytype ) error("cannot calculate a variable designed for " + fortype + " molecules for molecule type " + mytype );
  if( MolDataClass::numberOfAtomsPerResidueInBackbone( mytype )==0 ) error("backbone is not defined for molecule type " + mytype );

  if( read_backbone.size()!=0 ) {
    if( restrings.size()!=1 ) error("cannot interpret anything other than all for residues when using CHAIN keywords");
    if( restrings[0]!="all" ) error("cannot interpret anything other than all for residues when using CHAIN keywords");
    backbone.resize( read_backbone.size() );
    for(unsigned i=0; i<read_backbone.size(); ++i) {
      backbone[i].resize( read_backbone[i].size() );
      for(unsigned j=0; j<read_backbone[i].size(); ++j) backbone[i][j]=read_backbone[i][j];
    }
  } else {
    bool useter=false; // This is used to deal with terminal groups in WHOLEMOLECULES
    if( restrings.size()==1 ) {
      useter=( restrings[0].find("ter")!=std::string::npos );
      if( restrings[0].find("all")!=std::string::npos ) {
        std::vector<std::string> chains; pdb.getChainNames( chains );
        for(unsigned i=0; i<chains.size(); ++i) {
          unsigned r_start, r_end; std::string errmsg, mm, nn;
          pdb.getResidueRange( chains[i], r_start, r_end, errmsg );
          if( !useter ) {
            std::string resname = pdb.getResidueName( r_start );
            if( MolDataClass::isTerminalGroup( mytype, resname ) ) r_start++;
            resname = pdb.getResidueName( r_end );
            if( MolDataClass::isTerminalGroup( mytype, resname ) ) r_end--;
          }
          Tools::convert(r_start,mm); Tools::convert(r_end,nn);
          if(i==0) restrings[0] = mm + "-" + nn;
          else restrings.push_back(  mm + "-" + nn );
        }
      }
    }
    Tools::interpretRanges(restrings);

    // Convert the list of involved residues into a list of segments of chains
    int nk, nj; std::vector< std::vector<unsigned> > segments;
    std::vector<unsigned> thissegment;
    Tools::convert(restrings[0],nk); thissegment.push_back(nk);
    for(unsigned i=1; i<restrings.size(); ++i) {
      Tools::convert(restrings[i-1],nk);
      Tools::convert(restrings[i],nj);
      if( (nk+1)!=nj || pdb.getChainID(nk)!=pdb.getChainID(nj) ) {
        segments.push_back(thissegment);
        thissegment.resize(0);
      }
      thissegment.push_back(nj);
    }
    segments.push_back( thissegment );

    // And now get the backbone atoms from each segment
    backbone.resize( segments.size() );
    std::vector<AtomNumber> atomnumbers;
    for(unsigned i=0; i<segments.size(); ++i) {
      for(unsigned j=0; j<segments[i].size(); ++j) {
        std::string resname=pdb.getResidueName( segments[i][j] );
        if( !MolDataClass::allowedResidue(mytype, resname) ) {
          std::string num; Tools::convert( segments[i][j], num );
          error("residue " + num + " is not recognized for moltype " + mytype );
        }
        if( !useter && MolDataClass::isTerminalGroup( mytype, resname ) ) {
          std::string num; Tools::convert( segments[i][j], num );
          error("residue " + num + " appears to be a terminal group");
        }
        if( resname=="GLY" ) warning("GLY residues are achiral - assuming HA1 atom is in CB position");
        MolDataClass::getBackboneForResidue( mytype, segments[i][j], pdb, atomnumbers );
        if( atomnumbers.size()==0 ) {
          std::string num; Tools::convert( segments[i][j], num );
          error("Could not find required backbone atom in residue number " + num );
        } else {
          for(unsigned k=0; k<atomnumbers.size(); ++k) backbone[i].push_back( atomnumbers[k] );
        }
        atomnumbers.resize(0);
      }
    }
  }
}

void GenericMolInfo::interpretSymbol( const std::string& symbol, std::vector<AtomNumber>& atoms ) {
  if(Tools::startWith(symbol,"mdt:") || Tools::startWith(symbol,"mda:") || Tools::startWith(symbol,"vmd:") || Tools::startWith(symbol,"vmdexec:")) {

    plumed_assert(enablePythonInterpreter);

    log<<"  symbol " + symbol + " will be sent to python interpreter\n";
    if(!selector_running) {
      log<<"  MOLINFO "<<getLabel()<<": starting python interpreter\n";
      if(comm.Get_rank()==0) {
        selector=Tools::make_unique<Subprocess>(pythonCmd+" \""+config::getPlumedRoot()+"\"/scripts/selector.sh --pdb " + reference);
        selector->stop();
      }
      selector_running=true;
    }

    atoms.resize(0);

    if(comm.Get_rank()==0) {
      int ok=0;
      std::string error_msg;
      // this is a complicated way to have the exception propagated with MPI.
      // It is necessary since only one process calls the selector.
      // Probably I should recycle the exception propagation at library boundaries
      // to allow transferring the exception to other processes.
      try {
        plumed_assert(selector) << "Python interpreter is disabled, selection " + symbol + " cannot be interpreted";
        auto h=selector->contStop(); // stops again when it goes out of scope
        (*selector) << symbol << "\n";
        selector->flush();
        std::string res;
        std::vector<std::string> words;
        while(true) {
          selector->getline(res);
          words=Tools::getWords(res);
          if(!words.empty() && words[0]=="Error") plumed_error()<<res;
          if(!words.empty() && words[0]=="Selection:") break;
        }
        words.erase(words.begin());
<<<<<<< HEAD
        atoms.resize(0);
        for(const auto & w : words) {
=======
        for(auto & w : words) {
>>>>>>> be82f14e
          int n;
          if(w.empty()) continue;
          Tools::convert(w,n);
          atoms.push_back(AtomNumber::serial(n));
        }
        ok=1;
      } catch (const Exception & e) {
        error_msg=e.what();
      }
      comm.Bcast(ok,0);
      if(!ok) {
        size_t s=error_msg.length();
        comm.Bcast(s,0);
        comm.Bcast(error_msg,0);
        throw Exception()<<error_msg;
      }
      size_t nat=atoms.size();
      comm.Bcast(nat,0);
      comm.Bcast(atoms,0);
    } else {
      int ok=0;
      std::string error_msg;
      comm.Bcast(ok,0);
      if(!ok) {
        size_t s;
        comm.Bcast(s,0);
        error_msg.resize(s);
        comm.Bcast(error_msg,0);
        throw Exception()<<error_msg;
      }
      size_t nat=0;
      comm.Bcast(nat,0);
      atoms.resize(nat);
      comm.Bcast(atoms,0);
    }
    log<<"  selection interpreted using ";
    if(Tools::startWith(symbol,"mdt:")) log<<"mdtraj "<<cite("McGibbon et al, Biophys. J., 109, 1528 (2015)")<<"\n";
    if(Tools::startWith(symbol,"mda:")) log<<"MDAnalysis "<<cite("Gowers et al, Proceedings of the 15th Python in Science Conference, doi:10.25080/majora-629e541a-00e (2016)")<<"\n";
    if(Tools::startWith(symbol,"vmdexec:")) log<<"VMD "<<cite("Humphrey, Dalke, and Schulten, K., J. Molec. Graphics, 14, 33 (1996)")<<"\n";
    if(Tools::startWith(symbol,"vmd:")) log<<"VMD (github.com/Eigenstate/vmd-python) "<<cite("Humphrey, Dalke, and Schulten, K., J. Molec. Graphics, 14, 33 (1996)")<<"\n";
    return;
  }
  MolDataClass::specialSymbol( mytype, symbol, pdb, atoms );
  if(atoms.empty()) error(symbol + " not found in your MOLINFO structure");
}

std::string GenericMolInfo::getAtomName(AtomNumber a)const {
  return pdb.getAtomName(a);
}

bool GenericMolInfo::checkForAtom(AtomNumber a)const {
  return pdb.checkForAtom(a);
}

unsigned GenericMolInfo::getResidueNumber(AtomNumber a)const {
  return pdb.getResidueNumber(a);
}

unsigned GenericMolInfo::getPDBsize()const {
  return pdb.size();
}

std::string GenericMolInfo::getResidueName(AtomNumber a)const {
  return pdb.getResidueName(a);
}

std::string GenericMolInfo::getChainID(AtomNumber a)const {
  return pdb.getChainID(a);
}

Vector GenericMolInfo::getPosition(AtomNumber a)const {
  return pdb.getPosition(a);
}

bool GenericMolInfo::isWhole() const {
  return iswhole_;
}

void GenericMolInfo::prepare() {
  if(selector_running) {
    log<<"  MOLINFO "<<getLabel()<<": killing python interpreter\n";
    selector.reset();
    selector_running=false;
  }
}

}<|MERGE_RESOLUTION|>--- conflicted
+++ resolved
@@ -282,12 +282,7 @@
           if(!words.empty() && words[0]=="Selection:") break;
         }
         words.erase(words.begin());
-<<<<<<< HEAD
-        atoms.resize(0);
         for(const auto & w : words) {
-=======
-        for(auto & w : words) {
->>>>>>> be82f14e
           int n;
           if(w.empty()) continue;
           Tools::convert(w,n);
