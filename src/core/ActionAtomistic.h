--- conflicted
+++ resolved
@@ -45,11 +45,8 @@
 {
   friend class Group;
   friend class DomainDecomposition;
-<<<<<<< HEAD
   friend class colvar::SelectMassCharge;
-=======
   friend class ActionWithVirtualAtom;
->>>>>>> 58d66d7f
 
   std::vector<AtomNumber> indexes;         // the set of needed atoms
   std::vector<std::size_t>   value_depends;   // The list of values that are being used
@@ -79,13 +76,7 @@
 
 /// Values that hold information about atom positions and charges
   std::vector<Value*>   xpos, ypos, zpos, masv, chargev;
-<<<<<<< HEAD
-/// Used to interpret whether this index is a virtual atom or a real atom
-  void getValueIndices( const AtomNumber& i, unsigned& valno, unsigned& k ) const ;
-  const std::vector<AtomNumber> & getUniqueLocal( const bool& useunique, const std::vector<int>& g2l );
-=======
   void updateUniqueLocal( const bool& useunique, const std::vector<int>& g2l );
->>>>>>> 58d66d7f
 protected:
   bool                  chargesWereSet;
   void setExtraCV(const std::string &name);
@@ -105,19 +96,11 @@
 /// With direct access to the global atom array.
 /// \warning Should be only used by actions that need to read the shared position array.
 ///          This array is insensitive to local changes such as makeWhole(), numerical derivatives, etc.
-<<<<<<< HEAD
-  Vector getGlobalPosition(const AtomNumber& ) const;
-/// Modify position of i-th atom (access by absolute AtomNumber).
-/// \warning Should be only used by actions that need to modify the shared position array.
-///          This array is insensitive to local changes such as makeWhole(), numerical derivatives, etc.
-  void setGlobalPosition(const AtomNumber&, const Vector& pos);
-=======
   Vector getGlobalPosition(const std::pair<std::size_t,std::size_t>& ) const ;
 /// Modify position of i-th atom (access by absolute AtomNumber).
 /// \warning Should be only used by actions that need to modify the shared position array.
 ///          This array is insensitive to local changes such as makeWhole(), numerical derivatives, etc.
   void setGlobalPosition(const std::pair<std::size_t,std::size_t>&, const Vector& pos);
->>>>>>> 58d66d7f
 /// Get total number of atoms, including virtual ones.
 /// Can be used to make a loop on modifyGlobalPosition or getGlobalPosition.
   unsigned getTotAtoms()const;
@@ -134,15 +117,9 @@
 /// Get charge of i-th atom
   double getCharge(int i)const;
 /// Get the force acting on a particular atom
-<<<<<<< HEAD
-  Vector getForce( const AtomNumber& i ) const ;
-/// Add force to an atom
-  void addForce( const AtomNumber& i, const Vector& f );
-=======
   Vector getForce( const std::pair<std::size_t, std::size_t>& a ) const ;
 /// Add force to an atom
   void addForce( const std::pair<std::size_t, std::size_t>& a, const Vector& f );
->>>>>>> 58d66d7f
 /// Get a reference to force on energy
   double & modifyForceOnEnergy();
 /// Get number of available atoms
@@ -196,11 +173,7 @@
 /// ActionWithArguments and ActionAtomistic
   void calculateAtomicNumericalDerivatives( ActionWithValue* a, const unsigned& startnum );
 
-<<<<<<< HEAD
   virtual void retrieveAtoms( const bool& force=false );
-=======
-  virtual void retrieveAtoms();
->>>>>>> 58d66d7f
   void lockRequests() override;
   void unlockRequests() override;
   const std::vector<AtomNumber> & getUnique()const;
@@ -277,13 +250,10 @@
   return unique;
 }
 
-<<<<<<< HEAD
-=======
 inline
 const std::vector<AtomNumber> & ActionAtomistic::getUniqueLocal() const {
   return unique_local;
 }
 
->>>>>>> 58d66d7f
 }
 #endif