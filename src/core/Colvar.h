--- conflicted
+++ resolved
@@ -56,11 +56,7 @@
   void           setBoxDerivatives(Value*,const Tensor&);
   const Tensor & getBoxDerivatives()const;
   const double & getForce()const;
-<<<<<<< HEAD
-  virtual void apply();
-=======
   void apply() override;
->>>>>>> 23c6fcd0
 /// Set box derivatives automatically.
 /// It should be called after the setAtomsDerivatives has been used for all
 /// single atoms.
@@ -72,11 +68,7 @@
   explicit Colvar(const ActionOptions&);
   ~Colvar() {}
   static void registerKeywords( Keywords& keys );
-<<<<<<< HEAD
-  virtual unsigned getNumberOfDerivatives() const ;
-=======
-  unsigned getNumberOfDerivatives() override;
->>>>>>> 23c6fcd0
+  unsigned getNumberOfDerivatives() const override;
 };
 
 inline
