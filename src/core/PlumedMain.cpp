--- conflicted
+++ resolved
@@ -879,11 +879,7 @@
   setUnits( passtools->usingNaturalUnits, passtools->units );
   ActionToPutData* ts = actionSet.selectWithLabel<ActionToPutData*>("timestep");
   if(ts) log.printf("Timestep: %f\n",(ts->copyOutput(0))->get());
-<<<<<<< HEAD
-  ActionToPutData* kb = actionSet.selectWithLabel<ActionToPutData*>("KbT");
-=======
   ActionToPutData* kb = actionSet.selectWithLabel<ActionToPutData*>("kBT");
->>>>>>> 58d66d7f
   if(kb)
     log.printf("KbT: %f\n",(kb->copyOutput(0))->get());
   else {
@@ -1089,10 +1085,7 @@
   justCalculate();
   backwardPropagate();
   update();
-<<<<<<< HEAD
-=======
   resetInputs();
->>>>>>> 58d66d7f
 }
 
 void PlumedMain::waitData() {
@@ -1118,10 +1111,7 @@
   for(const auto & ip : inputs) {
     if( ip->firststep ) firststep=true;
   }
-<<<<<<< HEAD
-=======
   if( firststep ) { for(const auto & ip : inputs) ip->firststep=false; }
->>>>>>> 58d66d7f
 
   int iaction=0;
 // calculate the active actions in order (assuming *backward* dependence)
