--- conflicted
+++ resolved
@@ -44,12 +44,8 @@
   addComponentWithDerivatives("z"); componentIsNotPeriodic("z");
   // Store the derivatives with respect to the virial only even if there are no atoms
   for(unsigned i=0; i<3; ++i) getPntrToComponent(i)->resizeDerivatives(9);
-<<<<<<< HEAD
-  addComponent("mass"); componentIsNotPeriodic("mass"); addComponent("charge"); componentIsNotPeriodic("charge");
-=======
   addComponent("mass"); componentIsNotPeriodic("mass"); getPntrToComponent("mass")->isConstant();
   addComponent("charge"); componentIsNotPeriodic("charge"); getPntrToComponent("charge")->isConstant();
->>>>>>> 58d66d7f
 }
 
 void ActionWithVirtualAtom::requestAtoms(const std::vector<AtomNumber> & a) {
@@ -57,11 +53,8 @@
 }
 
 void ActionWithVirtualAtom::apply() {
-<<<<<<< HEAD
   if( !checkForForces() ) return ;
 
-  unsigned mm=0; setForcesOnAtoms( getForcesToApply(), mm );
-=======
   Value* xval=getPntrToComponent(0);
   Value* yval=getPntrToComponent(1);
   Value* zval=getPntrToComponent(2);
@@ -90,7 +83,6 @@
   // class runs faster than the general code below.
   // if( !checkForForces() ) return ;
   // unsigned mm=0; setForcesOnAtoms( getForcesToApply(), mm );
->>>>>>> 58d66d7f
 }
 
 void ActionWithVirtualAtom::setBoxDerivatives(const std::vector<Tensor> &d) {
