--- conflicted
+++ resolved
@@ -47,18 +47,13 @@
 /// you are implementing please feel free to use it.
 class Value {
   friend class ActionWithValue;
-<<<<<<< HEAD
   friend class ActionWithVector;
-  friend class ActionWithArguments;
-  friend class DomainDecomposition;
-=======
   friend class ActionAtomistic;
   friend class ActionWithArguments;
   friend class ActionWithVirtualAtom;
   friend class DomainDecomposition;
   template<typename T>
   friend class DataPassingObjectTyped;
->>>>>>> 58d66d7f
 /// This copies the contents of a value into a second value (just the derivatives and value)
   friend void copy( const Value& val1, Value& val2 );
 /// This copies the contents of a value into a second value (but second value is a pointer)
@@ -82,11 +77,8 @@
   bool hasForce;
 /// This flag is used if the value is a constant
   bool constant;
-<<<<<<< HEAD
 /// This value should only be calculated on update
   bool calcOnUpdate;
-=======
->>>>>>> 58d66d7f
 /// The derivatives of the quantity stored in value
   std::map<AtomNumber,Vector> gradients;
 /// The name of this quantiy
@@ -134,11 +126,7 @@
 /// Add something to the ith element of the data array
   void add(const std::size_t& n, const double& v );
 /// Get the value of the function
-<<<<<<< HEAD
   double get( const std::size_t& ival=0, const bool trueind=true ) const;
-=======
-  double get( const std::size_t& ival=0 ) const;
->>>>>>> 58d66d7f
 /// Find out if the value has been set
   bool valueHasBeenSet() const;
 /// Check if the value is periodic
@@ -176,11 +164,7 @@
 /// Add some force on this value
   void addForce(double f);
 /// Add some force on the ival th component of this value
-<<<<<<< HEAD
   void addForce( const std::size_t& ival, double f, const bool trueind=true );
-=======
-  void addForce( const std::size_t& ival, double f );
->>>>>>> 58d66d7f
 /// Get the value of the force on this colvar
   double getForce( const std::size_t& ival=0 ) const ;
 /// Apply the forces to the derivatives using the chain rule (if there are no forces this routine returns false)
@@ -205,15 +189,11 @@
 /// Get the shape of the object that is contained in this value
   const std::vector<unsigned>& getShape() const ;
 /// This turns on storing of vectors/matrices
-<<<<<<< HEAD
   void buildDataStore( const bool forprint=false );
 /// Reshape the storage for sparse matrices
   void reshapeMatrixStore( const unsigned& n );
 /// Set the symmetric flag equal true for this matrix
   void setSymmetric( const bool& sym );
-=======
-  void buildDataStore();
->>>>>>> 58d66d7f
 /// Get the total number of scalars that are stored here
   unsigned getNumberOfValues() const ;
 /// Get the number of threads to use when assigning this value
@@ -226,7 +206,6 @@
   void setConstant();
 /// Check if forces have been added on this value
   bool forcesWereAdded() const ;
-<<<<<<< HEAD
 /// Set a bool that tells us if the derivative is zero when the value is zero true
   void setDerivativeIsZeroWhenValueIsZero();
 /// Return a bool that tells us if the derivative is zero when the value is zero
@@ -269,8 +248,6 @@
   void setCalculateOnUpdate();
 /// Add another value to the end of the data vector held by this value.  This is used in COLLECT 
   void push_back( const double& val );
-=======
->>>>>>> 58d66d7f
 };
 
 void copy( const Value& val1, Value& val2 );
@@ -328,15 +305,9 @@
 }
 
 inline
-<<<<<<< HEAD
 void Value::add(const std::size_t& n, const double& v ) {
   value_set=true; data[n]+=v; applyPeriodicity(n);
 } 
-=======
-double Value::get( const std::size_t& ival )const {
-  return data[ival];
-}
->>>>>>> 58d66d7f
 
 inline
 bool Value::valueHasBeenSet() const {
@@ -391,29 +362,14 @@
 
 inline
 void Value::clearInputForce() {
-<<<<<<< HEAD
-  hasForce=false;
-  std::fill(inputForce.begin(),inputForce.end(),0);
+  if( !hasForce ) return;
+  hasForce=false; std::fill(inputForce.begin(),inputForce.end(),0);
 }
 
 inline
 void Value::clearDerivatives( const bool force ) {
   if( !force && (constant || calcOnUpdate) ) return;
-=======
-  if( !hasForce ) return;
-  hasForce=false; std::fill(inputForce.begin(),inputForce.end(),0);
-}
-
-inline
-void Value::clearInputForce( const std::vector<AtomNumber>& index ) {
-  if( !hasForce ) return;
-  hasForce=false; for(const auto & p : index) inputForce[p.index()]=0;
-}
-
-inline
-void Value::clearDerivatives() {
-  if( constant ) return;
->>>>>>> 58d66d7f
+
   value_set=false;
   if( data.size()>1 ) std::fill(data.begin()+1, data.end(), 0);
 }
@@ -422,7 +378,6 @@
 void Value::addForce(double f) {
   hasForce=true;
   inputForce[0]+=f;
-<<<<<<< HEAD
 }
 
 inline
@@ -436,28 +391,6 @@
   return inputForce[ival];
 }
 
-=======
-}
-
-inline
-void Value::addForce(const std::size_t& ival, double f) {
-  plumed_dbg_massert(ival<inputForce.size(),"too few components in value to add force");
-  hasForce=true;
-  inputForce[ival]+=f;
-}
-
-inline
-bool Value::forcesWereAdded() const {
-  return hasForce;
-}
-
-inline
-double Value::getForce( const std::size_t& ival ) const {
-  plumed_dbg_assert( ival<inputForce.size() );
-  return inputForce[ival];
-}
-
->>>>>>> 58d66d7f
 /// d2-d1
 inline
 double Value::difference(double d1,double d2)const {
@@ -508,7 +441,22 @@
   return constant;
 }
 
-<<<<<<< HEAD
+inline
+const std::vector<unsigned>& Value::getShape() const {
+  return shape;
+}
+
+inline
+unsigned Value::getNumberOfValues() const {
+  unsigned size=1; for(unsigned i=0; i<shape.size(); ++i) size *= shape[i];
+  return size;
+}
+
+inline
+bool Value::isConstant() const {
+  return constant;
+}
+
 inline
 void Value::setDerivativeIsZeroWhenValueIsZero() {
   derivativeIsZeroWhenValueIsZero=true;
@@ -527,8 +475,6 @@
 inline
 unsigned Value::getPositionInMatrixStash() const {
   return matpos;
-=======
->>>>>>> 58d66d7f
 }
 
 inline
