--- conflicted
+++ resolved
@@ -23,13 +23,9 @@
 #include "ActionWithValue.h"
 #include "ActionAtomistic.h"
 #include "ActionForInterface.h"
-<<<<<<< HEAD
 #include "ActionWithVector.h"
 #include "ActionWithVirtualAtom.h"
 #include "ActionShortcut.h"
-=======
-#include "ActionWithVirtualAtom.h"
->>>>>>> 58d66d7f
 #include "tools/PDB.h"
 #include "PlumedMain.h"
 #include "ActionSet.h"
@@ -79,57 +75,6 @@
         bool found_something=false;
         // take the string enclosed in quotes and put in round brackets
         std::string myregex=c[i];
-<<<<<<< HEAD
-        //log<<"  Evaluating regexp for this action: "<<myregex<<"\n";
-
-        regex_t reg; // regular expression
-
-        int errcode=regcomp(&reg, myregex.c_str(),REG_EXTENDED|REG_NEWLINE); // compile the regular expression
-        if(errcode) {
-          // one can check the errors asking to regerror
-          size_t errbuf_size = regerror(errcode, &reg, NULL, 0);
-          std::vector<char> errbuf(errbuf_size);
-          regerror(errcode, &reg, errbuf.data(), errbuf_size);
-          plumed_error()<<"Error parsing regular expression: "<<errbuf.data();
-        }
-
-        // call regfree when reg goes out of scope
-        auto deleter=[](regex_t* r) { regfree(r); };
-        std::unique_ptr<regex_t,decltype(deleter)> reg_deleter(&reg,deleter);
-
-        plumed_massert(reg.re_nsub==1,"I can parse with only one subexpression");
-        regmatch_t match;
-        // select all the actions that have a value
-        std::vector<ActionWithValue*> all=as.select<ActionWithValue*>();
-        if( all.empty() ) readact->error("your input file is not telling plumed to calculate anything");
-        bool found_something=false;
-        for(unsigned j=0; j<all.size(); j++) {
-          std::vector<std::string> ss=all[j]->getComponentsVector();
-          for(unsigned  k=0; k<ss.size(); ++k) {
-            unsigned ll=std::strlen(ss[k].c_str())+1;
-            std::vector<char> str(ll);
-            std::strcpy(&str[0],ss[k].c_str());
-            const char *ppstr=&str[0];
-            if(!regexec(&reg, ppstr, reg.re_nsub, &match, 0)) {
-              //log.printf("  Something matched with \"%s\" : ",ss[k].c_str());
-              do {
-                if (match.rm_so != -1) {	/* The regex is matching part of a string */
-                  size_t matchlen = match.rm_eo - match.rm_so;
-                  std::vector<char> submatch(matchlen+1);
-                  std::strncpy(submatch.data(), ppstr+match.rm_so, matchlen+1);
-                  submatch[matchlen]='\0';
-                  //log.printf("  subpattern %s\n", submatch.data());
-                  // this is the match: try to see if it is a valid action
-                  std::string putativeVal(submatch.data());
-                  if( all[j]->exists(putativeVal) ) {
-                    arg.push_back(all[j]->copyOutput(putativeVal));
-                    found_something=true;
-                    //log.printf("  Action %s added! \n",putativeVal.c_str());
-                  }
-                }
-                ppstr += match.rm_eo;	/* Restart from last match */
-              } while(!regexec(&reg,ppstr,reg.re_nsub,&match,0));
-=======
         std::vector<ActionWithValue*> all=plumed.getActionSet().select<ActionWithValue*>();
         if( all.empty() ) error("your input file is not telling plumed to calculate anything");
 
@@ -143,7 +88,6 @@
                 arg.push_back(all[j]->copyOutput(ss[k]));
                 found_something=true;
               }
->>>>>>> 58d66d7f
             }
           }
         } catch(std::regex_error & e) {
@@ -349,7 +293,6 @@
   return Value::projection(*v1,*v2);
 }
 
-<<<<<<< HEAD
 void ActionWithArguments::addForcesOnArguments( const unsigned& argstart, const std::vector<double>& forces, unsigned& ind, const std::string& c  ) {
   for(unsigned i=0; i<arguments.size(); ++i) { 
       if( i==0 && getName().find("EVALUATE_FUNCTION_FROM_GRID")!=std::string::npos ) continue ;
@@ -358,10 +301,6 @@
           for(unsigned j=0; j<nvals; ++j) { arguments[i]->addForce( j, forces[ind] ); ind++; } 
       }
   }
-=======
-void ActionWithArguments::addForcesOnArguments( const unsigned& argstart, const std::vector<double>& forces, unsigned& ind  ) {
-  for(unsigned i=0; i<arguments.size(); ++i) { arguments[i]->addForce( forces[i] ); ind++; }
->>>>>>> 58d66d7f
 }
 
 void ActionWithArguments::setGradients( Value* myval, unsigned& start ) const {
@@ -389,14 +328,10 @@
   bool constant = true, atoms=false;
   for(unsigned i=0; i<arguments.size(); ++i) {
     ActionAtomistic* aa=dynamic_cast<ActionAtomistic*>( arguments[i]->getPntrToAction() );
-<<<<<<< HEAD
     if( aa ) { 
         ActionWithVector* av=dynamic_cast<ActionWithVector*>( arguments[i]->getPntrToAction() );
         if( !av || aa->getNumberOfAtoms()>0 ) atoms=true; 
     }
-=======
-    if( aa ) { atoms=true; }
->>>>>>> 58d66d7f
     if( !arguments[i]->isConstant() ) { constant=false; break; }
   }
   if( constant ) {
