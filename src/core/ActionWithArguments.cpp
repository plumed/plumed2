--- conflicted
+++ resolved
@@ -191,16 +191,14 @@
       }
     }
   }
-<<<<<<< HEAD
+  for(unsigned i=0; i<arg.size(); ++i) {
+    if( !readact->keywords.checkArgumentType( arg[i]->getRank(), arg[i]->hasDerivatives() ) ) readact->warning("documentation for input type is not provided in " + readact->getName() );
+  } 
   if( readact->keywords.exists("MASKED_INPUT_ALLOWED") || readact->keywords.exists("IS_SHORTCUT") || readact->keywords.exists("MASK") ) return;
   for(unsigned i=0; i<arg.size(); ++i) {
     if( arg[i]->getRank()==0 ) continue;
     ActionWithVector* av=dynamic_cast<ActionWithVector*>( arg[i]->getPntrToAction() );
     if( av && av->getNumberOfMasks()>=0 ) readact->error("cannot use argument " + arg[i]->getName() + " in input as not all elements are computed");
-=======
-  for(unsigned i=0; i<arg.size(); ++i) {
-    if( !readact->keywords.checkArgumentType( arg[i]->getRank(), arg[i]->hasDerivatives() ) ) readact->warning("documentation for input type is not provided in " + readact->getName() );
->>>>>>> 2c1e52d9
   }
 }
 
