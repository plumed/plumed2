/* +++++++++++++++++++++++++++++++++++++++++++++++++++++++++++++++++++++++++
   Copyright (c) 2011-2023 The plumed team
   (see the PEOPLE file at the root of the distribution for a list of names)

   See http://www.plumed.org for more information.

   This file is part of plumed, version 2.

   plumed is free software: you can redistribute it and/or modify
   it under the terms of the GNU Lesser General Public License as published by
   the Free Software Foundation, either version 3 of the License, or
   (at your option) any later version.

   plumed is distributed in the hope that it will be useful,
   but WITHOUT ANY WARRANTY; without even the implied warranty of
   MERCHANTABILITY or FITNESS FOR A PARTICULAR PURPOSE.  See the
   GNU Lesser General Public License for more details.

   You should have received a copy of the GNU Lesser General Public License
   along with plumed.  If not, see <http://www.gnu.org/licenses/>.
+++++++++++++++++++++++++++++++++++++++++++++++++++++++++++++++++++++++++ */
#include "ActionAtomistic.h"
#include "PlumedMain.h"
#include "ActionSet.h"
#include "GenericMolInfo.h"
#include "PbcAction.h"
#include <vector>
#include <string>
#include "ActionWithValue.h"
#include "Group.h"
#include "ActionWithVirtualAtom.h"
#include "tools/Exception.h"
#include "tools/Pbc.h"
#include "tools/PDB.h"

namespace PLMD {

ActionAtomistic::~ActionAtomistic() {
// empty destructor to delete unique_ptr
}

ActionAtomistic::ActionAtomistic(const ActionOptions&ao):
  Action(ao),
  unique_local_needs_update(true),
  boxValue(NULL),
  lockRequestAtoms(false),
  donotretrieve(false),
  donotforce(false),
  chargesWereSet(false)
{
  ActionWithValue* bv = plumed.getActionSet().selectWithLabel<ActionWithValue*>("Box");
  if( bv ) boxValue=bv->copyOutput(0);
  // We now get all the information about atoms that are lying about
  std::vector<ActionWithValue*> vatoms = plumed.getActionSet().select<ActionWithValue*>();
  for(const auto & vv : vatoms ) {
    ActionToPutData* ap = dynamic_cast<ActionToPutData*>(vv);
    if( ap ) {
      if( ap->getRole()=="x" ) xpos.push_back( ap->copyOutput(0) );
      if( ap->getRole()=="y" ) ypos.push_back( ap->copyOutput(0) );
      if( ap->getRole()=="z" ) zpos.push_back( ap->copyOutput(0) );
      if( ap->getRole()=="m" ) masv.push_back( ap->copyOutput(0) );
      if( ap->getRole()=="q" ) chargev.push_back( ap->copyOutput(0) );
    }
    ActionWithVirtualAtom* av = dynamic_cast<ActionWithVirtualAtom*>(vv);
    if( av || vv->getName()=="ARGS2VATOM" ) {
      xpos.push_back( vv->copyOutput( vv->getLabel() + ".x") );
      ypos.push_back( vv->copyOutput( vv->getLabel() + ".y") );
      zpos.push_back( vv->copyOutput( vv->getLabel() + ".z") );
      masv.push_back( vv->copyOutput( vv->getLabel() + ".mass") );
      chargev.push_back( vv->copyOutput( vv->getLabel() + ".charge") );
    }
  }
  if( xpos.size()!=ypos.size() || xpos.size()!=zpos.size() || xpos.size()!=masv.size() || xpos.size()!=chargev.size() )
    error("mismatch between value arrays");
}

void ActionAtomistic::registerKeywords( Keywords& keys ) {
  (void) keys; // avoid warning
}


void ActionAtomistic::requestAtoms(const std::vector<AtomNumber> & a, const bool clearDep) {
  plumed_massert(!lockRequestAtoms,"requested atom list can only be changed in the prepare() method");
  int nat=a.size();
  indexes=a;
  positions.resize(nat);
  forces.resize(nat);
  masses.resize(nat);
  charges.resize(nat);
<<<<<<< HEAD
=======
  atom_value_ind.resize( a.size() );
>>>>>>> 58d66d7f
  int n=getTotAtoms();
  if(clearDep) clearDependencies();
  unique.clear(); std::vector<bool> requirements( xpos.size(), false );
  if( boxValue ) addDependency( boxValue->getPntrToAction() );
  for(unsigned i=0; i<indexes.size(); i++) {
    if(indexes[i].index()>=n) { std::string num; Tools::convert( indexes[i].serial(),num ); error("atom " + num + " out of range"); }
<<<<<<< HEAD
    unsigned valno, k; getValueIndices( indexes[i], valno, k ); requirements[valno] = true;
    if( valno==0 ) unique.push_back(indexes[i]);
    else if( k>0 ) error("action atomistic is not set up to deal with multiple vectors in position input");
  }
  // Add the dependencies to the actions that we require
  Tools::removeDuplicates(unique);
  for(unsigned i=0; i<requirements.size(); ++i ) {
    if( !requirements[i] ) continue;
    addDependency( xpos[i]->getPntrToAction() );
    addDependency( ypos[i]->getPntrToAction() );
    addDependency( zpos[i]->getPntrToAction() );
    addDependency( masv[i]->getPntrToAction() );
    addDependency( chargev[i]->getPntrToAction() );
  }
=======
    atom_value_ind[i] = getValueIndices( indexes[i] ); requirements[atom_value_ind[i].first] = true;
    if( atom_value_ind[i].first==0 ) unique.push_back(indexes[i]);
    else if( atom_value_ind[i].second>0 ) error("action atomistic is not set up to deal with multiple vectors in position input");
  }
  // Add the dependencies to the actions that we require
  Tools::removeDuplicates(unique); value_depends.resize(0);
  for(unsigned i=0; i<requirements.size(); ++i ) {
    if( !requirements[i] ) continue;
    value_depends.push_back( i );
    addDependency( xpos[i]->getPntrToAction() );
    addDependency( ypos[i]->getPntrToAction() );
    addDependency( zpos[i]->getPntrToAction() );
    addDependency( masv[i]->getPntrToAction() );
    addDependency( chargev[i]->getPntrToAction() );
  }
>>>>>>> 58d66d7f
  unique_local_needs_update=true;
}

Vector ActionAtomistic::pbcDistance(const Vector &v1,const Vector &v2)const {
  return pbc.distance(v1,v2);
}

void ActionAtomistic::pbcApply(std::vector<Vector>& dlist, unsigned max_index)const {
  pbc.apply(dlist, max_index);
}

void ActionAtomistic::calculateNumericalDerivatives( ActionWithValue* a ) {
  calculateAtomicNumericalDerivatives( a, 0 );
}

void ActionAtomistic::changeBox( const Tensor& newbox ) {
  pbc.setBox( newbox );
}

void ActionAtomistic::calculateAtomicNumericalDerivatives( ActionWithValue* a, const unsigned& startnum ) {
  if(!a) {
    a=dynamic_cast<ActionWithValue*>(this);
    plumed_massert(a,"only Actions with a value can be differentiated");
  }

  const size_t nval=a->getNumberOfComponents();
  const size_t natoms=getNumberOfAtoms();
  std::vector<Vector> value(nval*natoms);
  std::vector<Tensor> valuebox(nval);
  std::vector<Vector> savedPositions(natoms);
  const double delta=std::sqrt(epsilon);

  for(int i=0; i<natoms; i++) for(int k=0; k<3; k++) {
      savedPositions[i][k]=positions[i][k];
      positions[i][k]=positions[i][k]+delta;
      a->calculate();
      positions[i][k]=savedPositions[i][k];
      for(int j=0; j<nval; j++) {
        value[j*natoms+i][k]=a->getOutputQuantity(j);
      }
    }
  Tensor box(pbc.getBox());
  for(int i=0; i<3; i++) for(int k=0; k<3; k++) {
      double arg0=box(i,k);
      for(int j=0; j<natoms; j++) positions[j]=pbc.realToScaled(positions[j]);
      box(i,k)=box(i,k)+delta;
      pbc.setBox(box);
      for(int j=0; j<natoms; j++) positions[j]=pbc.scaledToReal(positions[j]);
      a->calculate();
      box(i,k)=arg0;
      pbc.setBox(box);
      for(int j=0; j<natoms; j++) positions[j]=savedPositions[j];
      for(int j=0; j<nval; j++) valuebox[j](i,k)=a->getOutputQuantity(j);
    }

  a->calculate();
  a->clearDerivatives();
  for(int j=0; j<nval; j++) {
    Value* v=a->copyOutput(j);
    double ref=v->get();
    if(v->hasDerivatives()) {
      for(int i=0; i<natoms; i++) for(int k=0; k<3; k++) {
          double d=(value[j*natoms+i][k]-ref)/delta;
          v->addDerivative(startnum+3*i+k,d);
        }
      Tensor virial;
      for(int i=0; i<3; i++) for(int k=0; k<3; k++)virial(i,k)= (valuebox[j](i,k)-ref)/delta;
// BE CAREFUL WITH NON ORTHOROMBIC CELL
      virial=-matmul(box.transpose(),virial);
      for(int i=0; i<3; i++) for(int k=0; k<3; k++) v->addDerivative(startnum+3*natoms+3*k+i,virial(k,i));
    }
  }
}

void ActionAtomistic::parseAtomList(const std::string&key, std::vector<AtomNumber> &t) {
  parseAtomList(key,-1,t);
}

void ActionAtomistic::parseAtomList(const std::string&key,const int num, std::vector<AtomNumber> &t) {
  plumed_massert( keywords.style(key,"atoms") || keywords.style(key,"hidden"), "keyword " + key + " should be registered as atoms");
  std::vector<std::string> strings;
  if( num<0 ) {
    parseVector(key,strings);
    if(strings.empty()) return;
  } else {
    if ( !parseNumberedVector(key,num,strings) ) return;
  }
  t.resize(0); interpretAtomList( strings, t );
}

void ActionAtomistic::interpretAtomList(std::vector<std::string>& strings, std::vector<AtomNumber> &t) {
  Tools::interpretRanges(strings);
  for(unsigned i=0; i<strings.size(); ++i) {
    AtomNumber atom;
    bool ok=Tools::convertNoexcept(strings[i],atom); // this is converting strings to AtomNumbers
    if(ok) t.push_back(atom);
// here we check if this is a special symbol for MOLINFO
    if( !ok && strings[i].compare(0,1,"@")==0 ) {
      std::string symbol=strings[i].substr(1);
      if(symbol=="allatoms") {
        auto n=0; for(unsigned i=0; i<xpos.size(); ++i) n += xpos[i]->getNumberOfValues();
        t.reserve(n); for(unsigned i=0; i<n; i++) t.push_back(AtomNumber::index(i));
        ok=true;
      } else if(symbol=="mdatoms") {
        const auto n=xpos[0]->getNumberOfValues();
        t.reserve(t.size()+n);
        for(unsigned i=0; i<n; i++) t.push_back(AtomNumber::index(i));
        ok=true;
      } else {
        auto* moldat=plumed.getActionSet().selectLatest<GenericMolInfo*>(this);
        if( moldat ) {
          std::vector<AtomNumber> atom_list; moldat->interpretSymbol( symbol, atom_list );
          if( atom_list.size()>0 ) { ok=true; t.insert(t.end(),atom_list.begin(),atom_list.end()); }
          else { error(strings[i] + " is not a label plumed knows"); }
        } else {
          error("atoms specified using @ symbol but no MOLINFO was available");
        }
      }
    }
// here we check if the atom name is the name of a group
    if(!ok) {
      Group* mygrp=plumed.getActionSet().selectWithLabel<Group*>(strings[i]);
      if(mygrp) {
        std::vector<std::string> grp_str( mygrp->getGroupAtoms() );
        interpretAtomList( grp_str, t ); ok=true;
      } else {
        Group* mygrp2=plumed.getActionSet().selectWithLabel<Group*>(strings[i]+"_grp");
        if(mygrp2) {
          std::vector<std::string> grp_str( mygrp2->getGroupAtoms() );
          interpretAtomList( grp_str, t ); ok=true;
        }
      }
    }
// here we check if the atom name is the name of an added virtual atom
    if(!ok) {
      unsigned ind = 0;
      for(unsigned j=0; j<xpos.size(); ++j) {
        if( xpos[j]->getPntrToAction()->getLabel()==strings[i] ) {
          t.push_back( AtomNumber::index(ind) ); ok=true; break;
        }
        ind = ind + xpos[j]->getNumberOfValues();
      }
    }
    if(!ok) error("it was not possible to interpret atom name " + strings[i]);
    // plumed_massert(ok,"it was not possible to interpret atom name " + strings[i]);
  }
}

<<<<<<< HEAD
void ActionAtomistic::getValueIndices( const AtomNumber& i, unsigned& valno, unsigned& k ) const {
  valno=0; k = i.index();
=======
std::pair<std::size_t, std::size_t> ActionAtomistic::getValueIndices( const AtomNumber& i ) const {
  std::size_t valno=0, k = i.index();
>>>>>>> 58d66d7f
  for(unsigned j=0; j<xpos.size(); ++j) {
    if( k<xpos[j]->getNumberOfValues() ) { valno=j; break; }
    k = k - xpos[j]->getNumberOfValues();
  }
<<<<<<< HEAD
}

void ActionAtomistic::retrieveAtoms( const bool& force ) {
=======
  return std::pair<std::size_t, std::size_t>( valno, k );
}

void ActionAtomistic::retrieveAtoms() {
>>>>>>> 58d66d7f
  if( boxValue ) {
    PbcAction* pbca = dynamic_cast<PbcAction*>( boxValue->getPntrToAction() );
    plumed_assert( pbca ); pbc=pbca->pbc;
  }
  if( donotretrieve || indexes.size()==0 ) return;
  ActionToPutData* cv = dynamic_cast<ActionToPutData*>( chargev[0]->getPntrToAction() );
  if(cv) chargesWereSet=cv->hasBeenSet();
<<<<<<< HEAD
  for(unsigned j=0; j<indexes.size(); j++) {
    unsigned nn, kk; getValueIndices( indexes[j], nn, kk );
    positions[j][0] = xpos[nn]->get(kk);
    positions[j][1] = ypos[nn]->get(kk);
    positions[j][2] = zpos[nn]->get(kk);
    charges[j] = chargev[nn]->get(kk);
    masses[j] = masv[nn]->get(kk);
=======
  unsigned j = 0;
  for(const auto & a : atom_value_ind) {
    std::size_t nn = a.first, kk = a.second;
    positions[j][0] = xpos[nn]->data[kk];
    positions[j][1] = ypos[nn]->data[kk];
    positions[j][2] = zpos[nn]->data[kk];
    charges[j] = chargev[nn]->data[kk];
    masses[j] = masv[nn]->data[kk];
    j++;
>>>>>>> 58d66d7f
  }
}

void ActionAtomistic::setForcesOnAtoms(const std::vector<double>& forcesToApply, unsigned& ind) {
  if( donotforce || (indexes.size()==0 && getName()!="FIXEDATOM") ) return;
<<<<<<< HEAD
  for(unsigned i=0; i<indexes.size(); ++i) {
    Vector ff;
    for(unsigned k=0; k<3; ++k) {
      plumed_dbg_massert( ind<forcesToApply.size(), "problem setting forces in " + getLabel() );
      ff[k]=forcesToApply[ind]; ind++;
    }
    addForce( indexes[i], ff );
=======
  for(unsigned i=0; i<value_depends.size(); ++i) {
    xpos[value_depends[i]]->hasForce = true;
    ypos[value_depends[i]]->hasForce = true;
    zpos[value_depends[i]]->hasForce = true;
  }
  for(const auto & a : atom_value_ind) {
    plumed_dbg_massert( ind<forcesToApply.size(), "problem setting forces in " + getLabel() );
    std::size_t nn = a.first, kk = a.second;
    xpos[nn]->inputForce[kk] += forcesToApply[ind]; ind++;
    ypos[nn]->inputForce[kk] += forcesToApply[ind]; ind++;
    zpos[nn]->inputForce[kk] += forcesToApply[ind]; ind++;
>>>>>>> 58d66d7f
  }
  setForcesOnCell( forcesToApply, ind );
}

void ActionAtomistic::setForcesOnCell(const std::vector<double>& forcesToApply, unsigned& ind) {
  for(unsigned i=0; i<9; ++i) {
    plumed_dbg_massert( ind<forcesToApply.size(), "problem setting forces in " + getLabel() );
    boxValue->addForce( i, forcesToApply[ind] ); ind++;
  }
}

Tensor ActionAtomistic::getVirial() const {
  Tensor vir; for(unsigned i=0; i<3; ++i) for(unsigned j=0; j<3; ++j) vir[i][j] = boxValue->getForce(3*i+j);
  return vir;
}

void ActionAtomistic::readAtomsFromPDB(const PDB& pdb) {

  for(unsigned j=0; j<indexes.size(); j++) {
    if( indexes[j].index()>pdb.size() ) error("there are not enough atoms in the input pdb file");
    if( pdb.getAtomNumbers()[j].index()!=indexes[j].index() ) error("there are atoms missing in the pdb file");
    positions[j]=pdb.getPositions()[indexes[j].index()];
  }
  for(unsigned j=0; j<indexes.size(); j++) charges[j]=pdb.getBeta()[indexes[j].index()];
  for(unsigned j=0; j<indexes.size(); j++) masses[j]=pdb.getOccupancy()[indexes[j].index()];
}

unsigned ActionAtomistic::getTotAtoms()const {
  unsigned natoms = 0;
  for(unsigned i=0; i<xpos.size(); ++i ) natoms += xpos[i]->getNumberOfValues();
  return natoms;
}

<<<<<<< HEAD
Vector ActionAtomistic::getGlobalPosition(const AtomNumber& i) const {
  unsigned nn, kk; getValueIndices( i, nn, kk ); Vector pos;
  pos[0]=xpos[nn]->get(kk);
  pos[1]=ypos[nn]->get(kk);
  pos[2]=zpos[nn]->get(kk);
  return pos;
}

void ActionAtomistic::setGlobalPosition(const AtomNumber& i, const Vector& pos ) {
  unsigned nn, kk; getValueIndices( i, nn, kk );
  xpos[nn]->set(kk,pos[0]);
  ypos[nn]->set(kk,pos[1]);
  zpos[nn]->set(kk,pos[2]);
=======
Vector ActionAtomistic::getGlobalPosition(const std::pair<std::size_t,std::size_t>& a) const {
  Vector pos;
  pos[0]=xpos[a.first]->data[a.second];
  pos[1]=ypos[a.first]->data[a.second];
  pos[2]=zpos[a.first]->data[a.second];
  return pos;
}

void ActionAtomistic::setGlobalPosition(const std::pair<std::size_t, std::size_t>& a, const Vector& pos ) {
  xpos[a.first]->data[a.second]=pos[0];
  ypos[a.first]->data[a.second]=pos[1];
  zpos[a.first]->data[a.second]=pos[2];
>>>>>>> 58d66d7f
}

void ActionAtomistic::makeWhole() {
  for(unsigned j=0; j<positions.size()-1; ++j) {
    const Vector & first (positions[j]);
    Vector & second (positions[j+1]);
    second=first+pbcDistance(first,second);
  }
}

<<<<<<< HEAD
Vector ActionAtomistic::getForce( const AtomNumber& i ) const {
  unsigned nn, kk; getValueIndices( i, nn, kk ); Vector f;
  f[0]=xpos[nn]->getForce(kk);
  f[1]=ypos[nn]->getForce(kk);
  f[2]=zpos[nn]->getForce(kk);
  return f;
}

void ActionAtomistic::addForce( const AtomNumber& i, const Vector& f ) {
  unsigned nn, kk; getValueIndices( i, nn, kk );
  xpos[nn]->addForce( kk, f[0] );
  ypos[nn]->addForce( kk, f[1] );
  zpos[nn]->addForce( kk, f[2] );
}

void ActionAtomistic::getGradient( const unsigned& ind, Vector& deriv, std::map<AtomNumber,Vector>& gradients ) const {
  unsigned nn, kk; getValueIndices( indexes[ind], nn, kk );
=======
Vector ActionAtomistic::getForce( const std::pair<std::size_t, std::size_t>& a ) const {
  Vector f;
  f[0]=xpos[a.first]->getForce(a.second);
  f[1]=ypos[a.first]->getForce(a.second);
  f[2]=zpos[a.first]->getForce(a.second);
  return f;
}

void ActionAtomistic::addForce( const std::pair<std::size_t, std::size_t>& a, const Vector& f ) {
  xpos[a.first]->addForce( a.second, f[0] );
  ypos[a.first]->addForce( a.second, f[1] );
  zpos[a.first]->addForce( a.second, f[2] );
}

void ActionAtomistic::getGradient( const unsigned& ind, Vector& deriv, std::map<AtomNumber,Vector>& gradients ) const {
  std::size_t nn = atom_value_ind[ind].first;
>>>>>>> 58d66d7f
  if( nn==0 ) { gradients[indexes[ind]] += deriv; return; }
  xpos[nn]->passGradients( deriv[0], gradients );
  ypos[nn]->passGradients( deriv[1], gradients );
  zpos[nn]->passGradients( deriv[2], gradients );
}

<<<<<<< HEAD
const std::vector<AtomNumber> & ActionAtomistic::getUniqueLocal( const bool& useunique, const std::vector<int>& g2l ) {
  if( useunique ) return unique;
  if( !unique_local_needs_update ) return unique_local;
=======
void ActionAtomistic::updateUniqueLocal( const bool& useunique, const std::vector<int>& g2l ) {
  if( useunique ) { unique_local=unique; return; }
>>>>>>> 58d66d7f
  // Update unique local if it needs an update
  unique_local_needs_update=false; unique_local.clear();
  for(auto pp=unique.begin(); pp!=unique.end(); ++pp) {
    if(g2l[pp->index()]>=0) unique_local.push_back(*pp); // already sorted
  }
  return unique_local;
}

}<|MERGE_RESOLUTION|>--- conflicted
+++ resolved
@@ -87,32 +87,13 @@
   forces.resize(nat);
   masses.resize(nat);
   charges.resize(nat);
-<<<<<<< HEAD
-=======
   atom_value_ind.resize( a.size() );
->>>>>>> 58d66d7f
   int n=getTotAtoms();
   if(clearDep) clearDependencies();
   unique.clear(); std::vector<bool> requirements( xpos.size(), false );
   if( boxValue ) addDependency( boxValue->getPntrToAction() );
   for(unsigned i=0; i<indexes.size(); i++) {
     if(indexes[i].index()>=n) { std::string num; Tools::convert( indexes[i].serial(),num ); error("atom " + num + " out of range"); }
-<<<<<<< HEAD
-    unsigned valno, k; getValueIndices( indexes[i], valno, k ); requirements[valno] = true;
-    if( valno==0 ) unique.push_back(indexes[i]);
-    else if( k>0 ) error("action atomistic is not set up to deal with multiple vectors in position input");
-  }
-  // Add the dependencies to the actions that we require
-  Tools::removeDuplicates(unique);
-  for(unsigned i=0; i<requirements.size(); ++i ) {
-    if( !requirements[i] ) continue;
-    addDependency( xpos[i]->getPntrToAction() );
-    addDependency( ypos[i]->getPntrToAction() );
-    addDependency( zpos[i]->getPntrToAction() );
-    addDependency( masv[i]->getPntrToAction() );
-    addDependency( chargev[i]->getPntrToAction() );
-  }
-=======
     atom_value_ind[i] = getValueIndices( indexes[i] ); requirements[atom_value_ind[i].first] = true;
     if( atom_value_ind[i].first==0 ) unique.push_back(indexes[i]);
     else if( atom_value_ind[i].second>0 ) error("action atomistic is not set up to deal with multiple vectors in position input");
@@ -128,7 +109,6 @@
     addDependency( masv[i]->getPntrToAction() );
     addDependency( chargev[i]->getPntrToAction() );
   }
->>>>>>> 58d66d7f
   unique_local_needs_update=true;
 }
 
@@ -277,27 +257,16 @@
   }
 }
 
-<<<<<<< HEAD
-void ActionAtomistic::getValueIndices( const AtomNumber& i, unsigned& valno, unsigned& k ) const {
-  valno=0; k = i.index();
-=======
 std::pair<std::size_t, std::size_t> ActionAtomistic::getValueIndices( const AtomNumber& i ) const {
   std::size_t valno=0, k = i.index();
->>>>>>> 58d66d7f
   for(unsigned j=0; j<xpos.size(); ++j) {
     if( k<xpos[j]->getNumberOfValues() ) { valno=j; break; }
     k = k - xpos[j]->getNumberOfValues();
   }
-<<<<<<< HEAD
+  return std::pair<std::size_t, std::size_t>( valno, k );
 }
 
 void ActionAtomistic::retrieveAtoms( const bool& force ) {
-=======
-  return std::pair<std::size_t, std::size_t>( valno, k );
-}
-
-void ActionAtomistic::retrieveAtoms() {
->>>>>>> 58d66d7f
   if( boxValue ) {
     PbcAction* pbca = dynamic_cast<PbcAction*>( boxValue->getPntrToAction() );
     plumed_assert( pbca ); pbc=pbca->pbc;
@@ -305,15 +274,6 @@
   if( donotretrieve || indexes.size()==0 ) return;
   ActionToPutData* cv = dynamic_cast<ActionToPutData*>( chargev[0]->getPntrToAction() );
   if(cv) chargesWereSet=cv->hasBeenSet();
-<<<<<<< HEAD
-  for(unsigned j=0; j<indexes.size(); j++) {
-    unsigned nn, kk; getValueIndices( indexes[j], nn, kk );
-    positions[j][0] = xpos[nn]->get(kk);
-    positions[j][1] = ypos[nn]->get(kk);
-    positions[j][2] = zpos[nn]->get(kk);
-    charges[j] = chargev[nn]->get(kk);
-    masses[j] = masv[nn]->get(kk);
-=======
   unsigned j = 0;
   for(const auto & a : atom_value_ind) {
     std::size_t nn = a.first, kk = a.second;
@@ -323,21 +283,11 @@
     charges[j] = chargev[nn]->data[kk];
     masses[j] = masv[nn]->data[kk];
     j++;
->>>>>>> 58d66d7f
   }
 }
 
 void ActionAtomistic::setForcesOnAtoms(const std::vector<double>& forcesToApply, unsigned& ind) {
   if( donotforce || (indexes.size()==0 && getName()!="FIXEDATOM") ) return;
-<<<<<<< HEAD
-  for(unsigned i=0; i<indexes.size(); ++i) {
-    Vector ff;
-    for(unsigned k=0; k<3; ++k) {
-      plumed_dbg_massert( ind<forcesToApply.size(), "problem setting forces in " + getLabel() );
-      ff[k]=forcesToApply[ind]; ind++;
-    }
-    addForce( indexes[i], ff );
-=======
   for(unsigned i=0; i<value_depends.size(); ++i) {
     xpos[value_depends[i]]->hasForce = true;
     ypos[value_depends[i]]->hasForce = true;
@@ -349,7 +299,6 @@
     xpos[nn]->inputForce[kk] += forcesToApply[ind]; ind++;
     ypos[nn]->inputForce[kk] += forcesToApply[ind]; ind++;
     zpos[nn]->inputForce[kk] += forcesToApply[ind]; ind++;
->>>>>>> 58d66d7f
   }
   setForcesOnCell( forcesToApply, ind );
 }
@@ -383,21 +332,6 @@
   return natoms;
 }
 
-<<<<<<< HEAD
-Vector ActionAtomistic::getGlobalPosition(const AtomNumber& i) const {
-  unsigned nn, kk; getValueIndices( i, nn, kk ); Vector pos;
-  pos[0]=xpos[nn]->get(kk);
-  pos[1]=ypos[nn]->get(kk);
-  pos[2]=zpos[nn]->get(kk);
-  return pos;
-}
-
-void ActionAtomistic::setGlobalPosition(const AtomNumber& i, const Vector& pos ) {
-  unsigned nn, kk; getValueIndices( i, nn, kk );
-  xpos[nn]->set(kk,pos[0]);
-  ypos[nn]->set(kk,pos[1]);
-  zpos[nn]->set(kk,pos[2]);
-=======
 Vector ActionAtomistic::getGlobalPosition(const std::pair<std::size_t,std::size_t>& a) const {
   Vector pos;
   pos[0]=xpos[a.first]->data[a.second];
@@ -410,7 +344,6 @@
   xpos[a.first]->data[a.second]=pos[0];
   ypos[a.first]->data[a.second]=pos[1];
   zpos[a.first]->data[a.second]=pos[2];
->>>>>>> 58d66d7f
 }
 
 void ActionAtomistic::makeWhole() {
@@ -421,25 +354,6 @@
   }
 }
 
-<<<<<<< HEAD
-Vector ActionAtomistic::getForce( const AtomNumber& i ) const {
-  unsigned nn, kk; getValueIndices( i, nn, kk ); Vector f;
-  f[0]=xpos[nn]->getForce(kk);
-  f[1]=ypos[nn]->getForce(kk);
-  f[2]=zpos[nn]->getForce(kk);
-  return f;
-}
-
-void ActionAtomistic::addForce( const AtomNumber& i, const Vector& f ) {
-  unsigned nn, kk; getValueIndices( i, nn, kk );
-  xpos[nn]->addForce( kk, f[0] );
-  ypos[nn]->addForce( kk, f[1] );
-  zpos[nn]->addForce( kk, f[2] );
-}
-
-void ActionAtomistic::getGradient( const unsigned& ind, Vector& deriv, std::map<AtomNumber,Vector>& gradients ) const {
-  unsigned nn, kk; getValueIndices( indexes[ind], nn, kk );
-=======
 Vector ActionAtomistic::getForce( const std::pair<std::size_t, std::size_t>& a ) const {
   Vector f;
   f[0]=xpos[a.first]->getForce(a.second);
@@ -456,21 +370,14 @@
 
 void ActionAtomistic::getGradient( const unsigned& ind, Vector& deriv, std::map<AtomNumber,Vector>& gradients ) const {
   std::size_t nn = atom_value_ind[ind].first;
->>>>>>> 58d66d7f
   if( nn==0 ) { gradients[indexes[ind]] += deriv; return; }
   xpos[nn]->passGradients( deriv[0], gradients );
   ypos[nn]->passGradients( deriv[1], gradients );
   zpos[nn]->passGradients( deriv[2], gradients );
 }
 
-<<<<<<< HEAD
-const std::vector<AtomNumber> & ActionAtomistic::getUniqueLocal( const bool& useunique, const std::vector<int>& g2l ) {
-  if( useunique ) return unique;
-  if( !unique_local_needs_update ) return unique_local;
-=======
 void ActionAtomistic::updateUniqueLocal( const bool& useunique, const std::vector<int>& g2l ) {
   if( useunique ) { unique_local=unique; return; }
->>>>>>> 58d66d7f
   // Update unique local if it needs an update
   unique_local_needs_update=false; unique_local.clear();
   for(auto pp=unique.begin(); pp!=unique.end(); ++pp) {
