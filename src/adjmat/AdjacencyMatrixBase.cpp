/* +++++++++++++++++++++++++++++++++++++++++++++++++++++++++++++++++++++++++
   Copyright (c) 2015-2020 The plumed team
   (see the PEOPLE file at the root of the distribution for a list of names)

   See http://www.plumed.org for more information.

   This file is part of plumed, version 2.

   plumed is free software: you can redistribute it and/or modify
   it under the terms of the GNU Lesser General Public License as published by
   the Free Software Foundation, either version 3 of the License, or
   (at your option) any later version.

   plumed is distributed in the hope that it will be useful,
   but WITHOUT ANY WARRANTY; without even the implied warranty of
   MERCHANTABILITY or FITNESS FOR A PARTICULAR PURPOSE.  See the
   GNU Lesser General Public License for more details.

   You should have received a copy of the GNU Lesser General Public License
   along with plumed.  If not, see <http://www.gnu.org/licenses/>.
+++++++++++++++++++++++++++++++++++++++++++++++++++++++++++++++++++++++++ */
#include "AdjacencyMatrixBase.h"
#include "core/PlumedMain.h"
#include "tools/Communicator.h"
#include "tools/OpenMP.h"

namespace PLMD {
namespace adjmat {

void AdjacencyMatrixBase::registerKeywords( Keywords& keys ) {
<<<<<<< HEAD
  ActionWithMatrix::registerKeywords( keys ); keys.remove("ARG"); keys.use("MASK");
=======
  ActionWithMatrix::registerKeywords( keys );
>>>>>>> 2c1e52d9
  keys.add("atoms","GROUP","the atoms for which you would like to calculate the adjacency matrix");
  keys.add("atoms","GROUPA","");
  keys.add("atoms","GROUPB","");
  keys.add("atoms-2","ATOMS","the atoms for which you would like to calculate the adjacency matrix. This is a depracated syntax that is equivalent to GROUP.  You are strongly recommened to use GROUP instead of ATOMS.");
  keys.reserve("atoms","GROUPC","");
  keys.addFlag("COMPONENTS",false,"also calculate the components of the vector connecting the atoms in the contact matrix");
  keys.addFlag("NOPBC",false,"don't use pbc");
  keys.add("compulsory","NL_CUTOFF","0.0","The cutoff for the neighbor list.  A value of 0 means we are not using a neighbor list");
  keys.add("compulsory","NL_STRIDE","1","The frequency with which we are updating the atoms in the neighbor list");
  keys.addOutputComponent("w","COMPONENTS","matrix","a matrix containing the weights for the bonds between each pair of atoms");
  keys.addOutputComponent("x","COMPONENTS","matrix","the projection of the bond on the x axis");
  keys.addOutputComponent("y","COMPONENTS","matrix","the projection of the bond on the y axis");
  keys.addOutputComponent("z","COMPONENTS","matrix","the projection of the bond on the z axis");
  keys.setValueDescription("matrix","a matrix containing the weights for the bonds between each pair of atoms");
}

AdjacencyMatrixBase::AdjacencyMatrixBase(const ActionOptions& ao):
  Action(ao),
  ActionWithMatrix(ao),
  read_one_group(false),
  neighbour_list_updated(false),
  linkcells(comm),
  threecells(comm),
  maxcol(0),
  natoms_per_list(0)
{
  std::vector<unsigned> shape(2); std::vector<AtomNumber> t; parseAtomList("GROUP", t );
  if( t.size()==0 ) {
    parseAtomList("ATOMS", t);
    if( t.size()>0 ) warning("using depracated syntax for contact matrix.  You are strongly recommended to use GROUP instead of ATOMS");
  }

  if( t.size()==0 ) {
    std::vector<AtomNumber> ta; parseAtomList("GROUPA",ta);
    if( ta.size()==0 && getName()=="HBOND_MATRIX") parseAtomList("DONORS",ta);
    std::vector<AtomNumber> tb; parseAtomList("GROUPB",tb);
    if( tb.size()==0 && getName()=="HBOND_MATRIX") parseAtomList("ACCEPTORS",tb);
    if( ta.size()==0 || tb.size()==0 ) error("no atoms have been specified in input");

    // Create list of tasks
    log.printf("  atoms in GROUPA ");
    for(unsigned i=0; i<ta.size(); ++i) { log.printf("%d ", ta[i].serial()); t.push_back(ta[i]); }
    log.printf("\n");
    log.printf("  atoms in GROUPB "); ablocks.resize( tb.size() ); unsigned n=0;
    for(unsigned i=0; i<tb.size(); ++i) {
      log.printf("%d ", tb[i].serial());
      ablocks[i]=ta.size()+n; t.push_back(tb[i]); n++;
    }
    log.printf("\n"); shape[0]=ta.size(); shape[1]=tb.size();
  } else {
    // Create list of tasks
    log.printf("  atoms in GROUP "); ablocks.resize( t.size() );
    for(unsigned i=0; i<t.size(); ++i) { log.printf("%d ", t[i].serial()); ablocks[i]=i; }
    log.printf("\n"); shape[0]=shape[1]=t.size(); read_one_group=true;
  }
  if( keywords.exists("GROUPC") ) {
    std::vector<AtomNumber> tc; parseAtomList("GROUPC",tc);
    if( tc.size()==0 ) error("no atoms in GROUPC specified");
    log.printf("  atoms in GROUPC "); setupThirdAtomBlock( tc, t );
  } else if( keywords.exists("BRIDGING_ATOMS") ) {
    std::vector<AtomNumber> tc; parseAtomList("BRIDGING_ATOMS",tc);
    if( tc.size()==0 ) error("no BRIDGING_ATOMS specified");
    log.printf("  bridging atoms are "); setupThirdAtomBlock( tc, t );
  } else if( keywords.exists("HYDROGENS") ) {
    std::vector<AtomNumber> tc; parseAtomList("HYDROGENS",tc);
    if( tc.size()==0 ) error("no HYDROGEN atoms specified");
    log.printf("  hydrogen atoms are "); setupThirdAtomBlock( tc, t );
  } else if( keywords.exists("BACKGROUND_ATOMS") ) {
    std::vector<AtomNumber> tc; parseAtomList("BACKGROUND_ATOMS",tc);
    if( tc.size()==0 ) error("no ATOMS atoms specified");
    log.printf("  atoms for background density are "); setupThirdAtomBlock( tc, t );
  }
  // Request the atoms from the ActionAtomistic
  requestAtoms( t ); parseFlag("COMPONENTS",components); parseFlag("NOPBC",nopbc);
  if( !components ) { addValue( shape ); setNotPeriodic(); }
  else { addComponent( "w", shape ); componentIsNotPeriodic("w"); }
  getPntrToComponent(0)->setDerivativeIsZeroWhenValueIsZero();
  // Stuff for neighbor list
  parse("NL_CUTOFF",nl_cut); nl_cut2=nl_cut*nl_cut; parse("NL_STRIDE",nl_stride);
  if( nl_cut==0 && nl_stride>1 ) error("NL_CUTOFF must be set if NL_STRIDE is set greater than 1");
  if( nl_cut>0 ) log.printf("  using neighbor list with cutoff %f.  List is updated every %u steps.\n",nl_cut,nl_stride);

  if( components ) {
    addComponent( "x", shape ); componentIsNotPeriodic("x");
    addComponent( "y", shape ); componentIsNotPeriodic("y");
    addComponent( "z", shape ); componentIsNotPeriodic("z");
  }
  log<<"  Bibliography "<<plumed.cite("Tribello, Giberti, Sosso, Salvalaglio and Parrinello, J. Chem. Theory Comput. 13, 1317 (2017)")<<"\n";
}

unsigned AdjacencyMatrixBase::getNumberOfDerivatives() {
  return 3*getNumberOfAtoms() + 9;
}

void AdjacencyMatrixBase::setupThirdAtomBlock( const std::vector<AtomNumber>& tc, std::vector<AtomNumber>& t ) {
  threeblocks.resize( tc.size() ); unsigned base=t.size();
  for(unsigned i=0; i<tc.size(); ++i) { log.printf("%d ", tc[i].serial()); t.push_back(tc[i]); threeblocks[i]=base+i; }
  log.printf("\n");
}

void AdjacencyMatrixBase::setLinkCellCutoff( const bool& symmetric, const double& lcut, double tcut ) {
  if( read_one_group && symmetric ) getPntrToComponent(0)->setSymmetric( true );
  if( nl_cut>0 && lcut>nl_cut ) error("D_MAX for switching functions should be shorter than neighbor list cutoff");

  if( tcut<0 ) tcut=lcut;
  if( nl_cut>0 ) linkcells.setCutoff( nl_cut ); else linkcells.setCutoff( lcut );
  if( linkcells.getCutoff()<std::numeric_limits<double>::max() ) log.printf("  set link cell cutoff to %f \n", linkcells.getCutoff() );
  threecells.setCutoff( tcut );
}

void AdjacencyMatrixBase::prepare() {
  ActionWithVector::prepare(); neighbour_list_updated=false;
}

void AdjacencyMatrixBase::updateNeighbourList() {
  neighbour_list_updated=true;
  // Build link cells here so that this is done in stream if it needed in stream
  if( getStep()%nl_stride==0 ) {
    // Build the link cells
    std::vector<Vector> ltmp_pos( ablocks.size() );
    for(unsigned i=0; i<ablocks.size(); ++i) ltmp_pos[i]=ActionAtomistic::getPosition( ablocks[i] );
    linkcells.buildCellLists( ltmp_pos, ablocks, getPbc() );
    // This ensures the link cell does not get too big.  We find the cell that contains the maximum number of atoms and multiply this by 27.
    // In this way we ensure that the neighbour list doesn't get too big.  Also this number should always be large enough
    natoms_per_list = 27*linkcells.getMaxInCell();
    nlist.resize( getConstPntrToComponent(0)->getShape()[0]*( 2 + natoms_per_list ) );
    // Create a vector from the input set of tasks
    std::vector<unsigned> & pTaskList( getListOfActiveTasks(this) );
    // Get the number of tasks we have to deal with
    unsigned ntasks=getConstPntrToComponent(0)->getShape()[0];
    if( nl_stride==1 ) ntasks=pTaskList.size();
    // Now run over all atoms and construct the link cells
    std::vector<Vector> t_atoms( 1+ablocks.size() );
    std::vector<unsigned> indices( 1+ablocks.size() ), cells_required( linkcells.getNumberOfCells() );
    for(unsigned i=0; i<ntasks; i++) {
      // Retrieve cells required from link cells - for matrix blocks
      unsigned ncells_required=0;
      linkcells.addRequiredCells( linkcells.findMyCell( ActionAtomistic::getPosition(pTaskList[i]) ), ncells_required, cells_required );
      // Now get the indices of the atoms in the link cells positions
      unsigned natoms=1; indices[0]=pTaskList[i];
      linkcells.retrieveAtomsInCells( ncells_required, cells_required, natoms, indices );
      if( nl_stride==1 ) {
        nlist[indices[0]] = 0;
        unsigned lstart = getConstPntrToComponent(0)->getShape()[0] + indices[0]*(1+natoms_per_list);
        for(unsigned j=0; j<natoms; ++j) { nlist[ lstart + nlist[indices[0]] ] = indices[j]; nlist[indices[0]]++; }
      } else {
        // Get the positions of all the atoms in the link cells relative to the central atom
        for(unsigned j=0; j<natoms; ++j) t_atoms[j] = ActionAtomistic::getPosition(indices[j]) - ActionAtomistic::getPosition(indices[0]);
        if( !nopbc ) pbcApply( t_atoms, natoms );
        // Now construct the neighbor list
        nlist[indices[0]] = 0;
        unsigned lstart = getConstPntrToComponent(0)->getShape()[0] + indices[0]*(1+natoms_per_list);
        for(unsigned j=0; j<natoms; ++j) {
          double d2;
          if ( (d2=t_atoms[j][0]*t_atoms[j][0])<nl_cut2 &&
               (d2+=t_atoms[j][1]*t_atoms[j][1])<nl_cut2 &&
               (d2+=t_atoms[j][2]*t_atoms[j][2])<nl_cut2 ) {
            nlist[ lstart + nlist[indices[0]] ] = indices[j]; nlist[indices[0]]++;
          }
        }
      }
    }
  }
  if( threeblocks.size()>0 ) {
    std::vector<Vector> ltmp_pos2( threeblocks.size() );
    for(unsigned i=0; i<threeblocks.size(); ++i) {
      ltmp_pos2[i]=ActionAtomistic::getPosition( threeblocks[i] );
    }
    threecells.buildCellLists( ltmp_pos2, threeblocks, getPbc() );
  }
  // And finally work out maximum number of columns to use
  maxcol = nlist[0];
  for(unsigned i=1; i<getConstPntrToComponent(0)->getShape()[0]; ++i) {
    if( nlist[i]>maxcol ) maxcol = nlist[i];
  }
  // This ensures that we never store the diagonal elements of the matrix if they are guaranteed to be zero.
  if( read_one_group && maxcol==getConstPntrToComponent(0)->getShape()[1] ) maxcol = maxcol-1;
}

unsigned AdjacencyMatrixBase::retrieveNeighbours( const unsigned& current, std::vector<unsigned> & indices ) const {
  unsigned natoms=nlist[current]; indices[0]=current;
  unsigned lstart = getConstPntrToComponent(0)->getShape()[0] + current*(1+natoms_per_list); plumed_dbg_assert( nlist[lstart]==current );
  for(unsigned i=1; i<nlist[current]; ++i) { indices[i] = nlist[ lstart + i ]; }
  return natoms;
}

void AdjacencyMatrixBase::setupForTask( const unsigned& current, std::vector<unsigned> & indices, MultiValue& myvals ) const {
  // Now retrieve bookeeping arrays
  if( indices.size()!=(1+ablocks.size()+threeblocks.size()) ) indices.resize( 1+ablocks.size()+threeblocks.size() );

  // Now get the positions
  const Value* myval = getConstPntrToComponent(0);
  unsigned natoms=retrieveNeighbours( current, indices ); myvals.setSplitIndex( natoms );

  // Now retrieve everything for the third atoms
  if( threeblocks.size()>0 ) {
    unsigned ncells_required=0; std::vector<unsigned> cells_required( threecells.getNumberOfCells() );
    threecells.addRequiredCells( threecells.findMyCell( ActionAtomistic::getPosition(current) ), ncells_required, cells_required );
    threecells.retrieveAtomsInCells( ncells_required, cells_required, natoms, indices );
  }
  myvals.setNumberOfIndices( natoms );

// Apply periodic boundary conditions to atom positions
  std::vector<std::vector<Vector> > & t_atoms( myvals.getFirstAtomDerivativeVector() ); if( t_atoms.size()!=1 ) t_atoms.resize(1);
  if( t_atoms[0].size()<getNumberOfAtoms() ) t_atoms[0].resize( getNumberOfAtoms() );
  for(unsigned i=0; i<natoms; ++i) t_atoms[0][i] = ActionAtomistic::getPosition(indices[i]) - ActionAtomistic::getPosition(current);
  if( !nopbc ) pbcApply( t_atoms[0], natoms );
  // And collect atom position data
  std::vector<Vector> & atoms( myvals.getAtomVector() );
  if( atoms.size()<getNumberOfAtoms() ) atoms.resize( getNumberOfAtoms() );
  for(unsigned i=0; i<natoms; ++i) atoms[ indices[i] ] = t_atoms[0][i];
}

void AdjacencyMatrixBase::performTask( const std::string& controller, const unsigned& index1, const unsigned& index2, MultiValue& myvals ) const {
  Vector zero; zero.zero(); plumed_dbg_assert( index2<myvals.getAtomVector().size() );
  double weight = calculateWeight( zero, myvals.getAtomVector()[index2], myvals.getNumberOfIndices()-myvals.getSplitIndex(), myvals );
  myvals.setValue( 0, weight );
  if( fabs(weight)<epsilon ) { myvals.setValue( 0, 0 ); return; }

  if( !doNotCalculateDerivatives() ) {
    // Update dynamic list indices for central atom
    myvals.updateIndex( 0, 3*index1+0 ); myvals.updateIndex( 0, 3*index1+1 ); myvals.updateIndex( 0, 3*index1+2 );
    // Update dynamic list indices for atom forming this bond
    myvals.updateIndex( 0, 3*index2+0 ); myvals.updateIndex( 0, 3*index2+1 ); myvals.updateIndex( 0, 3*index2+2 );
    // Now look after all the atoms in the third block
    std::vector<unsigned> & indices( myvals.getIndices() );
    for(unsigned i=myvals.getSplitIndex(); i<myvals.getNumberOfIndices(); ++i) {
      myvals.updateIndex( 0, 3*indices[i]+0 ); myvals.updateIndex( 0, 3*indices[i]+1 ); myvals.updateIndex( 0, 3*indices[i]+2 );
    }
    // Update dynamic list indices for virial
    unsigned base = 3*getNumberOfAtoms(); for(unsigned j=0; j<9; ++j) myvals.updateIndex( 0, base+j );
    // And the indices for the derivatives of the row of the matrix
    unsigned nmat_ind = myvals.getNumberOfMatrixRowDerivatives(); std::vector<unsigned>& matrix_indices( myvals.getMatrixRowDerivativeIndices() );
    matrix_indices[nmat_ind+0]=3*index2+0; matrix_indices[nmat_ind+1]=3*index2+1; matrix_indices[nmat_ind+2]=3*index2+2;
    myvals.setNumberOfMatrixRowDerivatives( nmat_ind+3 );
  }

  // Calculate the components if we need them
  if( components ) {
    Vector atom = myvals.getAtomVector()[index2];
    myvals.setValue( 1, atom[0] ); myvals.setValue( 2, atom[1] ); myvals.setValue( 3, atom[2] );
    if( !doNotCalculateDerivatives() ) {
      myvals.addDerivative( 1, 3*index1+0, -1 ); myvals.addDerivative( 1, 3*index2+0, +1 );
      myvals.addDerivative( 1, 3*index1+1, 0 ); myvals.addDerivative( 1, 3*index2+1, 0 );
      myvals.addDerivative( 1, 3*index1+2, 0 ); myvals.addDerivative( 1, 3*index2+2, 0 );
      myvals.addDerivative( 2, 3*index1+0, 0 ); myvals.addDerivative( 2, 3*index2+0, 0 );
      myvals.addDerivative( 2, 3*index1+1, -1 ); myvals.addDerivative( 2, 3*index2+1, +1 );
      myvals.addDerivative( 2, 3*index1+2, 0 ); myvals.addDerivative( 2, 3*index2+2, 0 );
      myvals.addDerivative( 3, 3*index1+0, 0 ); myvals.addDerivative( 3, 3*index2+0, 0 );
      myvals.addDerivative( 3, 3*index1+1, 0 ); myvals.addDerivative( 3, 3*index2+1, 0 );
      myvals.addDerivative( 3, 3*index1+2, -1 ); myvals.addDerivative( 3, 3*index2+2, +1 );
      for(unsigned k=0; k<3; ++k) {
        // Update dynamic lists for central atom
        myvals.updateIndex( 1, 3*index1+k ); myvals.updateIndex( 2, 3*index1+k ); myvals.updateIndex( 3, 3*index1+k );
        // Update dynamic lists for bonded atom
        myvals.updateIndex( 1, 3*index2+k ); myvals.updateIndex( 2, 3*index2+k ); myvals.updateIndex( 3, 3*index2+k );
      }
      // Add derivatives of virial
      unsigned base = 3*getNumberOfAtoms();
      // Virial for x
      myvals.addDerivative( 1, base+0, -atom[0] ); myvals.addDerivative( 1, base+3, -atom[1] ); myvals.addDerivative( 1, base+6, -atom[2] );
      myvals.addDerivative( 1, base+1, 0 ); myvals.addDerivative( 1, base+4, 0 ); myvals.addDerivative( 1, base+7, 0 );
      myvals.addDerivative( 1, base+2, 0 ); myvals.addDerivative( 1, base+5, 0 ); myvals.addDerivative( 1, base+8, 0 );
      // Virial for y
      myvals.addDerivative( 2, base+0, 0 ); myvals.addDerivative( 2, base+3, 0 ); myvals.addDerivative( 2, base+6, 0 );
      myvals.addDerivative( 2, base+1, -atom[0] ); myvals.addDerivative( 2, base+4, -atom[1] ); myvals.addDerivative( 2, base+7, -atom[2] );
      myvals.addDerivative( 2, base+2, 0 ); myvals.addDerivative( 2, base+5, 0 ); myvals.addDerivative( 2, base+8, 0 );
      // Virial for z
      myvals.addDerivative( 3, base+0, 0 ); myvals.addDerivative( 3, base+3, 0 ); myvals.addDerivative( 3, base+6, 0 );
      myvals.addDerivative( 3, base+1, 0 ); myvals.addDerivative( 3, base+4, 0 ); myvals.addDerivative( 3, base+7, 0 );
      myvals.addDerivative( 3, base+2, -atom[0] ); myvals.addDerivative( 3, base+5, -atom[1] ); myvals.addDerivative( 3, base+8, -atom[2] );
      for(unsigned k=0; k<9; ++k) { myvals.updateIndex( 1, base+k ); myvals.updateIndex( 2, base+k ); myvals.updateIndex( 3, base+k ); }
    }
  }
}

void AdjacencyMatrixBase::runEndOfRowJobs( const unsigned& ind, const std::vector<unsigned> & indices, MultiValue& myvals ) const {
  if( doNotCalculateDerivatives() ) return;

  unsigned nmat_ind = myvals.getNumberOfMatrixRowDerivatives();
  std::vector<unsigned>& matrix_indices( myvals.getMatrixRowDerivativeIndices() );
  plumed_assert( nmat_ind<matrix_indices.size() );
  matrix_indices[nmat_ind+0]=3*ind+0;
  matrix_indices[nmat_ind+1]=3*ind+1;
  matrix_indices[nmat_ind+2]=3*ind+2;
  nmat_ind+=3;
  for(unsigned i=myvals.getSplitIndex(); i<myvals.getNumberOfIndices(); ++i) {
    matrix_indices[nmat_ind+0]=3*indices[i]+0;
    matrix_indices[nmat_ind+1]=3*indices[i]+1;
    matrix_indices[nmat_ind+2]=3*indices[i]+2;
    nmat_ind+=3;
  }
  unsigned virbase = 3*getNumberOfAtoms();
  for(unsigned i=0; i<9; ++i) matrix_indices[nmat_ind+i]=virbase+i;
  nmat_ind+=9; plumed_dbg_massert( nmat_ind<=3*getNumberOfAtoms() + 9, "found too many derivatives in " + getLabel() );
  myvals.setNumberOfMatrixRowDerivatives( nmat_ind );
}

}
}<|MERGE_RESOLUTION|>--- conflicted
+++ resolved
@@ -28,11 +28,8 @@
 namespace adjmat {
 
 void AdjacencyMatrixBase::registerKeywords( Keywords& keys ) {
-<<<<<<< HEAD
-  ActionWithMatrix::registerKeywords( keys ); keys.remove("ARG"); keys.use("MASK");
-=======
   ActionWithMatrix::registerKeywords( keys );
->>>>>>> 2c1e52d9
+  keys.addInputKeyword("optional","MASK","vector","a vector that is used to used to determine which rows of the adjancency matrix to compute");
   keys.add("atoms","GROUP","the atoms for which you would like to calculate the adjacency matrix");
   keys.add("atoms","GROUPA","");
   keys.add("atoms","GROUPB","");
