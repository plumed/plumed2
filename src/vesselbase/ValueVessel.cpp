/* +++++++++++++++++++++++++++++++++++++++++++++++++++++++++++++++++++++++++
   Copyright (c) 2015,2016 The plumed team
   (see the PEOPLE file at the root of the distribution for a list of names)

   See http://www.plumed.org for more information.

   This file is part of plumed, version 2.

   plumed is free software: you can redistribute it and/or modify
   it under the terms of the GNU Lesser General Public License as published by
   the Free Software Foundation, either version 3 of the License, or
   (at your option) any later version.

   plumed is distributed in the hope that it will be useful,
   but WITHOUT ANY WARRANTY; without even the implied warranty of
   MERCHANTABILITY or FITNESS FOR A PARTICULAR PURPOSE.  See the
   GNU Lesser General Public License for more details.

   You should have received a copy of the GNU Lesser General Public License
   along with plumed.  If not, see <http://www.gnu.org/licenses/>.
+++++++++++++++++++++++++++++++++++++++++++++++++++++++++++++++++++++++++ */
#include "ValueVessel.h"

namespace PLMD{
namespace vesselbase{

void ValueVessel::registerKeywords( Keywords& keys ){
  Vessel::registerKeywords( keys );
<<<<<<< HEAD
  keys.add("compulsory","COMPONENT","1","the component of the vector for which to calculate this quantity");
=======
  keys.add("compulsory","COMPONENT","1","The component we are using in the functions");
>>>>>>> 33d3d5ef
}

ValueVessel::ValueVessel( const VesselOptions& da ):
Vessel(da),
no_output_value(false)
{
  parse("COMPONENT",mycomp);
  ActionWithValue* a=dynamic_cast<ActionWithValue*>( getAction() );
  plumed_massert(a,"cannot create passable values as base action does not inherit from ActionWithValue");
  int numval = getNumericalLabel();
  if( numval<0 && a->getNumberOfComponents()==0 ){   // This allows us to make multicolvars pretend to be colvars - this is used in AlphaRMSD etc
     a->addValueWithDerivatives();
     a->setNotPeriodic();
     final_value=a->copyOutput( a->getNumberOfComponents()-1 );
  } else if( numval<0 ){
     no_output_value=true; final_value=new Value(); final_value->setNotPeriodic();    
  } else {
     plumed_massert( !a->exists(getAction()->getLabel() + "." + getLabel() ), "you can't create the name multiple times");
     a->addComponentWithDerivatives( getLabel() );
     a->componentIsNotPeriodic( getLabel() );
     final_value=a->copyOutput( a->getNumberOfComponents()-1 );
  }
<<<<<<< HEAD
  final_value=a->copyOutput( a->getNumberOfComponents()-1 );
  parse("COMPONENT",mycomponent);
=======
}

ValueVessel::~ValueVessel(){
  if( no_output_value ) delete final_value;
>>>>>>> 33d3d5ef
}

std::string ValueVessel::description(){
  if( final_value->getName()==getAction()->getLabel() ) return "value " + getAction()->getLabel() + " contains " + value_descriptor();
  std::string compstr; Tools::convert(mycomponent,compstr);
  return "value " + getAction()->getLabel() + "." + getLabel() + " is obtained by taking the " + compstr + "th component and finding " + value_descriptor();
}

bool ValueVessel::applyForce( std::vector<double>& forces ){
  std::vector<double> tmpforce( forces.size() );
  forces.assign(forces.size(),0.0); bool wasforced=false;
  if( final_value->applyForce( tmpforce ) ){
      wasforced=true;
      for(unsigned j=0;j<forces.size();++j) forces[j]+=tmpforce[j];
  }
  return wasforced; 
}

}
}<|MERGE_RESOLUTION|>--- conflicted
+++ resolved
@@ -26,11 +26,7 @@
 
 void ValueVessel::registerKeywords( Keywords& keys ){
   Vessel::registerKeywords( keys );
-<<<<<<< HEAD
   keys.add("compulsory","COMPONENT","1","the component of the vector for which to calculate this quantity");
-=======
-  keys.add("compulsory","COMPONENT","1","The component we are using in the functions");
->>>>>>> 33d3d5ef
 }
 
 ValueVessel::ValueVessel( const VesselOptions& da ):
@@ -53,20 +49,15 @@
      a->componentIsNotPeriodic( getLabel() );
      final_value=a->copyOutput( a->getNumberOfComponents()-1 );
   }
-<<<<<<< HEAD
-  final_value=a->copyOutput( a->getNumberOfComponents()-1 );
-  parse("COMPONENT",mycomponent);
-=======
 }
 
 ValueVessel::~ValueVessel(){
   if( no_output_value ) delete final_value;
->>>>>>> 33d3d5ef
 }
 
 std::string ValueVessel::description(){
   if( final_value->getName()==getAction()->getLabel() ) return "value " + getAction()->getLabel() + " contains " + value_descriptor();
-  std::string compstr; Tools::convert(mycomponent,compstr);
+  std::string compstr; Tools::convert(mycomp,compstr);
   return "value " + getAction()->getLabel() + "." + getLabel() + " is obtained by taking the " + compstr + "th component and finding " + value_descriptor();
 }
 
