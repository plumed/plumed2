--- conflicted
+++ resolved
@@ -573,11 +573,7 @@
   std::fill(tg_dV_dAlpha_.begin(),tg_dV_dAlpha_.end(),0);
   std::fill(tg_d2V_dAlpha2_.begin(),tg_d2V_dAlpha2_.end(),0);
   for(Grid::index_t t=rank_; t<grid_p_[0]->getSize(); t+=NumParallel_)
-<<<<<<< HEAD
-  { //FIXME can we recycle some code?
-=======
   { //TODO can we recycle some code?
->>>>>>> 9328e725
     std::vector<double> prob(grid_p_.size());
     for(unsigned n=0; n<grid_p_.size(); n++)
       prob[n]=grid_p_[n]->getValue(t);
