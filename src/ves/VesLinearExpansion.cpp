/* +++++++++++++++++++++++++++++++++++++++++++++++++++++++++++++++++++++++++
   Copyright (c) 2016-2021 The VES code team
   (see the PEOPLE-VES file at the root of this folder for a list of names)

   See http://www.ves-code.org for more information.

   This file is part of VES code module.

   The VES code module is free software: you can redistribute it and/or modify
   it under the terms of the GNU Lesser General Public License as published by
   the Free Software Foundation, either version 3 of the License, or
   (at your option) any later version.

   The VES code module is distributed in the hope that it will be useful,
   but WITHOUT ANY WARRANTY; without even the implied warranty of
   MERCHANTABILITY or FITNESS FOR A PARTICULAR PURPOSE.  See the
   GNU Lesser General Public License for more details.

   You should have received a copy of the GNU Lesser General Public License
   along with the VES code module.  If not, see <http://www.gnu.org/licenses/>.
+++++++++++++++++++++++++++++++++++++++++++++++++++++++++++++++++++++++++ */

#include "VesBias.h"
#include "LinearBasisSetExpansion.h"
#include "CoeffsVector.h"
#include "CoeffsMatrix.h"
#include "BasisFunctions.h"
#include "Optimizer.h"
#include "TargetDistribution.h"
#include "VesTools.h"

#include "bias/Bias.h"
#include "core/ActionRegister.h"
#include "core/ActionSet.h"
#include "core/PlumedMain.h"


namespace PLMD {
namespace ves {

//+PLUMEDOC VES_BIAS VES_LINEAR_EXPANSION
/*
Linear basis set expansion bias.

This VES bias action takes the bias potential to be a linear expansion
in some basis set that is written as a product of one-dimensional basis functions.
For example, for one CV the bias would be written as
\f[
V(s_{1};\boldsymbol{\alpha}) = \sum_{i_{1}} \alpha_{i_{1}} \, f_{i_{1}}(s_{1}),
\f]
while for two CVs it is written as
\f[
V(s_{1},s_{2};\boldsymbol{\alpha}) = \sum_{i_{1},i_{2}} \alpha_{i_{1},i_{2}} \, f_{i_{1}}(s_{1}) \, f_{i_{2}}(s_{2})
\f]
where \f$\boldsymbol{\alpha}\f$ is the set of expansion coefficients that
are optimized within VES. With an appropriate choice of the basis functions
it is possible to represent any generic free energy surface.
The relationship between the bias and the free energy surface is given by
\f[
V(\mathbf{s}) = - F(\mathbf{s}) - \frac{1}{\beta} \log p(\mathbf{s}).
\f]
where \f$p(\mathbf{s})\f$ is the target distribution that is employed in the VES simulation.

\par Basis Functions

Various one-dimensional basis functions are available in the VES code,
see the complete list \ref ves_basisf "here".
At the current moment we recommend to use Legendre polynomials (\ref BF_LEGENDRE)
for non-periodic CVs and Fourier basis functions (\ref BF_FOURIER)
for periodic CV (e.g. dihedral angles).

To use basis functions within VES_LINEAR_EXPANSION you first need to
define them in the input file before the VES_LINEAR_EXPANSION action and
then give their labels using the BASIS_FUNCTIONS keyword.


\par Target Distributions

Various target distributions \f$p(\mathbf{s})\f$ are available in the VES code,
see the complete list \ref ves_targetdist "here".

To use a target distribution within VES_LINEAR_EXPANSION you first need to
define it in the input file before the VES_LINEAR_EXPANSION action and
then give its label using the TARGET_DISTRIBUTION keyword.
The default behavior if no TARGET_DISTRIBUTION is given is to
employ a uniform target distribution.

Some target distribution, like the well-tempered one (\ref TD_WELLTEMPERED),
are dynamic and need to be iteratively updated during the optimization.

\par Optimizer

In order to optimize the coefficients you will need to use VES_LINEAR_EXPANSION
in combination with an optimizer, see the list of optimizers available in the
VES code \ref ves_optimizer "here". At the current moment we recommend to
use the averaged stochastic gradient decent optimizer (\ref OPT_AVERAGED_SGD).

The optimizer should be defined after the VES_LINEAR_EXPANSION action.

\par Grid

Internally the code uses grids to calculate the basis set averages
over the target distribution that is needed for the gradient. The same grid is
also used for the output files (see next section).
The size of the grid is determined by the GRID_BINS keyword. By default it has
100 grid points in each dimension, and generally this value should be sufficient.

\par Outputting Free Energy Surfaces and Other Files

It is possible to output on-the-fly during the simulation the free energy surface
estimated from the bias potential. How often this is done is specified within
the \ref ves_optimizer "optimizer" by using the FES_OUTPUT keyword. The filename
is specified by the FES_FILE keyword, but by default is it fes.LABEL.data,
with an added suffix indicating
the iteration number (iter-#).

For multi-dimensional case is it possible to also output projections of the
free energy surfaces. The arguments for which to do these projections is
specified using the numbered PROJ_ARG keywords. For these files a suffix
indicating the projection (proj-#) will be added to the filenames.
You will also need to specify the frequency of the output by using the
FES_PROJ_OUTPUT keyword within the optimizer.

It is also possible to output the bias potential itself, for this the relevant
keyword is BIAS_OUTPUT within the optimizer. The filename
is specified by the BIAS_FILE keyword, but by default is it bias.LABEL.data,
with an added suffix indicating the iteration number (iter-#).

Furthermore is it possible to output the target distribution, and its projections
(i.e. marginal distributions). The filenames of these files are specified with
the TARGETDIST_FILE, but by default is it targetdist.LABEL.data. The
logarithm of the target distribution will also be outputted to file that has the
added suffix log. For static target distribution these files will be outputted in
the beginning of the
simulation while for dynamic ones you will need to specify the frequency
of the output by using the TARGETDIST_OUTPUT and TARGETDIST_PROJ_OUTPUT
keywords within the optimizer.

It is also possible to output free energy surfaces and bias in post processing
by using the \ref VES_OUTPUT_FES action. However, be aware that this action
does does not support dynamic target distribution (e.g. well-tempered).

\par Static Bias

It is also possible to use VES_LINEAR_EXPANSION as a static bias that uses
previously obtained coefficients. In this case the coefficients should be
read in from the coefficient file given in the COEFFS keyword.

\par Bias Cutoff

It is possible to impose a cutoff on the bias potential using the procedure
introduced in \cite McCarty-PRL-2015 such that the free energy surface
is only flooded up to a certain value. The bias that results from this procedure
can then be used as a static bias for obtaining kinetic rates.
The value of the cutoff is given by the BIAS_CUTOFF keyword.
To impose the cutoff the code uses a Fermi switching function \f$1/(1+e^{\lambda x})\f$
where the parameter \f$\lambda\f$ controls how sharply the switchingfunction goes to zero.
The default value is \f$\lambda=10\f$ but this can be changed by using the
BIAS_CUTOFF_FERMI_LAMBDA keyword.

\par Examples

In the following example we run a VES_LINEAR_EXPANSION for one CV using
a Legendre basis functions (\ref BF_LEGENDRE) and a uniform target
distribution as no target distribution is specified. The coefficients
are optimized using averaged stochastic gradient descent optimizer
(\ref OPT_AVERAGED_SGD). Within the optimizer we specify that the
FES should be outputted to file every 500 coefficients iterations (the
FES_OUTPUT keyword).
Parameters that are very specific to the problem at hand, like the
order of the basis functions, the interval on which the
basis functions are defined, and the step size used
in the optimizer, are left unfilled.
\plumedfile
bf1: BF_LEGENDRE ORDER=__FILL__ MINIMUM=__FILL__ MAXIMUM=__FILL__

VES_LINEAR_EXPANSION ...
 ARG=d1
 BASIS_FUNCTIONS=bf1
 TEMP=__FILL__
 GRID_BINS=200
 LABEL=b1
... VES_LINEAR_EXPANSION

OPT_AVERAGED_SGD ...
 BIAS=b1
 STRIDE=1000
 LABEL=o1
 STEPSIZE=__FILL__
 FES_OUTPUT=500
 COEFFS_OUTPUT=10
... OPT_AVERAGED_SGD
\endplumedfile

In the following example we employ VES_LINEAR_EXPANSION for two CVs,
The first CV is periodic and therefore we employ a Fourier basis functions
(\ref BF_LEGENDRE) while the second CV is non-periodic so we employ a
Legendre polynomials as in the previous example. For the target distribution
we employ a well-tempered target distribution (\ref TD_WELLTEMPERED), which is
dynamic and needs to be iteratively updated with a stride that is given
using the TARGETDIST_STRIDE within the optimizer.

\plumedfile
bf1: BF_FOURIER  ORDER=__FILL__ MINIMUM=__FILL__ MAXIMUM=__FILL__
bf2: BF_LEGENDRE ORDER=__FILL__ MINIMUM=__FILL__ MAXIMUM=__FILL__

td_wt: TD_WELLTEMPERED BIASFACTOR=10.0

VES_LINEAR_EXPANSION ...
 ARG=cv1,cv2
 BASIS_FUNCTIONS=bf1,bf2
 TEMP=__FILL__
 GRID_BINS=100
 LABEL=b1
 TARGET_DISTRIBUTION=td_wt
... VES_LINEAR_EXPANSION

OPT_AVERAGED_SGD ...
 BIAS=b1
 STRIDE=1000
 LABEL=o1
 STEPSIZE=__FILL__
 FES_OUTPUT=500
 COEFFS_OUTPUT=10
 TARGETDIST_STRIDE=500
... OPT_AVERAGED_SGD
\endplumedfile


In the following example we employ a bias cutoff such that the bias
only fills the free energy landscape up a certain level. In this case
the target distribution is also dynamic and needs to iteratively updated.

\plumedfile
bf1: BF_LEGENDRE ORDER=__FILL__ MINIMUM=__FILL__ MAXIMUM=__FILL__
bf2: BF_LEGENDRE ORDER=__FILL__ MINIMUM=__FILL__ MAXIMUM=__FILL__

VES_LINEAR_EXPANSION ...
 ARG=cv1,cv2
 BASIS_FUNCTIONS=bf1,bf2
 TEMP=__FILL__
 GRID_BINS=100
 LABEL=b1
 BIAS_CUTOFF=20.0
... VES_LINEAR_EXPANSION

OPT_AVERAGED_SGD ...
 BIAS=b1
 STRIDE=1000
 LABEL=o1
 STEPSIZE=__FILL__
 FES_OUTPUT=500
 COEFFS_OUTPUT=10
 TARGETDIST_STRIDE=500
... OPT_AVERAGED_SGD
\endplumedfile

The optimized bias potential can then be used as a static bias for obtaining
kinetics. For this you need read in the final coefficients from file
(e.g. coeffs_final.data in this case) by using the
COEFFS keyword (also, no optimizer should be defined in the input)
\plumedfile
bf1: BF_LEGENDRE ORDER=__FILL__ MINIMUM=__FILL__ MAXIMUM=__FILL__
bf2: BF_LEGENDRE ORDER=__FILL__ MINIMUM=__FILL__ MAXIMUM=__FILL__

VES_LINEAR_EXPANSION ...
 ARG=cv1,cv2
 BASIS_FUNCTIONS=bf1,bf2
 TEMP=__FILL__
 GRID_BINS=100
 LABEL=b1
 BIAS_CUTOFF=20.0
 COEFFS=coeffs_final.data
... VES_LINEAR_EXPANSION
\endplumedfile



*/
//+ENDPLUMEDOC


class VesLinearExpansion : public VesBias {
private:
  unsigned int nargs_;
  std::vector<BasisFunctions*> basisf_pntrs_;
  std::unique_ptr<LinearBasisSetExpansion> bias_expansion_pntr_;
  size_t ncoeffs_;
  Value* valueForce2_;
  bool all_values_inside;
  std::vector<double> bf_values;
  bool bf_values_set;
public:
  explicit VesLinearExpansion(const ActionOptions&);
  ~VesLinearExpansion();
  void calculate() override;
  void update() override;
  void updateTargetDistributions() override;
  void restartTargetDistributions() override;
  //
  void setupBiasFileOutput() override;
  void writeBiasToFile() override;
  void resetBiasFileOutput() override;
  //
  void setupFesFileOutput() override;
  void writeFesToFile() override;
  void resetFesFileOutput() override;
  //
  void setupFesProjFileOutput() override;
  void writeFesProjToFile() override;
  //
  void writeTargetDistToFile() override;
  void writeTargetDistProjToFile() override;
  //
  double calculateReweightFactor() const override;
  //
  static void registerKeywords( Keywords& keys );
};

PLUMED_REGISTER_ACTION(VesLinearExpansion,"VES_LINEAR_EXPANSION")

void VesLinearExpansion::registerKeywords( Keywords& keys ) {
  VesBias::registerKeywords(keys);
  //
  VesBias::useInitialCoeffsKeywords(keys);
  VesBias::useTargetDistributionKeywords(keys);
  VesBias::useBiasCutoffKeywords(keys);
  VesBias::useGridBinKeywords(keys);
  VesBias::useProjectionArgKeywords(keys);
  //
  keys.add("compulsory","BASIS_FUNCTIONS","the label of the one dimensional basis functions that should be used.");
<<<<<<< HEAD
  keys.addOutputComponent("force2","default","scalar","the instantaneous value of the squared force due to this bias potential.");
=======
  keys.add("compulsory","GRID_FMT","%14.9f","the format to use when outputting the numbers in the grids");
  keys.addOutputComponent("force2","default","the instantaneous value of the squared force due to this bias potential.");
>>>>>>> 3acd483d
}

VesLinearExpansion::VesLinearExpansion(const ActionOptions&ao):
  PLUMED_VES_VESBIAS_INIT(ao),
  nargs_(getNumberOfArguments()),
  basisf_pntrs_(0),
  valueForce2_(NULL),
  all_values_inside(true),
  bf_values(0),
  bf_values_set(false) {
  std::vector<std::string> basisf_labels;
  parseMultipleValues("BASIS_FUNCTIONS",basisf_labels,nargs_);

  std::string error_msg = "";
  basisf_pntrs_ = VesTools::getPointersFromLabels<BasisFunctions*>(basisf_labels,plumed.getActionSet(),error_msg);
  if(error_msg.size()>0) {
    plumed_merror("Error in keyword BASIS_FUNCTIONS of "+getName()+": "+error_msg);
  }
  //

  std::vector<Value*> args_pntrs = getArguments();
  // check arguments and basis functions
  // this is done to avoid some issues with integration of target distribution
  // and periodic CVs, needs to be fixed later on.
  for(unsigned int i=0; i<args_pntrs.size(); i++) {
    if(args_pntrs[i]->isPeriodic() && !(basisf_pntrs_[i]->arePeriodic()) ) {
      plumed_merror("argument "+args_pntrs[i]->getName()+" is periodic while the basis functions " + basisf_pntrs_[i]->getLabel()+ " are not. You need to use the COMBINE action to remove the periodicity of the argument if you want to use these basis functions");
    } else if(!(args_pntrs[i]->isPeriodic()) && basisf_pntrs_[i]->arePeriodic() ) {
      log.printf("  warning: argument %s is not periodic while the basis functions %s used for it are periodic\n",args_pntrs[i]->getName().c_str(),basisf_pntrs_[i]->getLabel().c_str());
    }
  }

  addCoeffsSet(args_pntrs,basisf_pntrs_);
  ncoeffs_ = numberOfCoeffs();
  bool coeffs_read = readCoeffsFromFiles();

  checkThatTemperatureIsGiven();
  std::string fmt;
  parse("GRID_FMT",fmt);
  bias_expansion_pntr_ = Tools::make_unique<LinearBasisSetExpansion>(getLabel(),getBeta(),comm,args_pntrs,basisf_pntrs_,getCoeffsPntr());
  bias_expansion_pntr_->setGridFMT(fmt);
  bias_expansion_pntr_->linkVesBias(this);
  bias_expansion_pntr_->setGridBins(this->getGridBins());
  //
  bf_values.assign(ncoeffs_,0.0);



  if(getNumberOfTargetDistributionPntrs()==0) {
    log.printf("  using an uniform target distribution: \n");
    bias_expansion_pntr_->setupUniformTargetDistribution();
    disableStaticTargetDistFileOutput();
  } else if(getNumberOfTargetDistributionPntrs()==1) {
    if(biasCutoffActive()) {
      getTargetDistributionPntrs()[0]->setupBiasCutoff();
    }
    bias_expansion_pntr_->setupTargetDistribution(getTargetDistributionPntrs()[0]);
    log.printf("  using target distribution of type %s with label %s \n",getTargetDistributionPntrs()[0]->getName().c_str(),getTargetDistributionPntrs()[0]->getLabel().c_str());
  } else {
    plumed_merror("problem with the TARGET_DISTRIBUTION keyword, either give no label or just one label.");
  }
  setTargetDistAverages(bias_expansion_pntr_->TargetDistAverages());
  //
  if(coeffs_read && biasCutoffActive()) {
    VesLinearExpansion::updateTargetDistributions();
  }
  //
  if(coeffs_read) {
    VesLinearExpansion::setupBiasFileOutput();
    VesLinearExpansion::writeBiasToFile();
  }

  addComponent("force2");
  componentIsNotPeriodic("force2");
  valueForce2_=getPntrToComponent("force2");
}


VesLinearExpansion::~VesLinearExpansion() {
}


void VesLinearExpansion::calculate() {

  std::vector<double> cv_values(nargs_);
  std::vector<double> forces(nargs_);

  for(unsigned int k=0; k<nargs_; k++) {
    cv_values[k]=getArgument(k);
  }

  all_values_inside = true;
  double bias = bias_expansion_pntr_->getBiasAndForces(cv_values,all_values_inside,forces,bf_values);
  if(biasCutoffActive()) {
    applyBiasCutoff(bias,forces,bf_values);
    bf_values[0]=1.0;
  }
  double totalForce2 = 0.0;
  if(all_values_inside) {
    for(unsigned int k=0; k<nargs_; k++) {
      setOutputForce(k,forces[k]);
      totalForce2 += forces[k]*forces[k];
    }
  }

  setBias(bias);
  valueForce2_->set(totalForce2);

  bf_values_set = true;
}


void VesLinearExpansion::update() {
  if(!bf_values_set) {
    warning("VesLinearExpansion::update() is being called without calling VesLinearExpansion::calculate() first to calculate the basis function values. This can lead to incorrect behavior.");
  }
  if(all_values_inside && bf_values_set) {
    addToSampledAverages(bf_values);
  }
  std::fill(bf_values.begin(), bf_values.end(), 0.0);
  bf_values_set = false;
}






void VesLinearExpansion::updateTargetDistributions() {
  bias_expansion_pntr_->updateTargetDistribution();
  setTargetDistAverages(bias_expansion_pntr_->TargetDistAverages());
}


void VesLinearExpansion::restartTargetDistributions() {
  bias_expansion_pntr_->readInRestartTargetDistribution(getCurrentTargetDistOutputFilename());
  bias_expansion_pntr_->restartTargetDistribution();
  setTargetDistAverages(bias_expansion_pntr_->TargetDistAverages());
}


void VesLinearExpansion::setupBiasFileOutput() {
  bias_expansion_pntr_->setupBiasGrid(true);
}


void VesLinearExpansion::writeBiasToFile() {
  bias_expansion_pntr_->updateBiasGrid();
  auto ofile_pntr = getOFile(getCurrentBiasOutputFilename(),useMultipleWalkers());
  bias_expansion_pntr_->writeBiasGridToFile(*ofile_pntr);
  if(biasCutoffActive()) {
    bias_expansion_pntr_->updateBiasWithoutCutoffGrid();
    auto ofile_pntr2 = getOFile(getCurrentBiasOutputFilename("without-cutoff"),useMultipleWalkers());
    bias_expansion_pntr_->writeBiasWithoutCutoffGridToFile(*ofile_pntr2);
  }
}


void VesLinearExpansion::resetBiasFileOutput() {
  bias_expansion_pntr_->resetStepOfLastBiasGridUpdate();
}


void VesLinearExpansion::setupFesFileOutput() {
  bias_expansion_pntr_->setupFesGrid();
}


void VesLinearExpansion::writeFesToFile() {
  bias_expansion_pntr_->updateFesGrid();
  auto ofile_pntr = getOFile(getCurrentFesOutputFilename(),useMultipleWalkers());
  bias_expansion_pntr_->writeFesGridToFile(*ofile_pntr);
}


void VesLinearExpansion::resetFesFileOutput() {
  bias_expansion_pntr_->resetStepOfLastFesGridUpdate();
}


void VesLinearExpansion::setupFesProjFileOutput() {
  if(getNumberOfProjectionArguments()>0) {
    bias_expansion_pntr_->setupFesProjGrid();
  }
}


void VesLinearExpansion::writeFesProjToFile() {
  bias_expansion_pntr_->updateFesGrid();
  for(unsigned int i=0; i<getNumberOfProjectionArguments(); i++) {
    std::string suffix;
    Tools::convert(i+1,suffix);
    suffix = "proj-" + suffix;
    auto ofile_pntr = getOFile(getCurrentFesOutputFilename(suffix),useMultipleWalkers());
    std::vector<std::string> args = getProjectionArgument(i);
    bias_expansion_pntr_->writeFesProjGridToFile(args,*ofile_pntr);
  }
}


void VesLinearExpansion::writeTargetDistToFile() {
  auto ofile1_pntr = getOFile(getCurrentTargetDistOutputFilename(),useMultipleWalkers());
  auto ofile2_pntr = getOFile(getCurrentTargetDistOutputFilename("log"),useMultipleWalkers());
  bias_expansion_pntr_->writeTargetDistGridToFile(*ofile1_pntr);
  bias_expansion_pntr_->writeLogTargetDistGridToFile(*ofile2_pntr);
}


void VesLinearExpansion::writeTargetDistProjToFile() {
  for(unsigned int i=0; i<getNumberOfProjectionArguments(); i++) {
    std::string suffix;
    Tools::convert(i+1,suffix);
    suffix = "proj-" + suffix;
    auto ofile_pntr = getOFile(getCurrentTargetDistOutputFilename(suffix),useMultipleWalkers());
    std::vector<std::string> args = getProjectionArgument(i);
    bias_expansion_pntr_->writeTargetDistProjGridToFile(args,*ofile_pntr);
  }
}


double VesLinearExpansion::calculateReweightFactor() const {
  return bias_expansion_pntr_->calculateReweightFactor();
}


}
}<|MERGE_RESOLUTION|>--- conflicted
+++ resolved
@@ -329,12 +329,8 @@
   VesBias::useProjectionArgKeywords(keys);
   //
   keys.add("compulsory","BASIS_FUNCTIONS","the label of the one dimensional basis functions that should be used.");
-<<<<<<< HEAD
+  keys.add("compulsory","GRID_FMT","%14.9f","the format to use when outputting the numbers in the grids");
   keys.addOutputComponent("force2","default","scalar","the instantaneous value of the squared force due to this bias potential.");
-=======
-  keys.add("compulsory","GRID_FMT","%14.9f","the format to use when outputting the numbers in the grids");
-  keys.addOutputComponent("force2","default","the instantaneous value of the squared force due to this bias potential.");
->>>>>>> 3acd483d
 }
 
 VesLinearExpansion::VesLinearExpansion(const ActionOptions&ao):
