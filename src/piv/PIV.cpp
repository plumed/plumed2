/* +++++++++++++++++++++++++++++++++++++++++++++++++++++++++++++++++++++++++
Copyright (c) 2017 of Pipolo Silvio and Fabio Pietrucci.

The piv module is free software: you can redistribute it and/or modify
it under the terms of the GNU Lesser General Public License as published by
the Free Software Foundation, either version 3 of the License, or
(at your option) any later version.

The piv module is distributed in the hope that it will be useful,
but WITHOUT ANY WARRANTY; without even the implied warranty of
MERCHANTABILITY or FITNESS FOR A PARTICULAR PURPOSE.  See the
GNU Lesser General Public License for more details.

You should have received a copy of the GNU Lesser General Public License
along with plumed.  If not, see <http://www.gnu.org/licenses/>.
+++++++++++++++++++++++++++++++++++++++++++++++++++++++++++++++++++++++++ */
#include "colvar/Colvar.h"
#include "colvar/ActionRegister.h"
#include "core/PlumedMain.h"
#include "core/ActionWithVirtualAtom.h"
#include "tools/NeighborList.h"
#include "tools/SwitchingFunction.h"
#include "tools/PDB.h"
#include "tools/Pbc.h"
#include "tools/Stopwatch.h"

#include <string>
#include <cmath>
#include <iostream>

using namespace std;

namespace PLMD
{
namespace piv
{

//+PLUMEDOC PIVMOD_COLVAR PIV
/*
Calculates the PIV-distance.

PIV distance is the squared Cartesian distance between the PIV \cite gallet2013structural \cite pipolo2017navigating
associated to the configuration of the system during the dynamics and a reference configuration provided
as input (PDB file format).
PIV can be used together with \ref FUNCPATHMSD to define a path in the PIV space.

\par Examples

The following example calculates PIV-distances from three reference configurations in Ref1.pdb, Ref2.pdb and Ref3.pdb
and prints the results in a file named colvar.
Three atoms (PIVATOMS=3) with names (pdb file) A B and C are used to construct the PIV and all PIV blocks (AA, BB, CC, AB, AC, BC) are considered.
SFACTOR is a scaling factor that multiplies the contribution to the PIV-distance given by the single PIV block.
NLIST sets the use of neighbor lists for calculating atom-atom distances.
The SWITCH keyword specifies the parameters of the switching function that transforms atom-atom distances.
SORT=1 means that the PIV block elements are sorted (SORT=0 no sorting.)
Values for SORT, SFACTOR and the neighbor list parameters have to be specified for each block.
The order is the following: AA,BB,CC,AB,AC,BC. If ONLYDIRECT (ONLYCROSS) is used the order is AA,BB,CC (AB,AC,BC).
The sorting operation within each PIV block is performed using the counting sort algorithm, PRECISION specifies the size of the counting array.

\plumedfile
PIV ...
LABEL=Pivd1
PRECISION=1000
NLIST
REF_FILE=Ref1.pdb
PIVATOMS=3
ATOMTYPES=A,B,C
SFACTOR=0.3,0.5,1.0,0.2,0.2,0.2
SORT=1,1,1,1,1,1
SWITCH1={RATIONAL R_0=0.6 MM=12 NN=4}
SWITCH2={RATIONAL R_0=0.4 MM=10 NN=5}
SWITCH3={RATIONAL R_0=0.4 MM=10 NN=5}
SWITCH4={RATIONAL R_0=0.5 MM=12 NN=6}
SWITCH5={RATIONAL R_0=0.5 MM=12 NN=6}
SWITCH6={RATIONAL R_0=0.5 MM=12 NN=6}
NL_CUTOFF=0.8,0.6,0.6,0.7,0.7,0.7
NL_STRIDE=10,10,10,10,10,10
NL_SKIN=0.1,0.1,0.1,0.1,0.1,0.1
... PIV
PIV ...
LABEL=Pivd2
PRECISION=1000
NLIST
REF_FILE=Ref2.pdb
PIVATOMS=3
ATOMTYPES=A,B,C
SFACTOR=0.3,0.5,1.0,0.2,0.2,0.2
SORT=1,1,1,1,1,1
SWITCH1={RATIONAL R_0=0.6 MM=12 NN=4}
SWITCH2={RATIONAL R_0=0.4 MM=10 NN=5}
SWITCH3={RATIONAL R_0=0.4 MM=10 NN=5}
SWITCH4={RATIONAL R_0=0.5 MM=12 NN=6}
SWITCH5={RATIONAL R_0=0.5 MM=12 NN=6}
SWITCH6={RATIONAL R_0=0.5 MM=12 NN=6}
NL_CUTOFF=0.8,0.6,0.6,0.7,0.7,0.7
NL_STRIDE=10,10,10,10,10,10
NL_SKIN=0.1,0.1,0.1,0.1,0.1,0.1
... PIV
PIV ...
LABEL=Pivd3
PRECISION=1000
NLIST
REF_FILE=Ref3.pdb
PIVATOMS=3
ATOMTYPES=A,B,C
SFACTOR=0.3,0.5,1.0,0.2,0.2,0.2
SORT=1,1,1,1,1,1
SWITCH1={RATIONAL R_0=0.6 MM=12 NN=4}
SWITCH2={RATIONAL R_0=0.4 MM=10 NN=5}
SWITCH3={RATIONAL R_0=0.4 MM=10 NN=5}
SWITCH4={RATIONAL R_0=0.5 MM=12 NN=6}
SWITCH5={RATIONAL R_0=0.5 MM=12 NN=6}
SWITCH6={RATIONAL R_0=0.5 MM=12 NN=6}
NL_CUTOFF=0.8,0.6,0.6,0.7,0.7,0.7
NL_STRIDE=10,10,10,10,10,10
NL_SKIN=0.1,0.1,0.1,0.1,0.1,0.1
... PIV

PRINT ARG=Pivd1,Pivd2,Pivd3 FILE=colvar
\endplumedfile

WARNING:
Both the "CRYST" and "ATOM" lines of the PDB files must conform precisely to the official pdb format, including the width of each alphanumerical field:

\verbatim
CRYST1   31.028   36.957   23.143  89.93  92.31  89.99 P 1           1
ATOM      1  OW1 wate    1      15.630  19.750   1.520  1.00  0.00
\endverbatim

In each pdb frame, atoms must be numbered in the same order and with the same element symbol as in the input of the MD program.

The following example calculates the PIV-distances from two reference configurations Ref1.pdb and Ref2.pdb
and uses PIV-distances to define a Path Collective Variable (\ref FUNCPATHMSD) with only two references (Ref1.pdb and Ref2.pdb).
With the VOLUME keyword one scales the atom-atom distances by the cubic root of the ratio between the specified value and the box volume of the initial step of the trajectory file.

\plumedfile
PIV ...
LABEL=c1
PRECISION=1000
VOLUME=12.15
NLIST
REF_FILE=Ref1.pdb
PIVATOMS=2
ATOMTYPES=A,B
ONLYDIRECT
SFACTOR=1.0,0.2
SORT=1,1
SWITCH1={RATIONAL R_0=0.6 MM=12 NN=4}
SWITCH2={RATIONAL R_0=0.5 MM=10 NN=5}
NL_CUTOFF=1.2,1.2
NL_STRIDE=10,10
NL_SKIN=0.1,0.1
... PIV
PIV ...
LABEL=c2
PRECISION=1000
VOLUME=12.15
NLIST
REF_FILE=Ref2.pdb
PIVATOMS=2
ATOMTYPES=A,B
ONLYDIRECT
SFACTOR=1.0,0.2
SORT=1,1
SWITCH1={RATIONAL R_0=0.6 MM=12 NN=4}
SWITCH2={RATIONAL R_0=0.4 MM=10 NN=5}
NL_CUTOFF=1.2,1.2
NL_STRIDE=10,10
NL_SKIN=0.1,0.1
... PIV

p1: FUNCPATHMSD ARG=c1,c2 LAMBDA=0.180338
METAD ARG=p1.s,p1.z SIGMA=0.01,0.2 HEIGHT=0.8 PACE=500   LABEL=res
PRINT ARG=c1,c2,p1.s,p1.z,res.bias STRIDE=500  FILE=colvar FMT=%15.6f
\endplumedfile

When using PIV please cite \cite pipolo2017navigating .

(See also \ref PRINT)

*/
//+ENDPLUMEDOC

class PIV      : public Colvar
{
private:
<<<<<<< HEAD
    bool pbc, serial, timer;
    ForwardDecl<Stopwatch> stopwatch_fwd;
    /// The stopwatch that times the different parts of the calculation
    Stopwatch& stopwatch=*stopwatch_fwd;
    int updatePIV;
    unsigned Nprec,Natm,Nlist,NLsize;
    // Fvol: volume scaling factor for distances
    double Fvol,Fvol_init,Vol0,m_PIVdistance;
    std::string ref_file;
    // std:: vector<string> atype;
    NeighborList *nlall;
    std::vector<SwitchingFunction> sfs;
    std::vector<std:: vector<double> > rPIV;
    std::vector<double> scaling,r00;
    std::vector<double> nl_skin;
    std::vector<double> fmass;
    std::vector<bool> dosort;
    std::vector<Vector> compos;
    std::vector<string> sw;
    //std::vector<std:: vector<unsigned> > com2atoms;
    std::vector<NeighborList *> nl;
    std::vector<NeighborList *> nlcom;
    std::vector<Vector> m_deriv;
    Tensor m_virial;
    bool Svol,Sfac,cross,direct,doneigh,test,CompDer,com;
public:
    static void registerKeywords( Keywords& keys );
    PIV(const ActionOptions&);
    ~PIV();
    // active methods:
    virtual void calculate();
    void checkFieldsAllowed() {}
=======
  bool pbc, serial, timer;
  ForwardDecl<Stopwatch> stopwatch_fwd;
  Stopwatch& stopwatch=*stopwatch_fwd;
  int updatePIV;
  unsigned Nprec,Natm,Nlist,NLsize;
  double Fvol,Vol0,m_PIVdistance;
  std::string ref_file;
  NeighborList *nlall;
  std::vector<SwitchingFunction> sfs;
  std::vector<std:: vector<double> > rPIV;
  std::vector<double> scaling,r00;
  std::vector<double> nl_skin;
  std::vector<double> fmass;
  std::vector<bool> dosort;
  std::vector<Vector> compos;
  std::vector<string> sw;
  std::vector<NeighborList *> nl;
  std::vector<NeighborList *> nlcom;
  std::vector<Vector> m_deriv;
  Tensor m_virial;
  bool Svol,cross,direct,doneigh,test,CompDer,com;
public:
  static void registerKeywords( Keywords& keys );
  explicit PIV(const ActionOptions&);
  ~PIV();
  // active methods:
  virtual void calculate();
  void checkFieldsAllowed() {}
>>>>>>> ca99d024
};

PLUMED_REGISTER_ACTION(PIV,"PIV")

void PIV::registerKeywords( Keywords& keys )
{
<<<<<<< HEAD
    Colvar::registerKeywords( keys );
    keys.add("numbered","SWITCH","The switching functions parameter."
             "You should specify a Switching function for all PIV blocks."
             "Details of the various switching "
             "functions you can use are provided on \\ref switchingfunction.");
    keys.add("compulsory","PRECISION","the precision for approximating reals with integers in sorting.");
    keys.add("compulsory","REF_FILE","PDB file name that contains the i-th reference structure.");
    keys.add("compulsory","PIVATOMS","Number of atoms to use for PIV.");
    keys.add("compulsory","SORT","Whether to sort or not the PIV block.");
    keys.add("compulsory","ATOMTYPES","The atomtypes to use for PIV.");
    keys.add("optional","SFACTOR","Scale the PIV-distance by such block-specific factor");
    keys.add("optional","VOLUME","Scale atom-atom distances by the cubic root of the cell volume. The input volume is used to scale the R_0 value of the switching function. ");
    keys.add("optional","UPDATEPIV","Frequency (timesteps) at which the PIV is updated.");
    keys.addFlag("TEST",false,"Print the actual and reference PIV and exit");
    keys.addFlag("COM",false,"Use centers of mass of groups of atoms instead of atoms as secified in the Pdb file");
    keys.addFlag("ONLYCROSS",false,"Use only cross-terms (A-B, A-C, B-C, ...) in PIV");
    keys.addFlag("ONLYDIRECT",false,"Use only direct-terms (A-A, B-B, C-C, ...) in PIV");
    keys.addFlag("DERIVATIVES",false,"Activate the calculation of the PIV for every class (needed for numerical derivatives).");
    keys.addFlag("NLIST",false,"Use a neighbour list for distance calculations.");
    keys.addFlag("SERIAL",false,"Perform the calculation in serial - for debug purpose");
    keys.addFlag("TIMER",false,"Permorm timing analysis on heavy loops.");
    keys.add("optional","NL_CUTOFF","Neighbour lists cutoff.");
    keys.add("optional","NL_STRIDE","Update neighbour lists every NL_STRIDE steps.");
    keys.add("optional","NL_SKIN","The maximum atom displacement tolerated for the neighbor lists update.");
    keys.reset_style("SWITCH","compulsory");
}

PIV::PIV(const ActionOptions&ao):
    PLUMED_COLVAR_INIT(ao),
    pbc(true),
    timer(false),
    serial(false),
    updatePIV(1),
    Svol(false),
    Sfac(false),
    cross(true),
    direct(true),
    doneigh(false),
    CompDer(false),
    com(false),
    test(false),
    Nprec(1000),
    Natm(1),
    NLsize(1),
    Nlist(1),
    Fvol(1.),
    Fvol_init(1.),
    Vol0(0.),
    m_PIVdistance(0.),
    m_deriv(std:: vector<Vector>(1)),
    nl(std:: vector<NeighborList *>(Nlist)),
    rPIV(std:: vector<std:: vector<double> >(Nlist)),
    scaling(std:: vector<double>(Nlist)),
    r00(std:: vector<double>(Nlist)),
    sw(std:: vector<string>(Nlist)),
    nl_skin(std:: vector<double>(Nlist)),
    fmass(std:: vector<double>(Nlist)),
    dosort(std:: vector<bool>(Nlist)),
    nlcom(std:: vector<NeighborList *>(NLsize)),
    compos(std:: vector<Vector>(NLsize))
//com2atoms(std:: vector<std:: vector<unsigned> >(Nlist))
{
    log << "Starting PIV Constructor\n";
=======
  Colvar::registerKeywords( keys );
  keys.add("numbered","SWITCH","The switching functions parameter."
           "You should specify a Switching function for all PIV blocks."
           "Details of the various switching "
           "functions you can use are provided on \\ref switchingfunction.");
  keys.add("compulsory","PRECISION","the precision for approximating reals with integers in sorting.");
  keys.add("compulsory","REF_FILE","PDB file name that contains the \\f$i\\f$th reference structure.");
  keys.add("compulsory","PIVATOMS","Number of atoms to use for PIV.");
  keys.add("compulsory","SORT","Whether to sort or not the PIV block.");
  keys.add("compulsory","ATOMTYPES","The atom types to use for PIV.");
  keys.add("optional","SFACTOR","Scale the PIV-distance by such block-specific factor");
  keys.add("optional","VOLUME","Scale atom-atom distances by the cubic root of the cell volume. The input volume is used to scale the R_0 value of the switching function. ");
  keys.add("optional","UPDATEPIV","Frequency (in steps) at which the PIV is updated.");
  keys.addFlag("TEST",false,"Print the actual and reference PIV and exit");
  keys.addFlag("COM",false,"Use centers of mass of groups of atoms instead of atoms as specified in the Pdb file");
  keys.addFlag("ONLYCROSS",false,"Use only cross-terms (A-B, A-C, B-C, ...) in PIV");
  keys.addFlag("ONLYDIRECT",false,"Use only direct-terms (A-A, B-B, C-C, ...) in PIV");
  keys.addFlag("DERIVATIVES",false,"Activate the calculation of the PIV for every class (needed for numerical derivatives).");
  keys.addFlag("NLIST",false,"Use a neighbor list for distance calculations.");
  keys.addFlag("SERIAL",false,"Perform the calculation in serial - for debug purpose");
  keys.addFlag("TIMER",false,"Perform timing analysis on heavy loops.");
  keys.add("optional","NL_CUTOFF","Neighbor lists cutoff.");
  keys.add("optional","NL_STRIDE","Update neighbor lists every NL_STRIDE steps.");
  keys.add("optional","NL_SKIN","The maximum atom displacement tolerated for the neighbor lists update.");
  keys.reset_style("SWITCH","compulsory");
}

PIV::PIV(const ActionOptions&ao):
  PLUMED_COLVAR_INIT(ao),
  pbc(true),
  serial(false),
  timer(false),
  updatePIV(1),
  Nprec(1000),
  Natm(1),
  Nlist(1),
  NLsize(1),
  Fvol(1.),
  Vol0(0.),
  m_PIVdistance(0.),
  rPIV(std:: vector<std:: vector<double> >(Nlist)),
  scaling(std:: vector<double>(Nlist)),
  r00(std:: vector<double>(Nlist)),
  nl_skin(std:: vector<double>(Nlist)),
  fmass(std:: vector<double>(Nlist)),
  dosort(std:: vector<bool>(Nlist)),
  compos(std:: vector<Vector>(NLsize)),
  sw(std:: vector<string>(Nlist)),
  nl(std:: vector<NeighborList *>(Nlist)),
  nlcom(std:: vector<NeighborList *>(NLsize)),
  m_deriv(std:: vector<Vector>(1)),
  Svol(false),
  cross(true),
  direct(true),
  doneigh(false),
  test(false),
  CompDer(false),
  com(false)
{
  log << "Starting PIV Constructor\n";
>>>>>>> ca99d024

    // Precision on the real-to-integer transformation for the sorting
    parse("PRECISION",Nprec);
    if(Nprec<2) error("Precision must be => 2");

    // PBC
    bool nopbc=!pbc;
    parseFlag("NOPBC",nopbc);
    pbc=!nopbc;
    if(pbc) {
        log << "Using Periodic Boundary Conditions\n";
    } else  {
        log << "Isolated System (NO PBC)\n";
    }

    // SERIAL/PARALLEL
    parseFlag("SERIAL",serial);
    if(serial) {
        log << "Serial PIV construction\n";
    } else     {
        log << "Parallel PIV construction\n";
        unsigned rank=comm.Get_rank();
    }

    // Derivatives
    parseFlag("DERIVATIVES",CompDer);
    if(CompDer) log << "Computing Derivatives\n";

    // Timing
    parseFlag("TIMER",timer);
    if(timer) {
        log << "Timing analysis\n";
        stopwatch.start();
        stopwatch.pause();
    }

    // Test
    parseFlag("TEST",test);

    // UPDATEPIV
    if(keywords.exists("UPDATEPIV")) {
        parse("UPDATEPIV",updatePIV);
    }

    // Test
    parseFlag("COM",com);
    if(com) log << "Building PIV using COMs\n";

    // Volume Scaling
    parse("VOLUME",Vol0);
    if (Vol0>0) {
        Svol=true;
    }

<<<<<<< HEAD
    // PIV direct and cross blocks
    bool oc=false,od=false;
    parseFlag("ONLYCROSS",oc);
    parseFlag("ONLYDIRECT",od);
    if (oc&&od) {
        error("ONLYCROSS and ONLYDIRECT are incompatible options!");
=======
  // Build COM/Atom lists of AtomNumbers (this might be done in PBC.cpp)
  // Atomlist or Plist used to build pair lists
  std:: vector<std:: vector<AtomNumber> > Plist(Natm);
  // Atomlist used to build list of atoms for each COM
  std:: vector<std:: vector<AtomNumber> > comatm(1);
  // NLsize is the number of atoms in the pdb cell
  NLsize=mypdb.getAtomNumbers().size();
  // In the following P stands for Point (either an Atom or a COM)
  unsigned resnum=0;
  // Presind (array size: number of residues) contains the contains the residue number
  //   this is because the residue numbers may not alwyas be ordered from 1 to resnum
  std:: vector<unsigned> Presind;
  // Build Presind
  for (unsigned i=0; i<mypdb.getAtomNumbers().size(); i++) {
    unsigned rind=mypdb.getResidueNumber(mypdb.getAtomNumbers()[i]);
    bool oldres=false;
    for (unsigned j=0; j<Presind.size(); j++) {
      if(rind==Presind[j]) {
        oldres=true;
      }
>>>>>>> ca99d024
    }
    if(oc) {
        direct=false;
        log << "Using only CROSS-PIV blocks\n";
    }
    if(od) {
        cross=false;
        log << "Using only DIRECT-PIV blocks\n";
    }

    // Atoms for PIV
    parse("PIVATOMS",Natm);
    std:: vector<string> atype(Natm);
    parseVector("ATOMTYPES",atype);
    //if(atype.size()!=getNumberOfArguments() && atype.size()!=0) error("not enough values for ATOMTYPES");

    // Reference PDB file
    parse("REF_FILE",ref_file);
    PDB mypdb;
    FILE* fp=fopen(ref_file.c_str(),"r");
    if (fp!=NULL) {
        log<<"Opening PDB file with reference frame: "<<ref_file.c_str()<<"\n";
        mypdb.readFromFilepointer(fp,plumed.getAtoms().usingNaturalUnits(),0.1/atoms.getUnits().getLength());
        fclose (fp);
    } else {
        error("Error in reference PDB file");
    }

    // Build COM/Atom lists of AtomNumbers (this might be done in PBC.cpp)
    // Atomlist or Plist used to build pair lists
    std:: vector<std:: vector<AtomNumber> > Plist(Natm);
    // Atomlist used to build list of atoms for each COM
    std:: vector<std:: vector<AtomNumber> > comatm(1);
    // NLsize is the number of atoms in the pdb cell
    NLsize=mypdb.getAtomNumbers().size();
    // In the following P stands for Point (either an Atom or a COM)
    unsigned resnum=0;
    unsigned Pnum=0;
    // Presind (array size: number of residues) contains the contains the residue number
    //   this is because the residue numbers may not alwyas be ordered from 1 to resnum
    std:: vector<unsigned> Presind;
    // Build Presind
    for (unsigned i=0; i<mypdb.getAtomNumbers().size(); i++) {
        unsigned rind=mypdb.getResidueNumber(mypdb.getAtomNumbers()[i]);
        bool oldres=false;
        for (unsigned j=0; j<Presind.size(); j++) {
            if(rind==Presind[j]) {
                oldres=true;
            }
        }
        if(!oldres) {
            Presind.push_back(rind);
        }
    }
    resnum=Presind.size();

    // Pind0 is the atom/COM used in Nlists (for COM Pind0 is the first atom in the pdb belonging to that COM)
    unsigned Pind0size;
    if(com) {
        Pind0size=resnum;
    } else {
<<<<<<< HEAD
        Pind0size=NLsize;
=======
      gname=mypdb.getAtomName(comatm[Pind0[oind]-1][0]);
      gsize=1;
    }
    log.printf("    %6s %3s %13s %10i %6s\n", "type  ", gname.c_str(),"   containing ",gsize," atoms");
  }

  // This is to build the list with all the atoms
  std:: vector<AtomNumber> listall;
  for (unsigned i=0; i<mypdb.getAtomNumbers().size(); i++) {
    listall.push_back(mypdb.getAtomNumbers()[i]);
  }

  // PIV blocks and Neighbour Lists
  Nlist=0;
  // Direct adds the A-A ad B-B blocks (N)
  if(direct) {
    Nlist=Nlist+unsigned(Natm);
  }
  // Cross adds the A-B blocks (N*(N-1)/2)
  if(cross) {
    Nlist=Nlist+unsigned(double(Natm*(Natm-1))/2.);
  }
  // Resize vectors according to Nlist
  rPIV.resize(Nlist);

  // PIV scaled option
  scaling.resize(Nlist);
  for(unsigned j=0; j<Nlist; j++) {
    scaling[j]=1.;
  }
  if(keywords.exists("SFACTOR")) {
    parseVector("SFACTOR",scaling);
    //if(scaling.size()!=getNumberOfArguments() && scaling.size()!=0) error("not enough values for SFACTOR");
  }
  // Neighbour Lists option
  parseFlag("NLIST",doneigh);
  nl.resize(Nlist);
  nl_skin.resize(Nlist);
  if(doneigh) {
    std:: vector<double> nl_cut(Nlist,0.);
    std:: vector<int> nl_st(Nlist,0);
    parseVector("NL_CUTOFF",nl_cut);
    //if(nl_cut.size()!=getNumberOfArguments() && nl_cut.size()!=0) error("not enough values for NL_CUTOFF");
    parseVector("NL_STRIDE",nl_st);
    //if(nl_st.size()!=getNumberOfArguments() && nl_st.size()!=0) error("not enough values for NL_STRIDE");
    parseVector("NL_SKIN",nl_skin);
    //if(nl_skin.size()!=getNumberOfArguments() && nl_skin.size()!=0) error("not enough values for NL_SKIN");
    for (unsigned j=0; j<Nlist; j++) {
      if(nl_cut[j]<=0.0) error("NL_CUTOFF should be explicitly specified and positive");
      if(nl_st[j]<=0) error("NL_STRIDE should be explicitly specified and positive");
      if(nl_skin[j]<=0.) error("NL_SKIN should be explicitly specified and positive");
      nl_cut[j]=nl_cut[j]+nl_skin[j];
>>>>>>> ca99d024
    }
    std:: vector<unsigned> Pind0(Pind0size);
    // If COM resize important arrays
    comatm.resize(NLsize);
    if(com) {
        nlcom.resize(NLsize);
        compos.resize(NLsize);
        fmass.resize(NLsize,0.);
    }
    log << "Total COM/Atoms: " << Natm*resnum << " \n";
    // Build lists of Atoms/COMs for NLists
    //   comatm filled also for non_COM calculation for analysis purposes
    for (unsigned j=0; j<Natm; j++) {
        unsigned oind;
        for (unsigned i=0; i<Pind0.size(); i++) {
            Pind0[i]=0;
        }
        for (unsigned i=0; i<mypdb.getAtomNumbers().size(); i++) {
            // Residue/Atom AtomNumber: used to build NL for COMS/Atoms pairs.
            AtomNumber anum=mypdb.getAtomNumbers()[i];
            // ResidueName/Atomname associated to atom
            string rname=mypdb.getResidueName(anum);
            string aname=mypdb.getAtomName(anum);
            // Index associated to residue/atom: used to separate COM-lists
            unsigned rind=mypdb.getResidueNumber(anum);
            unsigned aind=anum.index();
            // This builds lists for NL
            string Pname;
            unsigned Pind;
            if(com) {
                Pname=rname;
                for(unsigned l=0; l<resnum; l++) {
                    if(rind==Presind[l]) {
                        Pind=l;
                    }
                }
            } else {
                Pname=aname;
                Pind=aind;
            }
            if(Pname==atype[j]) {
                if(Pind0[Pind]==0) {
                    // adding the atomnumber to the atom/COM list for pairs
                    Plist[j].push_back(anum);
                    Pind0[Pind]=aind+1;
                    oind=Pind;
                }
                // adding the atomnumber to list of atoms for every COM/Atoms
                comatm[Pind0[Pind]-1].push_back(anum);
            }
        }
        // Output Lists
        log << "  Groups of type  " << j << ": " << Plist[j].size() << " \n";
        string gname;
        unsigned gsize;
        if(com) {
            gname=mypdb.getResidueName(comatm[Pind0[oind]-1][0]);
            gsize=comatm[Pind0[oind]-1].size();
        } else {
            gname=mypdb.getAtomName(comatm[Pind0[oind]-1][0]);
            gsize=1;
        }
        log.printf("    %6s %3s %13s %10i %6s\n", "type  ", gname.c_str(),"   containing ",gsize," atoms");
    }

    // This is to build the list with all the atoms
    std:: vector<AtomNumber> listall;
    for (unsigned i=0; i<mypdb.getAtomNumbers().size(); i++) {
        listall.push_back(mypdb.getAtomNumbers()[i]);
    }

    // PIV blocks and Neighbour Lists
    Nlist=0;
    // Direct adds the A-A ad B-B blocks (N)
    if(direct) {
        Nlist=Nlist+unsigned(Natm);
    }
    // Cross adds the A-B blocks (N*(N-1)/2)
    if(cross) {
        Nlist=Nlist+unsigned(double(Natm*(Natm-1))/2.);
    }
    // Resize vectors according to Nlist
    rPIV.resize(Nlist);

    // PIV scaled option
    scaling.resize(Nlist);
    for(unsigned j=0; j<Nlist; j++) {
        scaling[j]=1.;
    }
    if(keywords.exists("SFACTOR")) {
        parseVector("SFACTOR",scaling);
        //if(scaling.size()!=getNumberOfArguments() && scaling.size()!=0) error("not enough values for SFACTOR");
    }
    // Neighbour Lists option
    parseFlag("NLIST",doneigh);
    nl.resize(Nlist);
    nl_skin.resize(Nlist);
    if(doneigh) {
        std:: vector<double> nl_cut(Nlist,0.);
        std:: vector<int> nl_st(Nlist,0);
        parseVector("NL_CUTOFF",nl_cut);
        //if(nl_cut.size()!=getNumberOfArguments() && nl_cut.size()!=0) error("not enough values for NL_CUTOFF");
        parseVector("NL_STRIDE",nl_st);
        //if(nl_st.size()!=getNumberOfArguments() && nl_st.size()!=0) error("not enough values for NL_STRIDE");
        parseVector("NL_SKIN",nl_skin);
        //if(nl_skin.size()!=getNumberOfArguments() && nl_skin.size()!=0) error("not enough values for NL_SKIN");
        for (unsigned j=0; j<Nlist; j++) {
            if(nl_cut[j]<=0.0) error("NL_CUTOFF should be explicitly specified and positive");
            if(nl_st[j]<=0) error("NL_STRIDE should be explicitly specified and positive");
            if(nl_skin[j]<=0.) error("NL_SKIN should be explicitly specified and positive");
            nl_cut[j]=nl_cut[j]+nl_skin[j];
        }
        log << "Creating Neighbor Lists \n";
        // WARNING: is nl_cut meaningful here?
        nlall= new NeighborList(listall,pbc,getPbc(),nl_cut[0],nl_st[0]);
        if(com) {
            //Build lists of Atoms for every COM
            for (unsigned i=0; i<compos.size(); i++) {
                // WARNING: is nl_cut meaningful here?
                nlcom[i]= new NeighborList(comatm[i],pbc,getPbc(),nl_cut[0],nl_st[0]);
            }
        }
        unsigned ncnt=0;
        // Direct blocks AA, BB, CC, ...
        if(direct) {
            for (unsigned j=0; j<Natm; j++) {
                nl[ncnt]= new NeighborList(Plist[j],pbc,getPbc(),nl_cut[j],nl_st[j]);
                ncnt+=1;
            }
        }
        // Cross blocks AB, AC, BC, ...
        if(cross) {
            for (unsigned j=0; j<Natm; j++) {
                for (unsigned i=j+1; i<Natm; i++) {
                    nl[ncnt]= new NeighborList(Plist[i],Plist[j],false,pbc,getPbc(),nl_cut[ncnt],nl_st[ncnt]);
                    ncnt+=1;
                }
            }
        }
    } else {
        log << "WARNING: Neighbor List not activated this has not been tested!!  \n";
        nlall= new NeighborList(listall,pbc,getPbc());
        for (unsigned j=0; j<Nlist; j++) {
            nl[j]= new NeighborList(Plist[j],Plist[j],true,pbc,getPbc());
        }
    }
    // Output Nlist
    log << "Total Nlists: " << Nlist << " \n";
    for (unsigned j=0; j<Nlist; j++) {
        log << "  list " << j+1 << "   size " << nl[j]->size() << " \n";
    }
<<<<<<< HEAD
    // Calculate COM masses once and for all from lists
    if(com) {
        unsigned count=0;
        //log << "Computing COM masses  \n";
        for(unsigned j=0; j<compos.size(); j++) {
            double commass=0.;
            for(unsigned i=0; i<nlcom[j]->getFullAtomList().size(); i++) {
                unsigned andx=nlcom[j]->getFullAtomList()[i].index();
                commass+=mypdb.getOccupancy()[andx];
            }
            for(unsigned i=0; i<nlcom[j]->getFullAtomList().size(); i++) {
                unsigned andx=nlcom[j]->getFullAtomList()[i].index();
                if(commass>0.) {
                    fmass[andx]=mypdb.getOccupancy()[andx]/commass;
                } else {
                    fmass[andx]=1.;
                }
            }
=======
  }
  // Output Nlist
  log << "Total Nlists: " << Nlist << " \n";
  for (unsigned j=0; j<Nlist; j++) {
    log << "  list " << j+1 << "   size " << nl[j]->size() << " \n";
  }
  // Calculate COM masses once and for all from lists
  if(com) {
    for(unsigned j=0; j<compos.size(); j++) {
      double commass=0.;
      for(unsigned i=0; i<nlcom[j]->getFullAtomList().size(); i++) {
        unsigned andx=nlcom[j]->getFullAtomList()[i].index();
        commass+=mypdb.getOccupancy()[andx];
      }
      for(unsigned i=0; i<nlcom[j]->getFullAtomList().size(); i++) {
        unsigned andx=nlcom[j]->getFullAtomList()[i].index();
        if(commass>0.) {
          fmass[andx]=mypdb.getOccupancy()[andx]/commass;
        } else {
          fmass[andx]=1.;
>>>>>>> ca99d024
        }
    }

    // Sorting
    dosort.resize(Nlist);
    std:: vector<int> ynsort(Nlist);
    parseVector("SORT",ynsort);
    for (unsigned i=0; i<Nlist; i++) {
        if(ynsort[i]==0||CompDer) {
            dosort[i]=false;
        } else {
            dosort[i]=true;
        }
    }

    //build box vectors and correct for pbc
    log << "Building the box from PDB data ... \n";
    Tensor Box=mypdb.getBoxVec();
    log << "  Done! A,B,C vectors in Cartesian space:  \n";
    log.printf("  A:  %12.6f%12.6f%12.6f\n", Box[0][0],Box[0][1],Box[0][2]);
    log.printf("  B:  %12.6f%12.6f%12.6f\n", Box[1][0],Box[1][1],Box[1][2]);
    log.printf("  C:  %12.6f%12.6f%12.6f\n", Box[2][0],Box[2][1],Box[2][2]);
    log << "Changing the PBC according to the new box \n";
    Pbc mypbc;
    mypbc.setBox(Box);
    log << "The box volume is " << mypbc.getBox().determinant() << " \n";

    //Compute scaling factor
    if(Svol) {
        Fvol=cbrt(Vol0/mypbc.getBox().determinant());
        Fvol_init=Fvol;
        log << "Scaling atom distances by  " << Fvol << " \n";
    } else {
        log << "Using unscaled atom distances \n";
    }

    r00.resize(Nlist);
    sw.resize(Nlist);
    for (unsigned j=0; j<Nlist; j++) {
<<<<<<< HEAD
        if( !parseNumbered( "SWITCH", j+1, sw[j] ) ) break;
=======
      if(Svol) {
        double r0;
        vector<string> data=Tools::getWords(sw[j]);
        data.erase(data.begin());
        Tools::parse(data,"R_0",r0);
        std::string old_r0; Tools::convert(r0,old_r0);
        r0*=Fvol;
        std::string new_r0; Tools::convert(r0,new_r0);
        std::size_t pos = sw[j].find("R_0");
        sw[j].replace(pos+4,old_r0.size(),new_r0);
      }
      sfs[j].set(sw[j],errors);
      std::string num;
      Tools::convert(j+1, num);
      if( errors.length()!=0 ) error("problem reading SWITCH" + num + " keyword : " + errors );
      r00[j]=sfs[j].get_r0();
      log << "  Swf: " << j << "  r0=" << (sfs[j].description()).c_str() << " \n";
>>>>>>> ca99d024
    }
    if(CompDer) {
        // Set switching function parameters here only if computing derivatives
        //   now set at the beginning of the dynamics to solve the r0 issue
        log << "Switching Function Parameters \n";
        sfs.resize(Nlist);
        std::string errors;
        for (unsigned j=0; j<Nlist; j++) {
            if(Svol) {
                double r0;
                vector<string> data=Tools::getWords(sw[j]);
                data.erase(data.begin());
                bool tmp=Tools::parse(data,"R_0",r0);
                std::string old_r0;
                Tools::convert(r0,old_r0);
                r0*=Fvol;
                std::string new_r0;
                Tools::convert(r0,new_r0);
                std::size_t pos = sw[j].find("R_0");
                sw[j].replace(pos+4,old_r0.size(),new_r0);
            }
            sfs[j].set(sw[j],errors);
            std::string num;
            Tools::convert(j+1, num);
            if( errors.length()!=0 ) error("problem reading SWITCH" + num + " keyword : " + errors );
            r00[j]=sfs[j].get_r0();
            log << "  Swf: " << j << "  r0=" << (sfs[j].description()).c_str() << " \n";
        }
    }

    // build COMs from positions if requested
    if(com) {
        for(unsigned j=0; j<compos.size(); j++) {
            compos[j][0]=0.;
            compos[j][1]=0.;
            compos[j][2]=0.;
            for(unsigned i=0; i<nlcom[j]->getFullAtomList().size(); i++) {
                unsigned andx=nlcom[j]->getFullAtomList()[i].index();
                compos[j]+=fmass[andx]*mypdb.getPositions()[andx];
            }
        }
    }
    // build the rPIV distances (transformation and sorting is done afterwards)
    if(CompDer) {
        log << "  PIV  |  block   |     Size      |     Zeros     |     Ones      |" << " \n";
    }
    for(unsigned j=0; j<Nlist; j++) {
        for(unsigned i=0; i<nl[j]->size(); i++) {
            unsigned i0=(nl[j]->getClosePairAtomNumber(i).first).index();
            unsigned i1=(nl[j]->getClosePairAtomNumber(i).second).index();
            //calculate/get COM position of centers i0 and i1
            Vector Pos0,Pos1;
            if(com) {
                //if(pbc) makeWhole();
                Pos0=compos[i0];
                Pos1=compos[i1];
            } else {
                Pos0=mypdb.getPositions()[i0];
                Pos1=mypdb.getPositions()[i1];
            }
            Vector ddist;
            if(pbc) {
                ddist=mypbc.distance(Pos0,Pos1);
            } else {
                ddist=delta(Pos0,Pos1);
            }
            double df=0.;
            // Transformation and sorting done at the first timestep to solve the r0 definition issue
            if(CompDer) {
                rPIV[j].push_back(sfs[j].calculate(ddist.modulo()*Fvol, df));
            } else {
                rPIV[j].push_back(ddist.modulo()*Fvol);
            }
        }
        if(CompDer) {
            if(dosort[j]) {
                std::sort(rPIV[j].begin(),rPIV[j].end());
            }
            int lmt0=0;
            int lmt1=0;
            for(unsigned i=0; i<rPIV[j].size(); i++) {
                if(int(rPIV[j][i]*double(Nprec-1))==0) {
                    lmt0+=1;
                }
                if(int(rPIV[j][i]*double(Nprec-1))==1) {
                    lmt1+=1;
                }
            }
            log.printf("       |%10i|%15i|%15i|%15i|\n", j, rPIV[j].size(), lmt0, lmt1);
        }
<<<<<<< HEAD
=======
      }
      log.printf("       |%10i|%15zu|%15i|%15i|\n", j, rPIV[j].size(), lmt0, lmt1);
>>>>>>> ca99d024
    }

    checkRead();
    // From the plumed manual on how to build-up a new Colvar
    addValueWithDerivatives();
    requestAtoms(nlall->getFullAtomList());
    setNotPeriodic();
    // getValue()->setPeridodicity(false);
    // set size of derivative vector
    m_deriv.resize(getNumberOfAtoms());
}

// The following deallocates pointers
PIV::~PIV()
{
    for (unsigned j=0; j<Nlist; j++) {
        delete nl[j];
    }
    if(com) {
        for (unsigned j=0; j<NLsize; j++) {
            delete nlcom[j];
        }
    }
    delete nlall;
}

void PIV::calculate()
{

<<<<<<< HEAD
    // Local varaibles
    // The following are probably needed as static arrays
    static int prev_stp=-1;
    static int init_stp=1;
    static std:: vector<std:: vector<Vector> > prev_pos(Nlist);
    static std:: vector<std:: vector<double> > cPIV(Nlist);
    static std:: vector<std:: vector<int> > Atom0(Nlist);
    static std:: vector<std:: vector<int> > Atom1(Nlist);
    std:: vector<std:: vector<int> > A0(Nprec);
    std:: vector<std:: vector<int> > A1(Nprec);
    unsigned stride=1;
    unsigned rank=0;

    if(!serial) {
        stride=comm.Get_size();
        rank=comm.Get_rank();
    } else {
        stride=1;
        rank=0;
    }

    // Transform (and sort) the rPIV before starting the dynamics
    if ((getStep()>prev_stp&&prev_stp>=0)&&init_stp==1) {
        init_stp=0;
=======
  // Local varaibles
  // The following are probably needed as static arrays
  static int prev_stp=-1;
  static int init_stp=1;
  static std:: vector<std:: vector<Vector> > prev_pos(Nlist);
  static std:: vector<std:: vector<double> > cPIV(Nlist);
  static std:: vector<std:: vector<int> > Atom0(Nlist);
  static std:: vector<std:: vector<int> > Atom1(Nlist);
  std:: vector<std:: vector<int> > A0(Nprec);
  std:: vector<std:: vector<int> > A1(Nprec);
  unsigned stride=1;
  unsigned rank=0;

  if(!serial) {
    stride=comm.Get_size();
    rank=comm.Get_rank();
  } else {
    stride=1;
    rank=0;
  }

  // Transform (and sort) the rPIV before starting the dynamics
  if (((prev_stp==-1) || (init_stp==1)) &&!CompDer) {
    if(prev_stp!=-1) {init_stp=0;}
    // Calculate the volume scaling factor
    if(Svol) {
      Fvol=cbrt(Vol0/getBox().determinant());
    }
    //Set switching function parameters
    log << "\n";
    log << "REFERENCE PDB # " << prev_stp+2 << " \n";
    // Set switching function parameters here only if computing derivatives
    //   now set at the beginning of the dynamics to solve the r0 issue
    log << "Switching Function Parameters \n";
    sfs.resize(Nlist);
    std::string errors;
    for (unsigned j=0; j<Nlist; j++) {
      if(Svol) {
        double r0;
        vector<string> data=Tools::getWords(sw[j]);
        data.erase(data.begin());
        Tools::parse(data,"R_0",r0);
        std::string old_r0; Tools::convert(r0,old_r0);
        r0*=Fvol;
        std::string new_r0; Tools::convert(r0,new_r0);
        std::size_t pos = sw[j].find("R_0");
        sw[j].replace(pos+4,old_r0.size(),new_r0);
      }
      sfs[j].set(sw[j],errors);
      std::string num;
      Tools::convert(j+1, num);
      if( errors.length()!=0 ) error("problem reading SWITCH" + num + " keyword : " + errors );
      r00[j]=sfs[j].get_r0();
      log << "  Swf: " << j << "  r0=" << (sfs[j].description()).c_str() << " \n";
>>>>>>> ca99d024
    }
    if (((prev_stp==-1) || (init_stp==1)) &&!CompDer) {
        //if(prev_stp!=-1) {init_stp=0;}
        // Calculate the volume scaling factor
        if(Svol) {
//      Fvol=cbrt(Vol0/getBox().determinant());
            Fvol=Fvol_init;
        }
<<<<<<< HEAD
        //Set switching function parameters
        log << "\n";
        log << "REFERENCE PDB # " << prev_stp+2 << " \n";
        // Set switching function parameters here only if computing derivatives
        //   now set at the beginning of the dynamics to solve the r0 issue
        log << "Switching Function Parameters \n";
        sfs.resize(Nlist);
        std::string errors;
=======
      }
      log.printf("       |%10i|%15zu|%15i|%15i|\n", j, rPIV[j].size(), lmt0, lmt1);
    }
    log << "\n";
  }
  // Do the sorting only once per timestep to avoid building the PIV N times for N rPIV PDB structures!
  if ((getStep()>prev_stp&&getStep()%updatePIV==0)||CompDer) {
    if (CompDer) log << " Step " << getStep() << "  Computing Derivatives NON-SORTED PIV \n";
    //
    // build COMs from positions if requested
    if(com) {
      if(pbc) makeWhole();
      for(unsigned j=0; j<compos.size(); j++) {
        compos[j][0]=0.;
        compos[j][1]=0.;
        compos[j][2]=0.;
        for(unsigned i=0; i<nlcom[j]->getFullAtomList().size(); i++) {
          unsigned andx=nlcom[j]->getFullAtomList()[i].index();
          compos[j]+=fmass[andx]*getPosition(andx);
        }
      }
    }
    // update neighbor lists when an atom moves out of the Neighbor list skin
    if (doneigh) {
      bool doupdate=false;
      // For the first step build previous positions = actual positions
      if (prev_stp==-1) {
        bool docom=com;
>>>>>>> ca99d024
        for (unsigned j=0; j<Nlist; j++) {
            if(Svol) {
                double r0;
                vector<string> data=Tools::getWords(sw[j]);
                data.erase(data.begin());
                bool tmp=Tools::parse(data,"R_0",r0);
                std::string old_r0;
                Tools::convert(r0,old_r0);
                r0*=Fvol;
                std::string new_r0;
                Tools::convert(r0,new_r0);
                std::size_t pos = sw[j].find("R_0");
                sw[j].replace(pos+4,old_r0.size(),new_r0);
            }
            sfs[j].set(sw[j],errors);
            std::string num;
            Tools::convert(j+1, num);
            if( errors.length()!=0 ) error("problem reading SWITCH" + num + " keyword : " + errors );
            r00[j]=sfs[j].get_r0();
            log << "  Swf: " << j << "  r0=" << (sfs[j].description()).c_str() << " \n";
        }
        //Transform and sort
        log << "Building Reference PIV Vector \n";
        log << "  PIV  |  block   |     Size      |     Zeros     |     Ones      |" << " \n";
        double df=0.;
        for (unsigned j=0; j<Nlist; j++) {
            for (unsigned i=0; i<rPIV[j].size(); i++) {
                rPIV[j][i]=sfs[j].calculate(rPIV[j][i], df);
            }
            if(dosort[j]) {
                std::sort(rPIV[j].begin(),rPIV[j].end());
            }
            int lmt0=0;
            int lmt1=0;
            for(unsigned i=0; i<rPIV[j].size(); i++) {
                if(int(rPIV[j][i]*double(Nprec-1))==0) {
                    lmt0+=1;
                }
                if(int(rPIV[j][i]*double(Nprec-1))==1) {
                    lmt1+=1;
                }
            }
            log.printf("       |%10i|%15i|%15i|%15i|\n", j, rPIV[j].size(), lmt0, lmt1);
        }
        log << "\n";
    }
    // Do the sorting only once per timestep to avoid building the PIV N times for N rPIV PDB structures!
    if ((getStep()>prev_stp&&getStep()%updatePIV==0)||CompDer) {
        if (CompDer) log << " Step " << getStep() << "  Computing Derivatives NON-SORTED PIV \n";
        //
        // build COMs from positions if requested
        if(com) {
            if(pbc) makeWhole();
            for(unsigned j=0; j<compos.size(); j++) {
                compos[j][0]=0.;
                compos[j][1]=0.;
                compos[j][2]=0.;
                for(unsigned i=0; i<nlcom[j]->getFullAtomList().size(); i++) {
                    unsigned andx=nlcom[j]->getFullAtomList()[i].index();
                    compos[j]+=fmass[andx]*getPosition(andx);
                }
            }
        }
        // update neighbor lists when an atom moves out of the Neighbor list skin
        if (doneigh) {
            bool doupdate=false;
            // For the first step build previous positions = actual positions
            if (prev_stp==-1) {
                bool docom=com;
                for (unsigned j=0; j<Nlist; j++) {
                    for (unsigned i=0; i<nl[j]->getFullAtomList().size(); i++) {
                        Vector Pos;
                        if(docom) {
                            Pos=compos[i];
                        } else {
                            Pos=getPosition(nl[j]->getFullAtomList()[i].index());
                        }
                        prev_pos[j].push_back(Pos);
                    }
                }
                doupdate=true;
            }
            // Decide whether to update lists based on atom displacement, every stride
            std:: vector<std:: vector<Vector> > tmp_pos(Nlist);
            if (getStep() % nlall->getStride() ==0) {
                bool docom=com;
                for (unsigned j=0; j<Nlist; j++) {
                    for (unsigned i=0; i<nl[j]->getFullAtomList().size(); i++) {
                        Vector Pos;
                        if(docom) {
                            Pos=compos[i];
                        } else {
                            Pos=getPosition(nl[j]->getFullAtomList()[i].index());
                        }
                        tmp_pos[j].push_back(Pos);
                        if (pbcDistance(tmp_pos[j][i],prev_pos[j][i]).modulo()>=nl_skin[j]) {
                            doupdate=true;
                        }
                    }
                }
            }
            // Update Nlists if needed
            if (doupdate==true) {
                for (unsigned j=0; j<Nlist; j++) {
                    for (unsigned i=0; i<nl[j]->getFullAtomList().size(); i++) {
                        prev_pos[j][i]=tmp_pos[j][i];
                    }
                    nl[j]->update(prev_pos[j]);
                    log << " Step " << getStep() << "  Neighbour lists updated " << nl[j]->size() << " \n";
                }
            }
        }
        // Calculate the volume scaling factor
        if(Svol) {
            Fvol=cbrt(Vol0/getBox().determinant());
        }
<<<<<<< HEAD
        Vector ddist;
        // Global to local variables
        bool doserial=serial;
        // Build "Nlist" PIV blocks
        for(unsigned j=0; j<Nlist; j++) {
            if(dosort[j]) {
                // from global to local variables to speedup the for loop with if statements
                bool docom=com;
                bool dopbc=pbc;
                // Vectors collecting occupancies: OrdVec one rank, OrdVecAll all ranks
                std:: vector<int> OrdVec(Nprec,0);
                cPIV[j].resize(0);
                Atom0[j].resize(0);
                Atom1[j].resize(0);
                // Building distances for the PIV vector at time t
                if(timer) stopwatch.start("1 Build cPIV");
                for(unsigned i=rank; i<nl[j]->size(); i+=stride) {
                    unsigned i0=(nl[j]->getClosePairAtomNumber(i).first).index();
                    unsigned i1=(nl[j]->getClosePairAtomNumber(i).second).index();
                    Vector Pos0,Pos1;
                    if(docom) {
                        Pos0=compos[i0];
                        Pos1=compos[i1];
                    } else {
                        Pos0=getPosition(i0);
                        Pos1=getPosition(i1);
                    }
                    if(dopbc) {
                        ddist=pbcDistance(Pos0,Pos1);
                    } else {
                        ddist=delta(Pos0,Pos1);
                    }
                    double df=0.;
                    //Integer sorting ... faster!
                    //Transforming distances with the Switching function + real to integer transformation
                    int Vint=int(sfs[j].calculate(ddist.modulo()*Fvol, df)*double(Nprec-1)+0.5);
                    //Integer transformed distance values as index of the Ordering Vector OrdVec
                    OrdVec[Vint]+=1;
                    //Keeps track of atom indices for force and virial calculations
                    A0[Vint].push_back(i0);
                    A1[Vint].push_back(i1);
                }
                if(timer) stopwatch.stop("1 Build cPIV");
                if(timer) stopwatch.start("2 Sort cPIV");
                if(!doserial && comm.initialized()) {
                    // Vectors keeping track of the dimension and the starting-position of the rank-specific pair vector in the big pair vector.
                    std:: vector<int> Vdim(stride,0);
                    std:: vector<int> Vpos(stride,0);
                    // Vectors collecting occupancies: OrdVec one rank, OrdVecAll all ranks
                    std:: vector<int> OrdVecAll(stride*Nprec);
                    // Big vectors contining all Atom indexes for every occupancy (Atom0O(Nprec,n) and Atom1O(Nprec,n) matrices in one vector)
                    std:: vector<int> Atom0F;
                    std:: vector<int> Atom1F;
                    // Vector used to reconstruct arrays
                    std:: vector<unsigned> k(stride,0);
                    // Zeros might be many, this slows down a lot due to MPI communication
                    // Avoid passing the zeros (i=1) for atom indices
                    for(unsigned i=1; i<Nprec; i++) {
                        // Building long vectors with all atom indexes for occupancies ordered from i=1 to i=Nprec-1
                        // Can this be avoided ???
                        Atom0F.insert(Atom0F.end(),A0[i].begin(),A0[i].end());
                        Atom1F.insert(Atom1F.end(),A1[i].begin(),A1[i].end());
                        A0[i].resize(0);
                        A1[i].resize(0);
                    }
                    // Resize partial arrays to fill up for the next PIV block
                    A0[0].resize(0);
                    A1[0].resize(0);
                    A0[Nprec-1].resize(0);
                    A1[Nprec-1].resize(0);
                    // Avoid passing the zeros (i=1) for atom indices
                    OrdVec[0]=0;
                    OrdVec[Nprec-1]=0;
=======
        if(timer) stopwatch.stop("1 Build cPIV");
        if(timer) stopwatch.start("2 Sort cPIV");
        if(!doserial && comm.initialized()) {
          // Vectors keeping track of the dimension and the starting-position of the rank-specific pair vector in the big pair vector.
          std:: vector<int> Vdim(stride,0);
          std:: vector<int> Vpos(stride,0);
          // Vectors collecting occupancies: OrdVec one rank, OrdVecAll all ranks
          std:: vector<int> OrdVecAll(stride*Nprec);
          // Big vectors contining all Atom indexes for every occupancy (Atom0O(Nprec,n) and Atom1O(Nprec,n) matrices in one vector)
          std:: vector<int> Atom0F;
          std:: vector<int> Atom1F;
          // Vector used to reconstruct arrays
          std:: vector<unsigned> k(stride,0);
          // Zeros might be many, this slows down a lot due to MPI communication
          // Avoid passing the zeros (i=1) for atom indices
          for(unsigned i=1; i<Nprec; i++) {
            // Building long vectors with all atom indexes for occupancies ordered from i=1 to i=Nprec-1
            // Can this be avoided ???
            Atom0F.insert(Atom0F.end(),A0[i].begin(),A0[i].end());
            Atom1F.insert(Atom1F.end(),A1[i].begin(),A1[i].end());
            A0[i].resize(0);
            A1[i].resize(0);
          }
          // Resize partial arrays to fill up for the next PIV block
          A0[0].resize(0);
          A1[0].resize(0);
          A0[Nprec-1].resize(0);
          A1[Nprec-1].resize(0);
          // Avoid passing the zeros (i=1) for atom indices
          OrdVec[0]=0;
          OrdVec[Nprec-1]=0;
>>>>>>> ca99d024

                    // Wait for all ranks before communication of Vectors
                    comm.Barrier();

                    // pass the array sizes before passing the arrays
                    int dim=Atom0F.size();
                    // Vdim and Vpos keep track of the dimension and the starting-position of the rank-specific pair vector in the big pair vector.
                    comm.Allgather(&dim,1,&Vdim[0],1);

                    // TO BE IMPROVED: the following may be done by the rank 0 (now every rank does it)
                    int Fdim=0;
                    for(unsigned i=1; i<stride; i++) {
                        Vpos[i]=Vpos[i-1]+Vdim[i-1];
                        Fdim+=Vdim[i];
                    }
                    Fdim+=Vdim[0];
                    // build big vectors for atom pairs on all ranks for all ranks
                    std:: vector<int> Atom0FAll(Fdim);
                    std:: vector<int> Atom1FAll(Fdim);
                    // TO BE IMPROVED: Allgathers may be substituded by gathers by proc 0
                    //   Moreover vectors are gathered head-to-tail and assembled later-on in a serial step.
                    // Gather the full Ordering Vector (occupancies). This is what we need to build the PIV
                    comm.Allgather(&OrdVec[0],Nprec,&OrdVecAll[0],Nprec);
                    // Gather the vectors of atom pairs to keep track of the idexes for the forces
                    comm.Allgatherv(&Atom0F[0],Atom0F.size(),&Atom0FAll[0],&Vdim[0],&Vpos[0]);
                    comm.Allgatherv(&Atom1F[0],Atom1F.size(),&Atom1FAll[0],&Vdim[0],&Vpos[0]);

<<<<<<< HEAD
                    // Reconstruct the full vectors from collections of Allgathered parts (this is a serial step)
                    // This is the tricky serial step, to assemble toghether PIV and atom-pair info from head-tail big vectors
                    // Loop before on l and then on i would be better but the allgather should be modified
                    // Loop on blocks
                    //for(unsigned m=0;m<Nlist;m++) {
                    // Loop on Ordering Vector size excluding zeros (i=1)
                    if(timer) stopwatch.stop("2 Sort cPIV");
                    if(timer) stopwatch.start("3 Reconstruct cPIV");
                    for(unsigned i=1; i<Nprec; i++) {
                        // Loop on the ranks
                        for(unsigned l=0; l<stride; l++) {
                            // Loop on the number of head-to-tail pieces
                            for(unsigned m=0; m<OrdVecAll[i+l*Nprec]; m++) {
                                // cPIV is the current PIV at time t
                                cPIV[j].push_back(double(i)/double(Nprec-1));
                                Atom0[j].push_back(Atom0FAll[k[l]+Vpos[l]]);
                                Atom1[j].push_back(Atom1FAll[k[l]+Vpos[l]]);
                                k[l]+=1;
                            }
                        }
                    }
                    if(timer) stopwatch.stop("3 Reconstruct cPIV");
                } else {
                    for(unsigned i=1; i<Nprec; i++) {
                        for(unsigned m=0; m<OrdVec[i]; m++) {
                            cPIV[j].push_back(double(i)/double(Nprec-1));
                            Atom0[j].push_back(A0[i][m]);
                            Atom1[j].push_back(A1[i][m]);
                        }
                    }
                }
            }
=======
          // Reconstruct the full vectors from collections of Allgathered parts (this is a serial step)
          // This is the tricky serial step, to assemble toghether PIV and atom-pair info from head-tail big vectors
          // Loop before on l and then on i would be better but the allgather should be modified
          // Loop on blocks
          //for(unsigned m=0;m<Nlist;m++) {
          // Loop on Ordering Vector size excluding zeros (i=1)
          if(timer) stopwatch.stop("2 Sort cPIV");
          if(timer) stopwatch.start("3 Reconstruct cPIV");
          for(unsigned i=1; i<Nprec; i++) {
            // Loop on the ranks
            for(unsigned l=0; l<stride; l++) {
              // Loop on the number of head-to-tail pieces
              for(unsigned m=0; m<OrdVecAll[i+l*Nprec]; m++) {
                // cPIV is the current PIV at time t
                cPIV[j].push_back(double(i)/double(Nprec-1));
                Atom0[j].push_back(Atom0FAll[k[l]+Vpos[l]]);
                Atom1[j].push_back(Atom1FAll[k[l]+Vpos[l]]);
                k[l]+=1;
              }
            }
          }
          if(timer) stopwatch.stop("3 Reconstruct cPIV");
        } else {
          for(unsigned i=1; i<Nprec; i++) {
            for(unsigned m=0; m<OrdVec[i]; m++) {
              cPIV[j].push_back(double(i)/double(Nprec-1));
              Atom0[j].push_back(A0[i][m]);
              Atom1[j].push_back(A1[i][m]);
            }
          }
>>>>>>> ca99d024
        }
    }
<<<<<<< HEAD
    Vector distance;
    double dfunc=0.;
    // Calculate volume scaling factor
    if(Svol) {
        Fvol=cbrt(Vol0/getBox().determinant());
=======
  }
  Vector distance;
  double dfunc=0.;
  // Calculate volume scaling factor
  if(Svol) {
    Fvol=cbrt(Vol0/getBox().determinant());
  }

  // This test may be run by specifying the TEST keyword as input, it pritnts rPIV and cPIV and quits
  if(test) {
    unsigned limit=0;
    for(unsigned j=0; j<Nlist; j++) {
      if(dosort[j]) {
        limit = cPIV[j].size();
      } else {
        limit = rPIV[j].size();
      }
      log.printf("PIV Block:  %6i %12s %6i \n", j, "      Size:", limit);
      log.printf("%6s%6s%12s%12s%36s\n","     i","     j", "    c-PIV   ","    r-PIV   ","   i-j distance vector       ");
      for(unsigned i=0; i<limit; i++) {
        unsigned i0=0;
        unsigned i1=0;
        if(dosort[j]) {
          i0=Atom0[j][i];
          i1=Atom1[j][i];
        } else {
          i0=(nl[j]->getClosePairAtomNumber(i).first).index();
          i1=(nl[j]->getClosePairAtomNumber(i).second).index();
        }
        Vector Pos0,Pos1;
        if(com) {
          Pos0=compos[i0];
          Pos1=compos[i1];
        } else {
          Pos0=getPosition(i0);
          Pos1=getPosition(i1);
        }
        if(pbc) {
          distance=pbcDistance(Pos0,Pos1);
        } else {
          distance=delta(Pos0,Pos1);
        }
        dfunc=0.;
        double cP,rP;
        if(dosort[j]) {
          cP = cPIV[j][i];
          rP = rPIV[j][rPIV[j].size()-cPIV[j].size()+i];
        } else {
          double dm=distance.modulo();
          cP = sfs[j].calculate(dm*Fvol, dfunc);
          rP = rPIV[j][i];
        }
        log.printf("%6i%6i%12.6f%12.6f%12.6f%12.6f%12.6f\n",i0,i1,cP,rP,distance[0],distance[1],distance[2]);
      }
>>>>>>> ca99d024
    }

<<<<<<< HEAD
    // This test may be run by specifying the TEST keyword as input, it pritnts rPIV and cPIV and quits
    if(test) {
        unsigned limit=0;
        for(unsigned j=0; j<Nlist; j++) {
            if(dosort[j]) {
                limit = cPIV[j].size();
            } else {
                limit = rPIV[j].size();
=======
  if(timer) stopwatch.start("4 Build For Derivatives");
  // non-global variables Nder and Scalevol defined to speedup if structures in cycles
  bool Nder=CompDer;
  bool Scalevol=Svol;
  if(getStep()%updatePIV==0) {
    // set to zero PIVdistance, derivatives and virial when they are calculated
    for(unsigned j=0; j<m_deriv.size(); j++) {
      for(unsigned k=0; k<3; k++) {m_deriv[j][k]=0.;}
    }
    for(unsigned j=0; j<3; j++) {
      for(unsigned k=0; k<3; k++) {
        m_virial[j][k]=0.;
      }
    }
    m_PIVdistance=0.;
    // Re-compute atomic distances for derivatives and compute PIV-PIV distance
    for(unsigned j=0; j<Nlist; j++) {
      unsigned limit=0;
      // dosorting definition is to speedup if structure in cycles with non-global variables
      bool dosorting=dosort[j];
      bool docom=com;
      bool dopbc=pbc;
      if(dosorting) {
        limit = cPIV[j].size();
      } else {
        limit = rPIV[j].size();
      }
      for(unsigned i=rank; i<limit; i+=stride) {
        unsigned i0=0;
        unsigned i1=0;
        if(dosorting) {
          i0=Atom0[j][i];
          i1=Atom1[j][i];
        } else {
          i0=(nl[j]->getClosePairAtomNumber(i).first).index();
          i1=(nl[j]->getClosePairAtomNumber(i).second).index();
        }
        Vector Pos0,Pos1;
        if(docom) {
          Pos0=compos[i0];
          Pos1=compos[i1];
        } else {
          Pos0=getPosition(i0);
          Pos1=getPosition(i1);
        }
        if(dopbc) {
          distance=pbcDistance(Pos0,Pos1);
        } else {
          distance=delta(Pos0,Pos1);
        }
        dfunc=0.;
        // this is needed for dfunc and dervatives
        double dm=distance.modulo();
        double tPIV = sfs[j].calculate(dm*Fvol, dfunc);
        // PIV distance
        double coord=0.;
        if(!dosorting||Nder) {
          coord = tPIV - rPIV[j][i];
        } else {
          coord = cPIV[j][i] - rPIV[j][rPIV[j].size()-cPIV[j].size()+i];
        }
        // Calculate derivatives, virial, and variable=sum_j (scaling[j] *(cPIV-rPIV)_j^2)
        // WARNING: dfunc=dswf/(Fvol*dm)  (this may change in future Plumed versions)
        double tmp = 2.*scaling[j]*coord*Fvol*Fvol*dfunc;
        Vector tmpder = tmp*distance;
        // 0.5*(x_i-x_k)*f_ik         (force on atom k due to atom i)
        if(docom) {
          Vector dist;
          for(unsigned k=0; k<nlcom[i0]->getFullAtomList().size(); k++) {
            unsigned x0=nlcom[i0]->getFullAtomList()[k].index();
            m_deriv[x0] -= tmpder*fmass[x0];
            for(unsigned l=0; l<3; l++) {
              dist[l]=0.;
>>>>>>> ca99d024
            }
            log.printf("PIV Block:  %6i %12s %6i \n", j, "      Size:", limit);
            log.printf("%6s%6s%12s%12s%36s\n","     i","     j", "    c-PIV   ","    r-PIV   ","   i-j distance vector       ");
            for(unsigned i=0; i<limit; i++) {
                unsigned i0=0;
                unsigned i1=0;
                if(dosort[j]) {
                    i0=Atom0[j][i];
                    i1=Atom1[j][i];
                } else {
                    i0=(nl[j]->getClosePairAtomNumber(i).first).index();
                    i1=(nl[j]->getClosePairAtomNumber(i).second).index();
                }
                Vector Pos0,Pos1;
                if(com) {
                    Pos0=compos[i0];
                    Pos1=compos[i1];
                } else {
                    Pos0=getPosition(i0);
                    Pos1=getPosition(i1);
                }
                if(pbc) {
                    distance=pbcDistance(Pos0,Pos1);
                } else {
                    distance=delta(Pos0,Pos1);
                }
                dfunc=0.;
                double cP,rP;
                if(dosort[j]) {
                    cP = cPIV[j][i];
                    rP = rPIV[j][rPIV[j].size()-cPIV[j].size()+i];
                } else {
                    double dm=distance.modulo();
                    cP = sfs[j].calculate(dm*Fvol, dfunc);
                    rP = rPIV[j][i];
                }
                log.printf("%6i%6i%12.6f%12.6f%12.6f%12.6f%12.6f\n",i0,i1,cP,rP,distance[0],distance[1],distance[2]);
            }
        }
        log.printf("This was a test, now exit \n");
        exit();
    }

    if(timer) stopwatch.start("4 Build For Derivatives");
    // non-global variables Nder and Scalevol defined to speedup if structures in cycles
    bool Nder=CompDer;
    bool Scalevol=Svol;
    if(getStep()%updatePIV==0) {
        // set to zero PIVdistance, derivatives and virial when they are calculated
        for(unsigned j=0; j<m_deriv.size(); j++) {
            for(unsigned k=0; k<3; k++) {
                m_deriv[j][k]=0.;
            }
        }
        for(unsigned j=0; j<3; j++) {
            for(unsigned k=0; k<3; k++) {
                m_virial[j][k]=0.;
            }
        }
        m_PIVdistance=0.;
        // Re-compute atomic distances for derivatives and compute PIV-PIV distance
        for(unsigned j=0; j<Nlist; j++) {
            unsigned limit=0;
            // dosorting definition is to speedup if structure in cycles with non-global variables
            bool dosorting=dosort[j];
            bool docom=com;
            bool dopbc=pbc;
            if(dosorting) {
                limit = cPIV[j].size();
            } else {
                limit = rPIV[j].size();
            }
            for(unsigned i=rank; i<limit; i+=stride) {
                unsigned i0=0;
                unsigned i1=0;
                if(dosorting) {
                    i0=Atom0[j][i];
                    i1=Atom1[j][i];
                } else {
                    i0=(nl[j]->getClosePairAtomNumber(i).first).index();
                    i1=(nl[j]->getClosePairAtomNumber(i).second).index();
                }
                Vector Pos0,Pos1;
                if(docom) {
                    Pos0=compos[i0];
                    Pos1=compos[i1];
                } else {
                    Pos0=getPosition(i0);
                    Pos1=getPosition(i1);
                }
                if(dopbc) {
                    distance=pbcDistance(Pos0,Pos1);
                } else {
                    distance=delta(Pos0,Pos1);
                }
                dfunc=0.;
                // this is needed for dfunc and dervatives
                double dm=distance.modulo();
                double tPIV = sfs[j].calculate(dm*Fvol, dfunc);
                // PIV distance
                double coord=0.;
                if(!dosorting||Nder) {
                    coord = tPIV - rPIV[j][i];
                } else {
                    coord = cPIV[j][i] - rPIV[j][rPIV[j].size()-cPIV[j].size()+i];
                }
                // Calculate derivatives, virial, and variable=sum_j (scaling[j] *(cPIV-rPIV)_j^2)
                // WARNING: dfunc=dswf/(Fvol*dm)  (this may change in future Plumed versions)
                double tmp = 2.*scaling[j]*coord*Fvol*Fvol*dfunc;
                Vector tmpder = tmp*distance;
                // 0.5*(x_i-x_k)*f_ik         (force on atom k due to atom i)
                if(docom) {
                    Vector dist;
                    for(unsigned k=0; k<nlcom[i0]->getFullAtomList().size(); k++) {
                        unsigned x0=nlcom[i0]->getFullAtomList()[k].index();
                        m_deriv[x0] -= tmpder*fmass[x0];
                        for(unsigned l=0; l<3; l++) {
                            dist[l]=0.;
                        }
                        Vector P0=getPosition(x0);
                        for(unsigned l=0; l<nlcom[i0]->getFullAtomList().size(); l++) {
                            unsigned x1=nlcom[i0]->getFullAtomList()[l].index();
                            Vector P1=getPosition(x1);
                            if(dopbc) {
                                dist+=pbcDistance(P0,P1);
                            } else {
                                dist+=delta(P0,P1);
                            }
                        }
                        for(unsigned l=0; l<nlcom[i1]->getFullAtomList().size(); l++) {
                            unsigned x1=nlcom[i1]->getFullAtomList()[l].index();
                            Vector P1=getPosition(x1);
                            if(dopbc) {
                                dist+=pbcDistance(P0,P1);
                            } else {
                                dist+=delta(P0,P1);
                            }
                        }
                        m_virial    -= 0.25*fmass[x0]*Tensor(dist,tmpder);
                    }
                    for(unsigned k=0; k<nlcom[i1]->getFullAtomList().size(); k++) {
                        unsigned x1=nlcom[i1]->getFullAtomList()[k].index();
                        m_deriv[x1] += tmpder*fmass[x1];
                        for(unsigned l=0; l<3; l++) {
                            dist[l]=0.;
                        }
                        Vector P1=getPosition(x1);
                        for(unsigned l=0; l<nlcom[i1]->getFullAtomList().size(); l++) {
                            unsigned x0=nlcom[i1]->getFullAtomList()[l].index();
                            Vector P0=getPosition(x0);
                            if(dopbc) {
                                dist+=pbcDistance(P1,P0);
                            } else {
                                dist+=delta(P1,P0);
                            }
                        }
                        for(unsigned l=0; l<nlcom[i0]->getFullAtomList().size(); l++) {
                            unsigned x0=nlcom[i0]->getFullAtomList()[l].index();
                            Vector P0=getPosition(x0);
                            if(dopbc) {
                                dist+=pbcDistance(P1,P0);
                            } else {
                                dist+=delta(P1,P0);
                            }
                        }
                        m_virial    += 0.25*fmass[x1]*Tensor(dist,tmpder);
                    }
                } else {
                    m_deriv[i0] -= tmpder;
                    m_deriv[i1] += tmpder;
                    m_virial    -= tmp*Tensor(distance,distance);
                }
                if(Scalevol) {
                    m_virial+=1./3.*tmp*dm*dm*Tensor::identity();
                }
                m_PIVdistance    += scaling[j]*coord*coord;
            }
        }

        if (!serial && comm.initialized()) {
            comm.Barrier();
            comm.Sum(&m_PIVdistance,1);
            if(!m_deriv.empty()) comm.Sum(&m_deriv[0][0],3*m_deriv.size());
            comm.Sum(&m_virial[0][0],9);
        }
    }
    prev_stp=getStep();

<<<<<<< HEAD
    //Timing
    if(timer) stopwatch.stop("4 Build For Derivatives");
    if(timer) {
        log.printf("Timings for action %s with label %s \n", getName().c_str(), getLabel().c_str() );
        log<<stopwatch;
    }

    // Update derivatives, virial, and variable (PIV-distance^2)
    for(unsigned i=0; i<m_deriv.size(); ++i) setAtomsDerivatives(i,m_deriv[i]);
    setValue           (m_PIVdistance);
    setBoxDerivatives  (m_virial);
=======
    if (!serial && comm.initialized()) {
      comm.Barrier();
      comm.Sum(&m_PIVdistance,1);
      if(!m_deriv.empty()) comm.Sum(&m_deriv[0][0],3*m_deriv.size());
      comm.Sum(&m_virial[0][0],9);
    }
  }
  prev_stp=getStep();

  //Timing
  if(timer) stopwatch.stop("4 Build For Derivatives");
  if(timer) {
    log.printf("Timings for action %s with label %s \n", getName().c_str(), getLabel().c_str() );
    log<<stopwatch;
  }

  // Update derivatives, virial, and variable (PIV-distance^2)
  for(unsigned i=0; i<m_deriv.size(); ++i) setAtomsDerivatives(i,m_deriv[i]);
  setValue           (m_PIVdistance);
  setBoxDerivatives  (m_virial);
>>>>>>> ca99d024
}
//Close Namespaces at the very beginning
}
}
<|MERGE_RESOLUTION|>--- conflicted
+++ resolved
@@ -184,7 +184,6 @@
 class PIV      : public Colvar
 {
 private:
-<<<<<<< HEAD
     bool pbc, serial, timer;
     ForwardDecl<Stopwatch> stopwatch_fwd;
     /// The stopwatch that times the different parts of the calculation
@@ -217,43 +216,12 @@
     // active methods:
     virtual void calculate();
     void checkFieldsAllowed() {}
-=======
-  bool pbc, serial, timer;
-  ForwardDecl<Stopwatch> stopwatch_fwd;
-  Stopwatch& stopwatch=*stopwatch_fwd;
-  int updatePIV;
-  unsigned Nprec,Natm,Nlist,NLsize;
-  double Fvol,Vol0,m_PIVdistance;
-  std::string ref_file;
-  NeighborList *nlall;
-  std::vector<SwitchingFunction> sfs;
-  std::vector<std:: vector<double> > rPIV;
-  std::vector<double> scaling,r00;
-  std::vector<double> nl_skin;
-  std::vector<double> fmass;
-  std::vector<bool> dosort;
-  std::vector<Vector> compos;
-  std::vector<string> sw;
-  std::vector<NeighborList *> nl;
-  std::vector<NeighborList *> nlcom;
-  std::vector<Vector> m_deriv;
-  Tensor m_virial;
-  bool Svol,cross,direct,doneigh,test,CompDer,com;
-public:
-  static void registerKeywords( Keywords& keys );
-  explicit PIV(const ActionOptions&);
-  ~PIV();
-  // active methods:
-  virtual void calculate();
-  void checkFieldsAllowed() {}
->>>>>>> ca99d024
 };
 
 PLUMED_REGISTER_ACTION(PIV,"PIV")
 
 void PIV::registerKeywords( Keywords& keys )
 {
-<<<<<<< HEAD
     Colvar::registerKeywords( keys );
     keys.add("numbered","SWITCH","The switching functions parameter."
              "You should specify a Switching function for all PIV blocks."
@@ -317,68 +285,6 @@
 //com2atoms(std:: vector<std:: vector<unsigned> >(Nlist))
 {
     log << "Starting PIV Constructor\n";
-=======
-  Colvar::registerKeywords( keys );
-  keys.add("numbered","SWITCH","The switching functions parameter."
-           "You should specify a Switching function for all PIV blocks."
-           "Details of the various switching "
-           "functions you can use are provided on \\ref switchingfunction.");
-  keys.add("compulsory","PRECISION","the precision for approximating reals with integers in sorting.");
-  keys.add("compulsory","REF_FILE","PDB file name that contains the \\f$i\\f$th reference structure.");
-  keys.add("compulsory","PIVATOMS","Number of atoms to use for PIV.");
-  keys.add("compulsory","SORT","Whether to sort or not the PIV block.");
-  keys.add("compulsory","ATOMTYPES","The atom types to use for PIV.");
-  keys.add("optional","SFACTOR","Scale the PIV-distance by such block-specific factor");
-  keys.add("optional","VOLUME","Scale atom-atom distances by the cubic root of the cell volume. The input volume is used to scale the R_0 value of the switching function. ");
-  keys.add("optional","UPDATEPIV","Frequency (in steps) at which the PIV is updated.");
-  keys.addFlag("TEST",false,"Print the actual and reference PIV and exit");
-  keys.addFlag("COM",false,"Use centers of mass of groups of atoms instead of atoms as specified in the Pdb file");
-  keys.addFlag("ONLYCROSS",false,"Use only cross-terms (A-B, A-C, B-C, ...) in PIV");
-  keys.addFlag("ONLYDIRECT",false,"Use only direct-terms (A-A, B-B, C-C, ...) in PIV");
-  keys.addFlag("DERIVATIVES",false,"Activate the calculation of the PIV for every class (needed for numerical derivatives).");
-  keys.addFlag("NLIST",false,"Use a neighbor list for distance calculations.");
-  keys.addFlag("SERIAL",false,"Perform the calculation in serial - for debug purpose");
-  keys.addFlag("TIMER",false,"Perform timing analysis on heavy loops.");
-  keys.add("optional","NL_CUTOFF","Neighbor lists cutoff.");
-  keys.add("optional","NL_STRIDE","Update neighbor lists every NL_STRIDE steps.");
-  keys.add("optional","NL_SKIN","The maximum atom displacement tolerated for the neighbor lists update.");
-  keys.reset_style("SWITCH","compulsory");
-}
-
-PIV::PIV(const ActionOptions&ao):
-  PLUMED_COLVAR_INIT(ao),
-  pbc(true),
-  serial(false),
-  timer(false),
-  updatePIV(1),
-  Nprec(1000),
-  Natm(1),
-  Nlist(1),
-  NLsize(1),
-  Fvol(1.),
-  Vol0(0.),
-  m_PIVdistance(0.),
-  rPIV(std:: vector<std:: vector<double> >(Nlist)),
-  scaling(std:: vector<double>(Nlist)),
-  r00(std:: vector<double>(Nlist)),
-  nl_skin(std:: vector<double>(Nlist)),
-  fmass(std:: vector<double>(Nlist)),
-  dosort(std:: vector<bool>(Nlist)),
-  compos(std:: vector<Vector>(NLsize)),
-  sw(std:: vector<string>(Nlist)),
-  nl(std:: vector<NeighborList *>(Nlist)),
-  nlcom(std:: vector<NeighborList *>(NLsize)),
-  m_deriv(std:: vector<Vector>(1)),
-  Svol(false),
-  cross(true),
-  direct(true),
-  doneigh(false),
-  test(false),
-  CompDer(false),
-  com(false)
-{
-  log << "Starting PIV Constructor\n";
->>>>>>> ca99d024
 
     // Precision on the real-to-integer transformation for the sorting
     parse("PRECISION",Nprec);
@@ -433,35 +339,13 @@
         Svol=true;
     }
 
-<<<<<<< HEAD
     // PIV direct and cross blocks
     bool oc=false,od=false;
     parseFlag("ONLYCROSS",oc);
     parseFlag("ONLYDIRECT",od);
     if (oc&&od) {
         error("ONLYCROSS and ONLYDIRECT are incompatible options!");
-=======
-  // Build COM/Atom lists of AtomNumbers (this might be done in PBC.cpp)
-  // Atomlist or Plist used to build pair lists
-  std:: vector<std:: vector<AtomNumber> > Plist(Natm);
-  // Atomlist used to build list of atoms for each COM
-  std:: vector<std:: vector<AtomNumber> > comatm(1);
-  // NLsize is the number of atoms in the pdb cell
-  NLsize=mypdb.getAtomNumbers().size();
-  // In the following P stands for Point (either an Atom or a COM)
-  unsigned resnum=0;
-  // Presind (array size: number of residues) contains the contains the residue number
-  //   this is because the residue numbers may not alwyas be ordered from 1 to resnum
-  std:: vector<unsigned> Presind;
-  // Build Presind
-  for (unsigned i=0; i<mypdb.getAtomNumbers().size(); i++) {
-    unsigned rind=mypdb.getResidueNumber(mypdb.getAtomNumbers()[i]);
-    bool oldres=false;
-    for (unsigned j=0; j<Presind.size(); j++) {
-      if(rind==Presind[j]) {
-        oldres=true;
-      }
->>>>>>> ca99d024
+
     }
     if(oc) {
         direct=false;
@@ -523,62 +407,7 @@
     if(com) {
         Pind0size=resnum;
     } else {
-<<<<<<< HEAD
         Pind0size=NLsize;
-=======
-      gname=mypdb.getAtomName(comatm[Pind0[oind]-1][0]);
-      gsize=1;
-    }
-    log.printf("    %6s %3s %13s %10i %6s\n", "type  ", gname.c_str(),"   containing ",gsize," atoms");
-  }
-
-  // This is to build the list with all the atoms
-  std:: vector<AtomNumber> listall;
-  for (unsigned i=0; i<mypdb.getAtomNumbers().size(); i++) {
-    listall.push_back(mypdb.getAtomNumbers()[i]);
-  }
-
-  // PIV blocks and Neighbour Lists
-  Nlist=0;
-  // Direct adds the A-A ad B-B blocks (N)
-  if(direct) {
-    Nlist=Nlist+unsigned(Natm);
-  }
-  // Cross adds the A-B blocks (N*(N-1)/2)
-  if(cross) {
-    Nlist=Nlist+unsigned(double(Natm*(Natm-1))/2.);
-  }
-  // Resize vectors according to Nlist
-  rPIV.resize(Nlist);
-
-  // PIV scaled option
-  scaling.resize(Nlist);
-  for(unsigned j=0; j<Nlist; j++) {
-    scaling[j]=1.;
-  }
-  if(keywords.exists("SFACTOR")) {
-    parseVector("SFACTOR",scaling);
-    //if(scaling.size()!=getNumberOfArguments() && scaling.size()!=0) error("not enough values for SFACTOR");
-  }
-  // Neighbour Lists option
-  parseFlag("NLIST",doneigh);
-  nl.resize(Nlist);
-  nl_skin.resize(Nlist);
-  if(doneigh) {
-    std:: vector<double> nl_cut(Nlist,0.);
-    std:: vector<int> nl_st(Nlist,0);
-    parseVector("NL_CUTOFF",nl_cut);
-    //if(nl_cut.size()!=getNumberOfArguments() && nl_cut.size()!=0) error("not enough values for NL_CUTOFF");
-    parseVector("NL_STRIDE",nl_st);
-    //if(nl_st.size()!=getNumberOfArguments() && nl_st.size()!=0) error("not enough values for NL_STRIDE");
-    parseVector("NL_SKIN",nl_skin);
-    //if(nl_skin.size()!=getNumberOfArguments() && nl_skin.size()!=0) error("not enough values for NL_SKIN");
-    for (unsigned j=0; j<Nlist; j++) {
-      if(nl_cut[j]<=0.0) error("NL_CUTOFF should be explicitly specified and positive");
-      if(nl_st[j]<=0) error("NL_STRIDE should be explicitly specified and positive");
-      if(nl_skin[j]<=0.) error("NL_SKIN should be explicitly specified and positive");
-      nl_cut[j]=nl_cut[j]+nl_skin[j];
->>>>>>> ca99d024
     }
     std:: vector<unsigned> Pind0(Pind0size);
     // If COM resize important arrays
@@ -730,7 +559,6 @@
     for (unsigned j=0; j<Nlist; j++) {
         log << "  list " << j+1 << "   size " << nl[j]->size() << " \n";
     }
-<<<<<<< HEAD
     // Calculate COM masses once and for all from lists
     if(com) {
         unsigned count=0;
@@ -749,28 +577,6 @@
                     fmass[andx]=1.;
                 }
             }
-=======
-  }
-  // Output Nlist
-  log << "Total Nlists: " << Nlist << " \n";
-  for (unsigned j=0; j<Nlist; j++) {
-    log << "  list " << j+1 << "   size " << nl[j]->size() << " \n";
-  }
-  // Calculate COM masses once and for all from lists
-  if(com) {
-    for(unsigned j=0; j<compos.size(); j++) {
-      double commass=0.;
-      for(unsigned i=0; i<nlcom[j]->getFullAtomList().size(); i++) {
-        unsigned andx=nlcom[j]->getFullAtomList()[i].index();
-        commass+=mypdb.getOccupancy()[andx];
-      }
-      for(unsigned i=0; i<nlcom[j]->getFullAtomList().size(); i++) {
-        unsigned andx=nlcom[j]->getFullAtomList()[i].index();
-        if(commass>0.) {
-          fmass[andx]=mypdb.getOccupancy()[andx]/commass;
-        } else {
-          fmass[andx]=1.;
->>>>>>> ca99d024
         }
     }
 
@@ -810,27 +616,7 @@
     r00.resize(Nlist);
     sw.resize(Nlist);
     for (unsigned j=0; j<Nlist; j++) {
-<<<<<<< HEAD
         if( !parseNumbered( "SWITCH", j+1, sw[j] ) ) break;
-=======
-      if(Svol) {
-        double r0;
-        vector<string> data=Tools::getWords(sw[j]);
-        data.erase(data.begin());
-        Tools::parse(data,"R_0",r0);
-        std::string old_r0; Tools::convert(r0,old_r0);
-        r0*=Fvol;
-        std::string new_r0; Tools::convert(r0,new_r0);
-        std::size_t pos = sw[j].find("R_0");
-        sw[j].replace(pos+4,old_r0.size(),new_r0);
-      }
-      sfs[j].set(sw[j],errors);
-      std::string num;
-      Tools::convert(j+1, num);
-      if( errors.length()!=0 ) error("problem reading SWITCH" + num + " keyword : " + errors );
-      r00[j]=sfs[j].get_r0();
-      log << "  Swf: " << j << "  r0=" << (sfs[j].description()).c_str() << " \n";
->>>>>>> ca99d024
     }
     if(CompDer) {
         // Set switching function parameters here only if computing derivatives
@@ -921,11 +707,6 @@
             }
             log.printf("       |%10i|%15i|%15i|%15i|\n", j, rPIV[j].size(), lmt0, lmt1);
         }
-<<<<<<< HEAD
-=======
-      }
-      log.printf("       |%10i|%15zu|%15i|%15i|\n", j, rPIV[j].size(), lmt0, lmt1);
->>>>>>> ca99d024
     }
 
     checkRead();
@@ -955,7 +736,6 @@
 void PIV::calculate()
 {
 
-<<<<<<< HEAD
     // Local varaibles
     // The following are probably needed as static arrays
     static int prev_stp=-1;
@@ -980,62 +760,6 @@
     // Transform (and sort) the rPIV before starting the dynamics
     if ((getStep()>prev_stp&&prev_stp>=0)&&init_stp==1) {
         init_stp=0;
-=======
-  // Local varaibles
-  // The following are probably needed as static arrays
-  static int prev_stp=-1;
-  static int init_stp=1;
-  static std:: vector<std:: vector<Vector> > prev_pos(Nlist);
-  static std:: vector<std:: vector<double> > cPIV(Nlist);
-  static std:: vector<std:: vector<int> > Atom0(Nlist);
-  static std:: vector<std:: vector<int> > Atom1(Nlist);
-  std:: vector<std:: vector<int> > A0(Nprec);
-  std:: vector<std:: vector<int> > A1(Nprec);
-  unsigned stride=1;
-  unsigned rank=0;
-
-  if(!serial) {
-    stride=comm.Get_size();
-    rank=comm.Get_rank();
-  } else {
-    stride=1;
-    rank=0;
-  }
-
-  // Transform (and sort) the rPIV before starting the dynamics
-  if (((prev_stp==-1) || (init_stp==1)) &&!CompDer) {
-    if(prev_stp!=-1) {init_stp=0;}
-    // Calculate the volume scaling factor
-    if(Svol) {
-      Fvol=cbrt(Vol0/getBox().determinant());
-    }
-    //Set switching function parameters
-    log << "\n";
-    log << "REFERENCE PDB # " << prev_stp+2 << " \n";
-    // Set switching function parameters here only if computing derivatives
-    //   now set at the beginning of the dynamics to solve the r0 issue
-    log << "Switching Function Parameters \n";
-    sfs.resize(Nlist);
-    std::string errors;
-    for (unsigned j=0; j<Nlist; j++) {
-      if(Svol) {
-        double r0;
-        vector<string> data=Tools::getWords(sw[j]);
-        data.erase(data.begin());
-        Tools::parse(data,"R_0",r0);
-        std::string old_r0; Tools::convert(r0,old_r0);
-        r0*=Fvol;
-        std::string new_r0; Tools::convert(r0,new_r0);
-        std::size_t pos = sw[j].find("R_0");
-        sw[j].replace(pos+4,old_r0.size(),new_r0);
-      }
-      sfs[j].set(sw[j],errors);
-      std::string num;
-      Tools::convert(j+1, num);
-      if( errors.length()!=0 ) error("problem reading SWITCH" + num + " keyword : " + errors );
-      r00[j]=sfs[j].get_r0();
-      log << "  Swf: " << j << "  r0=" << (sfs[j].description()).c_str() << " \n";
->>>>>>> ca99d024
     }
     if (((prev_stp==-1) || (init_stp==1)) &&!CompDer) {
         //if(prev_stp!=-1) {init_stp=0;}
@@ -1044,7 +768,6 @@
 //      Fvol=cbrt(Vol0/getBox().determinant());
             Fvol=Fvol_init;
         }
-<<<<<<< HEAD
         //Set switching function parameters
         log << "\n";
         log << "REFERENCE PDB # " << prev_stp+2 << " \n";
@@ -1053,36 +776,6 @@
         log << "Switching Function Parameters \n";
         sfs.resize(Nlist);
         std::string errors;
-=======
-      }
-      log.printf("       |%10i|%15zu|%15i|%15i|\n", j, rPIV[j].size(), lmt0, lmt1);
-    }
-    log << "\n";
-  }
-  // Do the sorting only once per timestep to avoid building the PIV N times for N rPIV PDB structures!
-  if ((getStep()>prev_stp&&getStep()%updatePIV==0)||CompDer) {
-    if (CompDer) log << " Step " << getStep() << "  Computing Derivatives NON-SORTED PIV \n";
-    //
-    // build COMs from positions if requested
-    if(com) {
-      if(pbc) makeWhole();
-      for(unsigned j=0; j<compos.size(); j++) {
-        compos[j][0]=0.;
-        compos[j][1]=0.;
-        compos[j][2]=0.;
-        for(unsigned i=0; i<nlcom[j]->getFullAtomList().size(); i++) {
-          unsigned andx=nlcom[j]->getFullAtomList()[i].index();
-          compos[j]+=fmass[andx]*getPosition(andx);
-        }
-      }
-    }
-    // update neighbor lists when an atom moves out of the Neighbor list skin
-    if (doneigh) {
-      bool doupdate=false;
-      // For the first step build previous positions = actual positions
-      if (prev_stp==-1) {
-        bool docom=com;
->>>>>>> ca99d024
         for (unsigned j=0; j<Nlist; j++) {
             if(Svol) {
                 double r0;
@@ -1199,7 +892,6 @@
         if(Svol) {
             Fvol=cbrt(Vol0/getBox().determinant());
         }
-<<<<<<< HEAD
         Vector ddist;
         // Global to local variables
         bool doserial=serial;
@@ -1273,39 +965,6 @@
                     // Avoid passing the zeros (i=1) for atom indices
                     OrdVec[0]=0;
                     OrdVec[Nprec-1]=0;
-=======
-        if(timer) stopwatch.stop("1 Build cPIV");
-        if(timer) stopwatch.start("2 Sort cPIV");
-        if(!doserial && comm.initialized()) {
-          // Vectors keeping track of the dimension and the starting-position of the rank-specific pair vector in the big pair vector.
-          std:: vector<int> Vdim(stride,0);
-          std:: vector<int> Vpos(stride,0);
-          // Vectors collecting occupancies: OrdVec one rank, OrdVecAll all ranks
-          std:: vector<int> OrdVecAll(stride*Nprec);
-          // Big vectors contining all Atom indexes for every occupancy (Atom0O(Nprec,n) and Atom1O(Nprec,n) matrices in one vector)
-          std:: vector<int> Atom0F;
-          std:: vector<int> Atom1F;
-          // Vector used to reconstruct arrays
-          std:: vector<unsigned> k(stride,0);
-          // Zeros might be many, this slows down a lot due to MPI communication
-          // Avoid passing the zeros (i=1) for atom indices
-          for(unsigned i=1; i<Nprec; i++) {
-            // Building long vectors with all atom indexes for occupancies ordered from i=1 to i=Nprec-1
-            // Can this be avoided ???
-            Atom0F.insert(Atom0F.end(),A0[i].begin(),A0[i].end());
-            Atom1F.insert(Atom1F.end(),A1[i].begin(),A1[i].end());
-            A0[i].resize(0);
-            A1[i].resize(0);
-          }
-          // Resize partial arrays to fill up for the next PIV block
-          A0[0].resize(0);
-          A1[0].resize(0);
-          A0[Nprec-1].resize(0);
-          A1[Nprec-1].resize(0);
-          // Avoid passing the zeros (i=1) for atom indices
-          OrdVec[0]=0;
-          OrdVec[Nprec-1]=0;
->>>>>>> ca99d024
 
                     // Wait for all ranks before communication of Vectors
                     comm.Barrier();
@@ -1333,7 +992,6 @@
                     comm.Allgatherv(&Atom0F[0],Atom0F.size(),&Atom0FAll[0],&Vdim[0],&Vpos[0]);
                     comm.Allgatherv(&Atom1F[0],Atom1F.size(),&Atom1FAll[0],&Vdim[0],&Vpos[0]);
 
-<<<<<<< HEAD
                     // Reconstruct the full vectors from collections of Allgathered parts (this is a serial step)
                     // This is the tricky serial step, to assemble toghether PIV and atom-pair info from head-tail big vectors
                     // Loop before on l and then on i would be better but the allgather should be modified
@@ -1366,105 +1024,16 @@
                     }
                 }
             }
-=======
-          // Reconstruct the full vectors from collections of Allgathered parts (this is a serial step)
-          // This is the tricky serial step, to assemble toghether PIV and atom-pair info from head-tail big vectors
-          // Loop before on l and then on i would be better but the allgather should be modified
-          // Loop on blocks
-          //for(unsigned m=0;m<Nlist;m++) {
-          // Loop on Ordering Vector size excluding zeros (i=1)
-          if(timer) stopwatch.stop("2 Sort cPIV");
-          if(timer) stopwatch.start("3 Reconstruct cPIV");
-          for(unsigned i=1; i<Nprec; i++) {
-            // Loop on the ranks
-            for(unsigned l=0; l<stride; l++) {
-              // Loop on the number of head-to-tail pieces
-              for(unsigned m=0; m<OrdVecAll[i+l*Nprec]; m++) {
-                // cPIV is the current PIV at time t
-                cPIV[j].push_back(double(i)/double(Nprec-1));
-                Atom0[j].push_back(Atom0FAll[k[l]+Vpos[l]]);
-                Atom1[j].push_back(Atom1FAll[k[l]+Vpos[l]]);
-                k[l]+=1;
-              }
-            }
-          }
-          if(timer) stopwatch.stop("3 Reconstruct cPIV");
-        } else {
-          for(unsigned i=1; i<Nprec; i++) {
-            for(unsigned m=0; m<OrdVec[i]; m++) {
-              cPIV[j].push_back(double(i)/double(Nprec-1));
-              Atom0[j].push_back(A0[i][m]);
-              Atom1[j].push_back(A1[i][m]);
-            }
-          }
->>>>>>> ca99d024
-        }
-    }
-<<<<<<< HEAD
+        }
+    }
     Vector distance;
     double dfunc=0.;
     // Calculate volume scaling factor
     if(Svol) {
         Fvol=cbrt(Vol0/getBox().determinant());
-=======
-  }
-  Vector distance;
-  double dfunc=0.;
-  // Calculate volume scaling factor
-  if(Svol) {
-    Fvol=cbrt(Vol0/getBox().determinant());
-  }
-
-  // This test may be run by specifying the TEST keyword as input, it pritnts rPIV and cPIV and quits
-  if(test) {
-    unsigned limit=0;
-    for(unsigned j=0; j<Nlist; j++) {
-      if(dosort[j]) {
-        limit = cPIV[j].size();
-      } else {
-        limit = rPIV[j].size();
-      }
-      log.printf("PIV Block:  %6i %12s %6i \n", j, "      Size:", limit);
-      log.printf("%6s%6s%12s%12s%36s\n","     i","     j", "    c-PIV   ","    r-PIV   ","   i-j distance vector       ");
-      for(unsigned i=0; i<limit; i++) {
-        unsigned i0=0;
-        unsigned i1=0;
-        if(dosort[j]) {
-          i0=Atom0[j][i];
-          i1=Atom1[j][i];
-        } else {
-          i0=(nl[j]->getClosePairAtomNumber(i).first).index();
-          i1=(nl[j]->getClosePairAtomNumber(i).second).index();
-        }
-        Vector Pos0,Pos1;
-        if(com) {
-          Pos0=compos[i0];
-          Pos1=compos[i1];
-        } else {
-          Pos0=getPosition(i0);
-          Pos1=getPosition(i1);
-        }
-        if(pbc) {
-          distance=pbcDistance(Pos0,Pos1);
-        } else {
-          distance=delta(Pos0,Pos1);
-        }
-        dfunc=0.;
-        double cP,rP;
-        if(dosort[j]) {
-          cP = cPIV[j][i];
-          rP = rPIV[j][rPIV[j].size()-cPIV[j].size()+i];
-        } else {
-          double dm=distance.modulo();
-          cP = sfs[j].calculate(dm*Fvol, dfunc);
-          rP = rPIV[j][i];
-        }
-        log.printf("%6i%6i%12.6f%12.6f%12.6f%12.6f%12.6f\n",i0,i1,cP,rP,distance[0],distance[1],distance[2]);
-      }
->>>>>>> ca99d024
-    }
-
-<<<<<<< HEAD
+    }
+
+
     // This test may be run by specifying the TEST keyword as input, it pritnts rPIV and cPIV and quits
     if(test) {
         unsigned limit=0;
@@ -1473,81 +1042,6 @@
                 limit = cPIV[j].size();
             } else {
                 limit = rPIV[j].size();
-=======
-  if(timer) stopwatch.start("4 Build For Derivatives");
-  // non-global variables Nder and Scalevol defined to speedup if structures in cycles
-  bool Nder=CompDer;
-  bool Scalevol=Svol;
-  if(getStep()%updatePIV==0) {
-    // set to zero PIVdistance, derivatives and virial when they are calculated
-    for(unsigned j=0; j<m_deriv.size(); j++) {
-      for(unsigned k=0; k<3; k++) {m_deriv[j][k]=0.;}
-    }
-    for(unsigned j=0; j<3; j++) {
-      for(unsigned k=0; k<3; k++) {
-        m_virial[j][k]=0.;
-      }
-    }
-    m_PIVdistance=0.;
-    // Re-compute atomic distances for derivatives and compute PIV-PIV distance
-    for(unsigned j=0; j<Nlist; j++) {
-      unsigned limit=0;
-      // dosorting definition is to speedup if structure in cycles with non-global variables
-      bool dosorting=dosort[j];
-      bool docom=com;
-      bool dopbc=pbc;
-      if(dosorting) {
-        limit = cPIV[j].size();
-      } else {
-        limit = rPIV[j].size();
-      }
-      for(unsigned i=rank; i<limit; i+=stride) {
-        unsigned i0=0;
-        unsigned i1=0;
-        if(dosorting) {
-          i0=Atom0[j][i];
-          i1=Atom1[j][i];
-        } else {
-          i0=(nl[j]->getClosePairAtomNumber(i).first).index();
-          i1=(nl[j]->getClosePairAtomNumber(i).second).index();
-        }
-        Vector Pos0,Pos1;
-        if(docom) {
-          Pos0=compos[i0];
-          Pos1=compos[i1];
-        } else {
-          Pos0=getPosition(i0);
-          Pos1=getPosition(i1);
-        }
-        if(dopbc) {
-          distance=pbcDistance(Pos0,Pos1);
-        } else {
-          distance=delta(Pos0,Pos1);
-        }
-        dfunc=0.;
-        // this is needed for dfunc and dervatives
-        double dm=distance.modulo();
-        double tPIV = sfs[j].calculate(dm*Fvol, dfunc);
-        // PIV distance
-        double coord=0.;
-        if(!dosorting||Nder) {
-          coord = tPIV - rPIV[j][i];
-        } else {
-          coord = cPIV[j][i] - rPIV[j][rPIV[j].size()-cPIV[j].size()+i];
-        }
-        // Calculate derivatives, virial, and variable=sum_j (scaling[j] *(cPIV-rPIV)_j^2)
-        // WARNING: dfunc=dswf/(Fvol*dm)  (this may change in future Plumed versions)
-        double tmp = 2.*scaling[j]*coord*Fvol*Fvol*dfunc;
-        Vector tmpder = tmp*distance;
-        // 0.5*(x_i-x_k)*f_ik         (force on atom k due to atom i)
-        if(docom) {
-          Vector dist;
-          for(unsigned k=0; k<nlcom[i0]->getFullAtomList().size(); k++) {
-            unsigned x0=nlcom[i0]->getFullAtomList()[k].index();
-            m_deriv[x0] -= tmpder*fmass[x0];
-            for(unsigned l=0; l<3; l++) {
-              dist[l]=0.;
->>>>>>> ca99d024
             }
             log.printf("PIV Block:  %6i %12s %6i \n", j, "      Size:", limit);
             log.printf("%6s%6s%12s%12s%36s\n","     i","     j", "    c-PIV   ","    r-PIV   ","   i-j distance vector       ");
@@ -1736,7 +1230,6 @@
     }
     prev_stp=getStep();
 
-<<<<<<< HEAD
     //Timing
     if(timer) stopwatch.stop("4 Build For Derivatives");
     if(timer) {
@@ -1748,28 +1241,6 @@
     for(unsigned i=0; i<m_deriv.size(); ++i) setAtomsDerivatives(i,m_deriv[i]);
     setValue           (m_PIVdistance);
     setBoxDerivatives  (m_virial);
-=======
-    if (!serial && comm.initialized()) {
-      comm.Barrier();
-      comm.Sum(&m_PIVdistance,1);
-      if(!m_deriv.empty()) comm.Sum(&m_deriv[0][0],3*m_deriv.size());
-      comm.Sum(&m_virial[0][0],9);
-    }
-  }
-  prev_stp=getStep();
-
-  //Timing
-  if(timer) stopwatch.stop("4 Build For Derivatives");
-  if(timer) {
-    log.printf("Timings for action %s with label %s \n", getName().c_str(), getLabel().c_str() );
-    log<<stopwatch;
-  }
-
-  // Update derivatives, virial, and variable (PIV-distance^2)
-  for(unsigned i=0; i<m_deriv.size(); ++i) setAtomsDerivatives(i,m_deriv[i]);
-  setValue           (m_PIVdistance);
-  setBoxDerivatives  (m_virial);
->>>>>>> ca99d024
 }
 //Close Namespaces at the very beginning
 }
