--- conflicted
+++ resolved
@@ -43,11 +43,7 @@
 /// This is to check that switching function has been initialized
   bool init=false;
 /// Type of function
-<<<<<<< HEAD
-  enum {rational,exponential,gaussian,smap,cubic,tanh,cosinus,matheval,leptontype,nativeq} type;
-=======
-  enum {rational,exponential,gaussian,smap,cubic,tanh,matheval,leptontype,nativeq} type=rational;
->>>>>>> d7c341db
+  enum {rational,exponential,gaussian,smap,cubic,tanh,cosinus,matheval,leptontype,nativeq} type=rational;
 /// Inverse of scaling length.
 /// We store the inverse to avoid a division
   double invr0=0.0;
