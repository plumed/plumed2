--- conflicted
+++ resolved
@@ -314,17 +314,14 @@
   std::string getReplacementAction() const ;
 /// Note that this action has been deprecated
   void setDeprecated( const std::string& name );
-<<<<<<< HEAD
 /// Add a DOI to the list in the manual page for this action
   void addDOI( const std::string& doi );
 /// Get the list of DOI
   const std::vector<std::string>& getDOIList() const ;
-=======
 /// Create a link to this action in the documentation for it
   void linkActionInDocs( const std::string& k, const std::string& action );
 /// Get any actions that are linked to this keyword
   std::string getLinkedActions( const std::string& key ) const ;
->>>>>>> eaaa8691
 };
 
 //the following templates specializations make the bitmask enum work with the
