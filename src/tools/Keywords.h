/* +++++++++++++++++++++++++++++++++++++++++++++++++++++++++++++++++++++++++
   Copyright (c) 2012-2023 The plumed team
   (see the PEOPLE file at the root of the distribution for a list of names)

   See http://www.plumed.org for more information.

   This file is part of plumed, version 2.

   plumed is free software: you can redistribute it and/or modify
   it under the terms of the GNU Lesser General Public License as published by
   the Free Software Foundation, either version 3 of the License, or
   (at your option) any later version.

   plumed is distributed in the hope that it will be useful,
   but WITHOUT ANY WARRANTY; without even the implied warranty of
   MERCHANTABILITY or FITNESS FOR A PARTICULAR PURPOSE.  See the
   GNU Lesser General Public License for more details.

   You should have received a copy of the GNU Lesser General Public License
   along with plumed.  If not, see <http://www.gnu.org/licenses/>.
+++++++++++++++++++++++++++++++++++++++++++++++++++++++++++++++++++++++++ */
#ifndef __PLUMED_tools_Keywords_h
#define __PLUMED_tools_Keywords_h
#include <vector>
#include <string>
#include <string_view>
#include <map>
#include <variant>

#include "Exception.h"
#include "BitmaskEnum.h"

namespace PLMD {

class Log;

/// This class holds the keywords and their documentation
class Keywords {
/// This class lets me pass keyword types easily
<<<<<<< HEAD
  class KeyType {
  public:
    enum {hidden,compulsory,flag,optional,atoms} style;
    explicit KeyType( const std::string& type );
    void setStyle( const std::string& type );
    bool isCompulsory() const { return (style==compulsory); }
    bool isFlag() const { return (style==flag); }
    bool isOptional() const { return (style==optional); }
    bool isAtomList() const { return (style==atoms); }
    std::string toString() const {
      if(style==compulsory) return "compulsory";
      else if(style==optional) return "optional";
      else if(style==atoms) return "atoms";
      else if(style==flag) return "flag";
      else if(style==hidden) return "hidden";
      else plumed_assert(0);
      return "";
=======
  struct KeyType {
    enum class keyStyle {hidden,compulsory,flag,optional,atoms,vessel,unknown};
    keyStyle style;
    static keyStyle keyStyleFromString(std::string_view type );
    explicit KeyType( keyStyle type );
    explicit KeyType( std::string_view type );
    void setStyle( std::string_view type );
    bool isCompulsory() const {
      return (style==keyStyle::compulsory);
    }
    bool isFlag() const {
      return (style==keyStyle::flag);
    }
    bool isOptional() const {
      return (style==keyStyle::optional);
    }
    bool isAtomList() const {
      return (style==keyStyle::atoms);
    }
    bool isVessel() const {
      return (style==keyStyle::vessel);
    }
    bool isHidden() const {
      return (style==keyStyle::hidden);
    }
    std::string toString() const {
      //if you add a style and you forget to update this function the compiler will refuse to compile
      switch(style) {
      case keyStyle::compulsory:
        return "compulsory";
      case keyStyle::optional:
        return "optional";
      case keyStyle::atoms:
        return "atoms";
      case keyStyle::flag:
        return "flag";
      case keyStyle::hidden:
        return "hidden";
      case keyStyle::vessel:
        return "vessel";
      default:
        plumed_massert(false,"unknown keyword type");
      }
      return "unknown";
>>>>>>> 982cb1a4
    }
  };

public:
  enum class argType {scalar=1,vector=1<<2,matrix=1<<3,grid=1<<4};
  enum class componentType {scalar=1,vector=1<<2,matrix=1<<3,grid=1<<4,atoms=1<<5,atom=1<<6};
private:
/// Is this an action or driver (this bool affects what style==atoms does in print)
  bool isaction=true;
/// This allows us to overwrite the behavior of the atoms type in analysis actions
  bool isatoms=true;
/// The name of the action that has this set of keywords
  std::string thisactname;
/// The action to use in place of this deprecated action
  std::string replaceaction="none";

  struct keyInfo {
    /// Whether the keyword is compulsory, optional...
    KeyType type{KeyType::keyStyle::unknown};
    /// The documentation for the keyword
    std::string docstring;
    /// The default values (if there are default values) for compulsory keywords or flags
    std::variant<std::monostate,std::string,bool> defaultValue;
    ///The type of the argument if this keywords accepts arguments
    std::variant<std::monostate,argType>argument_type;
    /// The tags for atoms - we use this so the manual can differentiate between different ways of specifying atoms
    std::string atomtag;//no noeed for optional, since the type will state if this is needed
    /// Do we allow stuff like key1, key2 etc
    bool allowmultiple;
    keyInfo();
    //these functions are not neeeded (this is a struct), but are useful in constructing the key
    keyInfo& setType(KeyType t);
    keyInfo& setDocString(std::string_view d);
    keyInfo& setDefaultValue(std::string_view d);
    keyInfo& setDefaultFlag(bool a);
    keyInfo& setArgumentType(argType a);
    keyInfo& setAllowMultiple(bool a);
    bool isArgument() const;
  };
  ///Add o reserve a new keyword (internal tool)
  void addOrReserve( std::string_view keytype, std::string_view key, std::string_view docstring, bool reserve );
  //std::less<void> make some magic and makes find and [] work with string_view
/// Stores the keywords along with their settings
  std::map<std::string,keyInfo,std::less<void>> keywords;
/// The names of the allowed keywords, in order of declaration
  std::vector<std::string> keys;
/// The names of the reserved keywords, in order of declaration
  std::vector<std::string> reserved_keys;
<<<<<<< HEAD
/// Whether the keyword is compulsory, optional...
  std::map<std::string,KeyType> types;
/// Do we allow stuff like key1, key2 etc
  std::map<std::string,bool> allowmultiple;
/// The documentation for the keywords
  std::map<std::string,std::string> documentation;
/// This stores any action documentation that we should link to
  std::map<std::string,std::string> linkaction;
/// The type for the arguments in this action
  std::map<std::string,std::string> argument_types;
/// The default values for the flags (are they on or of)
  std::map<std::string,bool> booldefs;
/// The default values (if there are default values) for compulsory keywords
  std::map<std::string,std::string> numdefs;
/// The tags for atoms - we use this so the manual can differentiate between different ways of specifying atoms
  std::map<std::string,std::string> atomtags;
=======
  struct component {
    /// The keyword that turns on this component
    std::string key;
    /// The documentation for the component
    std::string docstring;
    /// The type of the component
    componentType type;
    component();
    //these functions are not neeeded (this is a struct), but are useful in constructing the component
    component& setKey(std::string_view k);
    component& setDocstring(std::string_view d);
    component& setType(componentType t);
  };
  //the "exists component" is stored in the map keys
  std::map<std::string,component,std::less<void>> components;
>>>>>>> 982cb1a4
/// The string that should be printed out to describe how the components work for this particular action
  std::string cstring;
/// The names of all the possible components for an action, in order of their (first) declaration
  std::vector<std::string> cnames;
/// The list of actions that are needed by this action
  std::vector<std::string> neededActions;
/// List of suffixes that can be used with this action
  std::vector<std::string> actionNameSuffixes;
/// Print the documentation for the named keyword in html
  void print_html_item( const std::string& ) const;
public:
/// Constructor
  Keywords() {}
///
  void isDriver() {
    isaction=false;
  }
///
  void isAnalysis() {
    isatoms=false;
  }
/// find out whether flag key is on or off by default.
  bool getLogicalDefault(const std::string & key, bool& def ) const ;
/// Get the value of the default for the keyword named key
  bool getDefaultValue(const std::string & key, std::string& def ) const ;
/// Return the number of defined keywords
  unsigned size() const;
/// Check if numbered keywords are allowed for this action
  bool numbered( const std::string & k ) const;
  /// Get the ordered list of active keywords (not the reserved ones)
  const std::vector<std::string>& getKeys() const {
    return keys;
  }
  //Get the ordered list of arguments
  std::vector<std::string> getArgumentKeys() const;
/// Return the ith keyword
  std::string getKeyword( const unsigned i ) const;
/// Get the documentation for a particular keyword
<<<<<<< HEAD
  std::string getKeywordDocs( const std::string& key ) const ;
/// Get any actions that are linked to this keyword
  std::string getLinkedActions( const std::string& key ) const ;
=======
  std::string getKeywordDocs( const std::string& key ) const;
>>>>>>> 982cb1a4
/// Print the documentation to the log file (used by PLMD::Action::error)
  void print( Log& log ) const ;
/// Print the documentation to a file (use by PLUMED::CLTool::readCommandLineArgs)
  void print( FILE* out ) const ;
/// Get the help string
  std::string getHelpString() const ;
/// Print a file containing the list of keywords for a particular action (used for spell checking)
  void print_spelling() const ;
/// Reserve a keyword
  void reserve( std::string_view keytype, std::string_view key, std::string_view docstring );
/// Reserve a flag
  void reserveFlag( const std::string & key, bool defaultValue, const std::string & docstring );
/// Use one of the reserved keywords
  void use( std::string_view k );
  /// append the data from another Keywords object (**only** keywords, reserved keywords and components)
  void add( const Keywords& keys );
/// Add a new keyword of type t with name k and description d
  void add( std::string_view keytype, std::string_view key, std::string_view docstring );
/// Add a new compulsory keyword (t must equal compulsory) with name k, default value def and description d
  void add( std::string_view keytype, std::string_view key, std::string_view defaultValue, std::string_view docstring );
/// Add a falg with name k that is by default on if def is true and off if def is false.  d should provide a description of the flag
<<<<<<< HEAD
  void addFlag( const std::string & k, const bool def, const std::string & d );
/// Create a link to this action in the documentation for it
  void linkActionInDocs( const std::string& k, const std::string& action );
=======
  void addFlag(std::string_view key, bool defaultValue, std::string_view docstring);
>>>>>>> 982cb1a4
/// Remove the keyword with name k
  void remove( const std::string & k );
/// Check if there is a keyword with name k
  bool exists( std::string_view k ) const ;
/// Check the keyword k has been reserved
  bool reserved( std::string_view k ) const ;
/// Get the type for the keyword with string k
  std::string getStyle(const std::string & k ) const ;
/// Check if the keyword with name k has style t
  bool style( const std::string & k, const std::string & t ) const ;
/// Print an html version of the documentation
  void print_html() const ;
/// Print keywords in form readable by vim
  void print_vim() const ;
/// Print the template version for the documentation
  void print_template( const std::string& actionname, bool include_optional) const ;
/// Change part of the style of a keyword
///
/// The standard usecase for this method is creating a compulsory or an atom(s) numbered keyword.
/// For example:
/// @code{.cpp}
///  keys.add("numbered","ATOMS","the atoms involved in each of the contacts you wish to calculate. "
///           "Keywords like ATOMS1, ATOMS2, ATOMS3,... should be listed and one contact will be "
///           "calculated for each ATOM keyword you specify.");
///  keys.reset_style("ATOMS","atoms");
///  keys.add("numbered","SWITCH","The switching functions to use for each of the contacts in your map. "
///           "You can either specify a global switching function using SWITCH or one "
///           "switching function for each contact. Details of the various switching "
///           "functions you can use are provided on \\ref switchingfunction.");
///  keys.reset_style("SWITCH","compulsory");
/// @endcode
/// @note Note that some option of the selected keyword may not change. In particular:
/// - A numbered keyword will change the style but the keyInfo::allowmultiple
///   will remain set to `true`
/// - An eventual keyInfo::atomtag will not be changed unless the style is set to
///   an atomlist
  void reset_style( const std::string & k, const std::string & style );
/// Clear everything from the keywords object.
/// Not actually needed if your Keywords object is going out of scope.
  void destroyData();
/// Set the text that introduces how the components for this action are introduced
  void setComponentsIntroduction( const std::string& instr );
/// Add the description of the value
  void setValueDescription( const std::string& type, const std::string& descr );
/// @todo prepend[[deprecated("Please specify the data type for the argument from scalar/vector/matrix/grid with the Keywords::argType enum")]]
  void setValueDescription( componentType type, const std::string& descr );
/// Add a potential component which can be output by this particular action
  [[deprecated("Use addOutputComponent with four argument and specify valid types for value from scalar/vector/matrix/grid")]]
  void addOutputComponent( const std::string& name, const std::string& key, const std::string& descr );
/// @todo prepend[[deprecated("Please specify the data type for the argument from scalar/vector/matrix/grid with the Keywords::argType enum")]]
  void addOutputComponent( const std::string& name, const std::string& key, const std::string& type, const std::string& descr );
/// Add a potential component which can be output by this particular action
  void addOutputComponent( const std::string& name, const std::string& key, componentType type, const std::string& descr );
/// Remove a component that can be output by this particular action
  void removeOutputComponent( const std::string& name );
/// Has a component with this name been added?
  bool outputComponentExists( const std::string& name ) const ;
/// Check that type for component has been documented correctly
  bool componentHasCorrectType( const std::string& name, const std::size_t& rank, const bool& hasderiv ) const ;
/// Create the documentation for a keyword that reads arguments
/// @todo prepend [[deprecated("Please specify the data type for the argument from scalar/vector/matrix/grid with the Keywords::argType enum")]]
  void addInputKeyword( const std::string & keyType, const std::string & key, const std::string & dataType, const std::string & docstring );
  /// Create the documentation for a keyword that reads arguments
  void addInputKeyword( const std::string & keyType, const std::string & key, argType dataType, const std::string & docstring );
  /// Create the documentation for a keyword that reads arguments
  /// @todo prepend[[deprecated("Please specify the data type for the argument from scalar/vector/matrix/grid with the Keywords::argType enum")]]
  void addInputKeyword( const std::string & keyType, const std::string & key, const std::string & dataType, const std::string& defaultValue, const std::string & docstring );
  /// Create the documentation for a keyword that reads arguments
  void addInputKeyword( const std::string & keyType, const std::string & key, argType dataType, const std::string& defaultValue, const std::string & docstring );
/// Check the documentation of the argument types
  bool checkArgumentType( const std::size_t& rank, const bool& hasderiv ) const ;
/// Get the valid types that can be used as argument for this keyword
  std::string getArgumentType( const std::string& name ) const ;
/// Get the flag that forces thie named component to be calculated
  std::string getOutputComponentFlag( const std::string& name ) const ;
/// Get the type for the named output component
  std::string getOutputComponentType( const std::string& name ) const ;
/// Get the description of the named component
  std::string getOutputComponentDescription( const std::string& name ) const ;
/// Get the full ordered list of output components
  const std::vector<std::string>& getOutputComponents() const {
    return cnames;
  }
/// Get the description of a particular keyword
  std::string getKeywordDescription( const std::string& name ) const ;
/// Get the description of a particular keyword
  std::string getTooltip( const std::string& name ) const ;
/// Note that another actions is required to create this shortcut
  void needsAction( const std::string& name );
/// Check if the requested action is in the list of the needed actions
  bool isActionNeeded( std::string_view name ) const ;
/// Add a suffix to the list of possible action name suffixes
  void addActionNameSuffix( const std::string& suffix );
  /** @brief checks that name is is a composition of basename and one of the possible suffixes

  Cycles on the registered suffixed and return true if the combination
  `basename+suffix` equals to the passed name
  */
  bool isActionSuffixed( std::string_view name, std::string_view basename) const ;
/// Get the list of keywords that are needed by this action
  const std::vector<std::string>& getNeededKeywords() const ;
/// Return the name of the action that has this set of keywords
  std::string getDisplayName() const ;
/// Set the display name
  void setDisplayName( const std::string& name );
/// Get the action that should be used to replace this one if action has been deprecated
  std::string getReplacementAction() const ;
/// Note that this action has been deprecated
  void setDeprecated( const std::string& name );
};

//the following templates specializations make the bitmask enum work with the
// bitwise operators `|`, `&` and the "valid" function (valid converts to bool the result of a "mask operation")
template<>
struct enum_traits::BitmaskEnum< Keywords::componentType > {
  static constexpr bool has_valid = true;
  static constexpr bool has_bit_or = true;
  static constexpr bool has_bit_and = true;
};

template<>
struct enum_traits::BitmaskEnum< Keywords::argType > {
  static constexpr bool has_valid = true;
  static constexpr bool has_bit_or = true;
  static constexpr bool has_bit_and = true;
};

std::string toString(Keywords::argType at);
/**
 * Converts a string to the corresponding Keywords::argType.
 *
 * @param str The string to convert.
 * @return The Keywords::argType corresponding to the string.
 * @throws std::invalid_argument If the string does not match any enum value.
 */
Keywords::argType stoat(std::string_view str);
std::string toString(Keywords::componentType at);

/**
 * Converts a string to the corresponding Keywords::componentType.
 * @param str The string to convert.
 * @return The Keywords::componentType corresponding to the string.
 * @throws std::invalid_argument if the string does not match any enum value.
 */
Keywords::componentType stoct(std::string_view str) ;

} // namespace PLMD

#endif<|MERGE_RESOLUTION|>--- conflicted
+++ resolved
@@ -37,25 +37,6 @@
 /// This class holds the keywords and their documentation
 class Keywords {
 /// This class lets me pass keyword types easily
-<<<<<<< HEAD
-  class KeyType {
-  public:
-    enum {hidden,compulsory,flag,optional,atoms} style;
-    explicit KeyType( const std::string& type );
-    void setStyle( const std::string& type );
-    bool isCompulsory() const { return (style==compulsory); }
-    bool isFlag() const { return (style==flag); }
-    bool isOptional() const { return (style==optional); }
-    bool isAtomList() const { return (style==atoms); }
-    std::string toString() const {
-      if(style==compulsory) return "compulsory";
-      else if(style==optional) return "optional";
-      else if(style==atoms) return "atoms";
-      else if(style==flag) return "flag";
-      else if(style==hidden) return "hidden";
-      else plumed_assert(0);
-      return "";
-=======
   struct KeyType {
     enum class keyStyle {hidden,compulsory,flag,optional,atoms,vessel,unknown};
     keyStyle style;
@@ -100,7 +81,6 @@
         plumed_massert(false,"unknown keyword type");
       }
       return "unknown";
->>>>>>> 982cb1a4
     }
   };
 
@@ -149,24 +129,6 @@
   std::vector<std::string> keys;
 /// The names of the reserved keywords, in order of declaration
   std::vector<std::string> reserved_keys;
-<<<<<<< HEAD
-/// Whether the keyword is compulsory, optional...
-  std::map<std::string,KeyType> types;
-/// Do we allow stuff like key1, key2 etc
-  std::map<std::string,bool> allowmultiple;
-/// The documentation for the keywords
-  std::map<std::string,std::string> documentation;
-/// This stores any action documentation that we should link to
-  std::map<std::string,std::string> linkaction;
-/// The type for the arguments in this action
-  std::map<std::string,std::string> argument_types;
-/// The default values for the flags (are they on or of)
-  std::map<std::string,bool> booldefs;
-/// The default values (if there are default values) for compulsory keywords
-  std::map<std::string,std::string> numdefs;
-/// The tags for atoms - we use this so the manual can differentiate between different ways of specifying atoms
-  std::map<std::string,std::string> atomtags;
-=======
   struct component {
     /// The keyword that turns on this component
     std::string key;
@@ -182,7 +144,6 @@
   };
   //the "exists component" is stored in the map keys
   std::map<std::string,component,std::less<void>> components;
->>>>>>> 982cb1a4
 /// The string that should be printed out to describe how the components work for this particular action
   std::string cstring;
 /// The names of all the possible components for an action, in order of their (first) declaration
@@ -221,13 +182,7 @@
 /// Return the ith keyword
   std::string getKeyword( const unsigned i ) const;
 /// Get the documentation for a particular keyword
-<<<<<<< HEAD
-  std::string getKeywordDocs( const std::string& key ) const ;
-/// Get any actions that are linked to this keyword
-  std::string getLinkedActions( const std::string& key ) const ;
-=======
   std::string getKeywordDocs( const std::string& key ) const;
->>>>>>> 982cb1a4
 /// Print the documentation to the log file (used by PLMD::Action::error)
   void print( Log& log ) const ;
 /// Print the documentation to a file (use by PLUMED::CLTool::readCommandLineArgs)
@@ -249,13 +204,7 @@
 /// Add a new compulsory keyword (t must equal compulsory) with name k, default value def and description d
   void add( std::string_view keytype, std::string_view key, std::string_view defaultValue, std::string_view docstring );
 /// Add a falg with name k that is by default on if def is true and off if def is false.  d should provide a description of the flag
-<<<<<<< HEAD
-  void addFlag( const std::string & k, const bool def, const std::string & d );
-/// Create a link to this action in the documentation for it
-  void linkActionInDocs( const std::string& k, const std::string& action );
-=======
   void addFlag(std::string_view key, bool defaultValue, std::string_view docstring);
->>>>>>> 982cb1a4
 /// Remove the keyword with name k
   void remove( const std::string & k );
 /// Check if there is a keyword with name k
