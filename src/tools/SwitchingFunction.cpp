/* +++++++++++++++++++++++++++++++++++++++++++++++++++++++++++++++++++++++++
   Copyright (c) 2012-2017 The plumed team
   (see the PEOPLE file at the root of the distribution for a list of names)

   See http://www.plumed.org for more information.

   This file is part of plumed, version 2.

   plumed is free software: you can redistribute it and/or modify
   it under the terms of the GNU Lesser General Public License as published by
   the Free Software Foundation, either version 3 of the License, or
   (at your option) any later version.

   plumed is distributed in the hope that it will be useful,
   but WITHOUT ANY WARRANTY; without even the implied warranty of
   MERCHANTABILITY or FITNESS FOR A PARTICULAR PURPOSE.  See the
   GNU Lesser General Public License for more details.

   You should have received a copy of the GNU Lesser General Public License
   along with plumed.  If not, see <http://www.gnu.org/licenses/>.
+++++++++++++++++++++++++++++++++++++++++++++++++++++++++++++++++++++++++ */
#include "SwitchingFunction.h"
#include "Tools.h"
#include "Keywords.h"
#include "OpenMP.h"
#include <vector>
#include <limits>

#ifdef __PLUMED_HAS_MATHEVAL
#include <matheval.h>
#endif

#define PI 3.14159265358979323846

using namespace std;
namespace PLMD {

static std::map<string, double> leptonConstants= {
  {"e", std::exp(1.0)},
  {"log2e", 1.0/std::log(2.0)},
  {"log10e", 1.0/std::log(10.0)},
  {"ln2", std::log(2.0)},
  {"ln10", std::log(10.0)},
  {"pi", pi},
  {"pi_2", pi*0.5},
  {"pi_4", pi*0.25},
//  {"1_pi", 1.0/pi},
//  {"2_pi", 2.0/pi},
//  {"2_sqrtpi", 2.0/std::sqrt(pi)},
  {"sqrt2", std::sqrt(2.0)},
  {"sqrt1_2", std::sqrt(0.5)}
};

//+PLUMEDOC INTERNAL switchingfunction
/*
Functions that measure whether values are less than a certain quantity.

Switching functions \f$s(r)\f$ take a minimum of one input parameter \f$d_0\f$.
For \f$r \le d_0 \quad s(r)=1.0\f$ while for \f$r > d_0\f$ the function decays smoothly to 0.
The various switching functions available in plumed differ in terms of how this decay is performed.

Where there is an accepted convention in the literature (e.g. \ref COORDINATION) on the form of the
switching function we use the convention as the default.  However, the flexibility to use different
switching functions is always present generally through a single keyword. This keyword generally
takes an input with the following form:

\verbatim
KEYWORD={TYPE <list of parameters>}
\endverbatim

The following table contains a list of the various switching functions that are available in plumed 2
together with an example input.

<table align=center frame=void width=95%% cellpadding=5%%>
<tr>
<td> TYPE </td> <td> FUNCTION </td> <td> EXAMPLE INPUT </td> <td> DEFAULT PARAMETERS </td>
</tr> <tr> <td>RATIONAL </td> <td>
\f$
s(r)=\frac{ 1 - \left(\frac{ r - d_0 }{ r_0 }\right)^{n} }{ 1 - \left(\frac{ r - d_0 }{ r_0 }\right)^{m} }
\f$
</td> <td>
{RATIONAL R_0=\f$r_0\f$ D_0=\f$d_0\f$ NN=\f$n\f$ MM=\f$m\f$}
</td> <td> \f$d_0=0.0\f$, \f$n=6\f$, \f$m=2n\f$ </td>
</tr> <tr>
<td> EXP </td> <td>
\f$
s(r)=\exp\left(-\frac{ r - d_0 }{ r_0 }\right)
\f$
</td> <td>
{EXP  R_0=\f$r_0\f$ D_0=\f$d_0\f$}
</td> <td> \f$d_0=0.0\f$ </td>
</tr> <tr>
<td> GAUSSIAN </td> <td>
\f$
s(r)=\exp\left(-\frac{ (r - d_0)^2 }{ 2r_0^2 }\right)
\f$
</td> <td>
{GAUSSIAN R_0=\f$r_0\f$ D_0=\f$d_0\f$}
</td> <td> \f$d_0=0.0\f$ </td>
</tr> <tr>
<td> SMAP </td> <td>
\f$
s(r) = \left[ 1 + ( 2^{a/b} -1 )\left( \frac{r-d_0}{r_0} \right)^a \right]^{-b/a}
\f$
</td> <td>
{SMAP R_0=\f$r_0\f$ D_0=\f$d_0\f$ A=\f$a\f$ B=\f$b\f$}
</td> <td> \f$d_0=0.0\f$ </td>
</tr> <tr>
<td> Q </td> <td>
\f$
s(r) = \frac{1}{1 + \exp(\beta(r_{ij} - \lambda r_{ij}^0))}
\f$
</td> <td>
{Q REF=\f$r_{ij}^0\f$ BETA=\f$\beta\f$ LAMBDA=\f$\lambda\f$ }
</td> <td> \f$\lambda=1.8\f$,  \f$\beta=50 nm^-1\f$ (all-atom)<br/>\f$\lambda=1.5\f$,  \f$\beta=50 nm^-1\f$ (coarse-grained)  </td>
</tr> <tr>
<td> CUBIC </td> <td>
\f$
s(r) = (y-1)^2(1+2y) \qquad \textrm{where} \quad y = \frac{r - r_1}{r_0-r_1}
\f$
</td> <td>
{CUBIC D_0=\f$r_1\f$ D_MAX=\f$r_0\f$}
</td> <td> </td>
</tr> <tr>
<td> TANH </td> <td>
\f$
s(r) = 1 - \tanh\left( \frac{ r - d_0 }{ r_0 } \right)
\f$
</td> <td>
{TANH R_0=\f$r_0\f$ D_0=\f$d_0\f$}
</td> <td> </td>
</tr> <tr> 
<td> COSINUS </td> <td>
\f$
s(r) &= 1  & if r<=d0
s(r) &= 0.5 \left( \cos ( \frac{ r - d_0 }{ r_0 } * PI ) + 1 \right) & if d0<r<=d0+r0
s(r) &= 0  & if r> d0+r0
\f$
</td> <td>
{COSINUS R_0=\f$r_0\f$ D_0=\f$d_0\f$}
</td> <td> </td>
</tr> <tr> 
<td> MATHEVAL </td> <td>
\f$
s(r) = FUNC
\f$
</td> <td>
{MATHEVAL FUNC=1/(1+x^6) R_0=\f$r_0\f$ D_0=\f$d_0\f$}
</td> <td> </td>
</tr>
</table>

\attention
Similarly to the \ref MATHEVAL function, the MATHEVAL switching function
only works if libmatheval is installed on the system and
PLUMED has been linked to it
Also notice that using MATHEVAL is much slower than using e.g. RATIONAL.
Thus, the MATHEVAL switching function is useful to perform quick
tests on switching functions with arbitrary form before proceeding to their
implementation in C++.

For all the switching functions in the above table one can also specify a further (optional) parameter using the parameter
keyword D_MAX to assert that for \f$r>d_{\textrm{max}}\f$ the switching function can be assumed equal to zero.
In this case the function is brought smoothly to zero by stretching and shifting it.
\verbatim
KEYWORD={RATIONAL R_0=1 D_MAX=3}
\endverbatim
the resulting switching function will be
\f$
s(r) = \frac{s'(r)-s'(d_{max})}{s'(0)-s'(d_{max})}
\f$
where
\f$
s'(r)=\frac{1-r^6}{1-r^{12}}
\f$
Since PLUMED 2.2 this is the default. The old behavior (no stretching) can be obtained with the
NOSTRETCH flag. The NOSTRETCH keyword is only provided for backward compatibility and might be
removed in the future. Similarly, the STRETCH keyword is still allowed but has no effect.

Notice that switching functions defined with the simplified syntax are never stretched
for backward compatibility. This might change in the future.

*/
//+ENDPLUMEDOC

void SwitchingFunction::registerKeywords( Keywords& keys ) {
  keys.add("compulsory","R_0","the value of R_0 in the switching function");
  keys.add("compulsory","D_0","0.0","the value of D_0 in the switching function");
  keys.add("optional","D_MAX","the value at which the switching function can be assumed equal to zero");
  keys.add("compulsory","NN","6","the value of n in the switching function (only needed for TYPE=RATIONAL)");
  keys.add("compulsory","MM","0","the value of m in the switching function (only needed for TYPE=RATIONAL); 0 implies 2*NN");
  keys.add("compulsory","A","the value of a in the switching funciton (only needed for TYPE=SMAP)");
  keys.add("compulsory","B","the value of b in the switching funciton (only needed for TYPE=SMAP)");
}

void SwitchingFunction::set(const std::string & definition,std::string& errormsg) {
  vector<string> data=Tools::getWords(definition);
  if( data.size()<1 ) errormsg="missing all input for switching function";
  string name=data[0];
  data.erase(data.begin());
  invr0=0.0;
  invr0_2=0.0;
  d0=0.0;
  dmax=std::numeric_limits<double>::max();
  dmax_2=std::numeric_limits<double>::max();
  stretch=1.0;
  shift=0.0;
  init=true;

  bool present;

  present=Tools::findKeyword(data,"D_0");
  if(present && !Tools::parse(data,"D_0",d0)) errormsg="could not parse D_0";

  present=Tools::findKeyword(data,"D_MAX");
  if(present && !Tools::parse(data,"D_MAX",dmax)) errormsg="could not parse D_MAX";
  if(dmax<std::sqrt(std::numeric_limits<double>::max())) dmax_2=dmax*dmax;
  bool dostretch=false;
  Tools::parseFlag(data,"STRETCH",dostretch); // this is ignored now
  dostretch=true;
  bool dontstretch=false;
  Tools::parseFlag(data,"NOSTRETCH",dontstretch); // this is ignored now
  if(dontstretch) dostretch=false;
  double r0;
  if(name=="CUBIC") {
    r0 = dmax - d0;
  } else {
    bool found_r0=Tools::parse(data,"R_0",r0);
    if(!found_r0) errormsg="R_0 is required";
  }
  invr0=1.0/r0;
  invr0_2=invr0*invr0;

  if(name=="RATIONAL") {
    type=rational;
    nn=6;
    mm=0;
    present=Tools::findKeyword(data,"NN");
    if(present && !Tools::parse(data,"NN",nn)) errormsg="could not parse NN";
    present=Tools::findKeyword(data,"MM");
    if(present && !Tools::parse(data,"MM",mm)) errormsg="could not parse MM";
    if(mm==0) mm=2*nn;
  } else if(name=="SMAP") {
    type=smap;
    present=Tools::findKeyword(data,"A");
    if(present && !Tools::parse(data,"A",a)) errormsg="could not parse A";
    present=Tools::findKeyword(data,"B");
    if(present && !Tools::parse(data,"B",b)) errormsg="could not parse B";
    c=pow(2., static_cast<double>(a)/static_cast<double>(b) ) - 1;
    d = -static_cast<double>(b) / static_cast<double>(a);
  }
  else if(name=="Q") {
    type=nativeq;
    beta = 50.0;  // nm-1
    lambda = 1.8; // unitless
    present=Tools::findKeyword(data,"BETA");
    if(present && !Tools::parse(data, "BETA", beta)) errormsg="could not parse BETA";
    present=Tools::findKeyword(data,"LAMBDA");
    if(present && !Tools::parse(data, "LAMBDA", lambda)) errormsg="could not parse LAMBDA";
    bool found_ref=Tools::parse(data,"REF",ref); // nm
    if(!found_ref) errormsg="REF (reference disatance) is required for native Q";

  }
  else if(name=="EXP") type=exponential;
  else if(name=="GAUSSIAN") type=gaussian;
  else if(name=="CUBIC") type=cubic;
  else if(name=="TANH") type=tanh;
<<<<<<< HEAD
  else if(name=="COSINUS") type=cosinus;
=======
  else if(name=="MATHEVAL" && std::getenv("PLUMED_USE_LEPTON")) {
    type=leptontype;
    std::string func;
    Tools::parse(data,"FUNC",func);
    lepton::ParsedExpression pe=lepton::Parser::parse(func).optimize(leptonConstants);
    lepton_func=func;
    expression.resize(OpenMP::getNumThreads());
    for(auto & e : expression) e=pe.createCompiledExpression();
    lepton::ParsedExpression ped=lepton::Parser::parse(func).differentiate("x").optimize(leptonConstants);
    expression_deriv.resize(OpenMP::getNumThreads());
    for(auto & e : expression_deriv) e=ped.createCompiledExpression();
  }
>>>>>>> 34bf906f
#ifdef __PLUMED_HAS_MATHEVAL
  else if(name=="MATHEVAL") {
    type=matheval;
    std::string func;
    Tools::parse(data,"FUNC",func);
    const unsigned nt=OpenMP::getNumThreads();
    plumed_assert(nt>0);
    evaluator.resize(nt);
    for(unsigned i=0; i<nt; i++) {
      evaluator[i]=evaluator_create(const_cast<char*>(func.c_str()));
    }
    char **check_names;
    int    check_count;
    evaluator_get_variables(evaluator[0],&check_names,&check_count);
    if(check_count!=1) {
      errormsg="wrong number of arguments in MATHEVAL switching function";
      return;
    }
    if(std::string(check_names[0])!="x") {
      errormsg ="argument should be named 'x'";
      return;
    }
    evaluator_deriv.resize(nt);
    for(unsigned i=0; i<nt; i++) {
      evaluator_deriv[i]=evaluator_derivative(evaluator[i],const_cast<char*>("x"));
    }
  }
#endif
  else errormsg="cannot understand switching function type '"+name+"'";
  if( !data.empty() ) {
    errormsg="found the following rogue keywords in switching function input : ";
    for(unsigned i=0; i<data.size(); ++i) errormsg = errormsg + data[i] + " ";
  }

  if(dostretch && dmax!=std::numeric_limits<double>::max()) {
    double dummy;
    double s0=calculate(0.0,dummy);
    double sd=calculate(dmax,dummy);
    stretch=1.0/(s0-sd);
    shift=-sd*stretch;
  }
}

std::string SwitchingFunction::description() const {
  std::ostringstream ostr;
  ostr<<1./invr0<<".  Using ";
  if(type==rational) {
    ostr<<"rational";
  } else if(type==exponential) {
    ostr<<"exponential";
  } else if(type==nativeq) {
    ostr<<"nativeq";
  } else if(type==gaussian) {
    ostr<<"gaussian";
  } else if(type==smap) {
    ostr<<"smap";
  } else if(type==cubic) {
    ostr<<"cubic";
  } else if(type==tanh) {
    ostr<<"tanh";
<<<<<<< HEAD
  } else if(type==cosinus) {
     ostr<<"cosinus";
=======
  } else if(type==leptontype) {
    ostr<<"lepton";
>>>>>>> 34bf906f
#ifdef __PLUMED_HAS_MATHEVAL
  } else if(type==matheval) {
    ostr<<"matheval";
#endif
  } else {
    plumed_merror("Unknown switching function type");
  }
  ostr<<" swiching function with parameters d0="<<d0;
  if(type==rational) {
    ostr<<" nn="<<nn<<" mm="<<mm;
  } else if(type==nativeq) {
    ostr<<" beta="<<beta<<" lambda="<<lambda<<" ref="<<ref;
  } else if(type==smap) {
    ostr<<" a="<<a<<" b="<<b;
  } else if(type==cubic) {
    ostr<<" dmax="<<dmax;
  } else if(type==leptontype) {
    ostr<<" func="<<lepton_func;
#ifdef __PLUMED_HAS_MATHEVAL
  } else if(type==matheval) {
    ostr<<" func="<<evaluator_get_string(evaluator[0]);
#endif

  }
  return ostr.str();
}

double SwitchingFunction::do_rational(double rdist,double&dfunc,int nn,int mm)const {
  double result;
  if(2*nn==mm) {
// if 2*N==M, then (1.0-rdist^N)/(1.0-rdist^M) = 1.0/(1.0+rdist^N)
    double rNdist=Tools::fastpow(rdist,nn-1);
    double iden=1.0/(1+rNdist*rdist);
    dfunc = -nn*rNdist*iden*iden;
    result = iden;
  } else {
    if(rdist>(1.-100.0*epsilon) && rdist<(1+100.0*epsilon)) {
      result=nn/mm;
      dfunc=0.5*nn*(nn-mm)/mm;
    } else {
      double rNdist=Tools::fastpow(rdist,nn-1);
      double rMdist=Tools::fastpow(rdist,mm-1);
      double num = 1.-rNdist*rdist;
      double iden = 1./(1.-rMdist*rdist);
      double func = num*iden;
      result = func;
      dfunc = ((-nn*rNdist*iden)+(func*(iden*mm)*rMdist));
    }
  }
  return result;
}

double SwitchingFunction::calculateSqr(double distance2,double&dfunc)const {
  if(type==rational && nn%2==0 && mm%2==0 && d0==0.0) {
    if(distance2>dmax_2) {
      dfunc=0.0;
      return 0.0;
    }
    const double rdist_2 = distance2*invr0_2;
    double result=do_rational(rdist_2,dfunc,nn/2,mm/2);
// chain rule:
    dfunc*=2*invr0_2;
// stretch:
    result=result*stretch+shift;
    dfunc*=stretch;
    return result;
  } else {
    double distance=std::sqrt(distance2);
    return calculate(distance,dfunc);
  }
}

double SwitchingFunction::calculate(double distance,double&dfunc)const {
  plumed_massert(init,"you are trying to use an unset SwitchingFunction");
  if(distance>dmax) {
    dfunc=0.0;
    return 0.0;
  }
  const double rdist = (distance-d0)*invr0;
  double result;

  if(rdist<=0.) {
    result=1.;
    dfunc=0.0;
  } else {
    if(type==smap) {
      double sx=c*pow( rdist, a );
      result=pow( 1.0 + sx, d );
      dfunc=-b*sx/rdist*result/(1.0+sx);
    } else if(type==rational) {
      result=do_rational(rdist,dfunc,nn,mm);
    } else if(type==exponential) {
      result=exp(-rdist);
      dfunc=-result;
    } else if(type==nativeq) {
      double rdist2 = beta*(distance - lambda * ref);
      double exprdist=exp(rdist2);
      result=1./(1.+exprdist);
      dfunc=-exprdist/(1.+exprdist)/(1.+exprdist);
    } else if(type==gaussian) {
      result=exp(-0.5*rdist*rdist);
      dfunc=-rdist*result;
    } else if(type==cubic) {
      double tmp1=rdist-1, tmp2=(1+2*rdist);
      result=tmp1*tmp1*tmp2;
      dfunc=2*tmp1*tmp2 + 2*tmp1*tmp1;
    } else if(type==tanh) {
      double tmp1=std::tanh(rdist);
      result = 1.0 - tmp1;
      dfunc=-(1-tmp1*tmp1);
<<<<<<< HEAD
    } else if(type==cosinus) {
      if(rdist<=0.0){
// rdist = (r-r1)/(r2-r1) ; rdist<=0.0 if r <=r1
        result=1.;
        dfunc=0.0;
      }else if(rdist<=1.0){
// rdist = (r-r1)/(r2-r1) ; 0.0<=rdist<=1.0 if r1 <= r <=r2; (r2-r1)/(r2-r1)=1
        double tmpcos = cos ( rdist * PI );
        double tmpsin = sin ( rdist * PI );
        result = 0.5 * (tmpcos + 1.0);
        dfunc=-0.5 * PI * tmpsin * invr0;
      }else {
        result=0.;
        dfunc=0.0;
      }
=======
    } else if(type==leptontype) {
      const unsigned t=OpenMP::getThreadNum();
      plumed_assert(t<expression.size());
      try {
        const_cast<lepton::CompiledExpression*>(&expression[t])->getVariableReference("x")=rdist;
        const_cast<lepton::CompiledExpression*>(&expression_deriv[t])->getVariableReference("x")=rdist;
      } catch(PLMD::lepton::Exception& exc) {
// this is necessary since in some cases lepton things a variable is not present even though it is present
// e.g. func=0*x
      }
      result=expression[t].evaluate();
      dfunc=expression_deriv[t].evaluate();
>>>>>>> 34bf906f
#ifdef __PLUMED_HAS_MATHEVAL
    } else if(type==matheval) {
      const unsigned it=OpenMP::getThreadNum();
      result=evaluator_evaluate_x(evaluator[it],rdist);
      dfunc=evaluator_evaluate_x(evaluator_deriv[it],rdist);
#endif
    } else plumed_merror("Unknown switching function type");
// this is for the chain rule:
    dfunc*=invr0;
// this is because calculate() sets dfunc to the derivative divided times the distance.
// (I think this is misleading and I would like to modify it - GB)
    dfunc/=distance;
  }

  result=result*stretch+shift;
  dfunc*=stretch;

  return result;
}

SwitchingFunction::SwitchingFunction():
  init(false),
  type(rational),
  invr0(0.0),
  d0(0.0),
  dmax(0.0),
  nn(6),
  mm(0),
  a(0.0),
  b(0.0),
  c(0.0),
  d(0.0),
  lambda(0.0),
  beta(0.0),
  ref(0.0),
  invr0_2(0.0),
  dmax_2(0.0),
  stretch(1.0),
  shift(0.0)
{
}

SwitchingFunction::SwitchingFunction(const SwitchingFunction&sf):
  init(sf.init),
  type(sf.type),
  invr0(sf.invr0),
  d0(sf.d0),
  dmax(sf.dmax),
  nn(sf.nn),
  mm(sf.mm),
  a(sf.a),
  b(sf.b),
  c(sf.c),
  d(sf.d),
  lambda(sf.lambda),
  beta(sf.beta),
  ref(sf.ref),
  invr0_2(sf.invr0_2),
  dmax_2(sf.dmax_2),
  stretch(sf.stretch),
  shift(sf.shift)
{
#ifdef __PLUMED_HAS_MATHEVAL
  if(sf.evaluator.size()>0) {
    const unsigned nt=OpenMP::getNumThreads();
    plumed_assert(nt>0);
    evaluator.resize(nt);
    evaluator_deriv.resize(nt);
    for(unsigned i=0; i<nt; i++) {
      evaluator[i]=evaluator_create(evaluator_get_string(sf.evaluator[0]));
      evaluator_deriv[i]=evaluator_create(evaluator_get_string(sf.evaluator_deriv[0]));
    }
  }
#endif
}

SwitchingFunction & SwitchingFunction::operator=(const SwitchingFunction& sf) {
  if(&sf==this) return *this;
  init=sf.init;
  type=sf.type;
  invr0=sf.invr0;
  d0=sf.d0;
  dmax=sf.dmax;
  nn=sf.nn;
  mm=sf.mm;
  a=sf.a;
  b=sf.b;
  c=sf.c;
  d=sf.d;
  lambda=sf.lambda;
  beta=sf.beta;
  ref=sf.ref;
  invr0_2=sf.invr0_2;
  dmax_2=sf.dmax_2;
  stretch=sf.stretch;
  shift=sf.shift;
#ifdef __PLUMED_HAS_MATHEVAL
  if(sf.evaluator.size()>0) {
    const unsigned nt=OpenMP::getNumThreads();
    plumed_assert(nt>0);
    evaluator.resize(nt);
    evaluator_deriv.resize(nt);
    for(unsigned i=0; i<nt; i++) {
      evaluator[i]=evaluator_create(evaluator_get_string(sf.evaluator[0]));
      evaluator_deriv[i]=evaluator_create(evaluator_get_string(sf.evaluator_deriv[0]));
    }
  }
#endif
  return *this;
}


void SwitchingFunction::set(int nn,int mm,double r0,double d0) {
  init=true;
  type=rational;
  if(mm==0) mm=2*nn;
  this->nn=nn;
  this->mm=mm;
  this->invr0=1.0/r0;
  this->invr0_2=this->invr0*this->invr0;
  this->d0=d0;
  this->dmax=d0+r0*pow(0.00001,1./(nn-mm));
  this->dmax_2=this->dmax*this->dmax;

  double dummy;
  double s0=calculate(0.0,dummy);
  double sd=calculate(dmax,dummy);
  stretch=1.0/(s0-sd);
  shift=-sd*stretch;
}

double SwitchingFunction::get_r0() const {
  return 1./invr0;
}

double SwitchingFunction::get_d0() const {
  return d0;
}

double SwitchingFunction::get_dmax() const {
  return dmax;
}

double SwitchingFunction::get_dmax2() const {
  return dmax_2;
}

SwitchingFunction::~SwitchingFunction() {
#ifdef __PLUMED_HAS_MATHEVAL
  for(unsigned i=0; i<evaluator.size(); i++) evaluator_destroy(evaluator[i]);
  for(unsigned i=0; i<evaluator_deriv.size(); i++) evaluator_destroy(evaluator_deriv[i]);
#endif
}


}


<|MERGE_RESOLUTION|>--- conflicted
+++ resolved
@@ -265,9 +265,7 @@
   else if(name=="GAUSSIAN") type=gaussian;
   else if(name=="CUBIC") type=cubic;
   else if(name=="TANH") type=tanh;
-<<<<<<< HEAD
   else if(name=="COSINUS") type=cosinus;
-=======
   else if(name=="MATHEVAL" && std::getenv("PLUMED_USE_LEPTON")) {
     type=leptontype;
     std::string func;
@@ -280,7 +278,6 @@
     expression_deriv.resize(OpenMP::getNumThreads());
     for(auto & e : expression_deriv) e=ped.createCompiledExpression();
   }
->>>>>>> 34bf906f
 #ifdef __PLUMED_HAS_MATHEVAL
   else if(name=="MATHEVAL") {
     type=matheval;
@@ -341,13 +338,10 @@
     ostr<<"cubic";
   } else if(type==tanh) {
     ostr<<"tanh";
-<<<<<<< HEAD
   } else if(type==cosinus) {
      ostr<<"cosinus";
-=======
   } else if(type==leptontype) {
     ostr<<"lepton";
->>>>>>> 34bf906f
 #ifdef __PLUMED_HAS_MATHEVAL
   } else if(type==matheval) {
     ostr<<"matheval";
@@ -458,7 +452,6 @@
       double tmp1=std::tanh(rdist);
       result = 1.0 - tmp1;
       dfunc=-(1-tmp1*tmp1);
-<<<<<<< HEAD
     } else if(type==cosinus) {
       if(rdist<=0.0){
 // rdist = (r-r1)/(r2-r1) ; rdist<=0.0 if r <=r1
@@ -470,11 +463,10 @@
         double tmpsin = sin ( rdist * PI );
         result = 0.5 * (tmpcos + 1.0);
         dfunc=-0.5 * PI * tmpsin * invr0;
-      }else {
+      } else {
         result=0.;
         dfunc=0.0;
       }
-=======
     } else if(type==leptontype) {
       const unsigned t=OpenMP::getThreadNum();
       plumed_assert(t<expression.size());
@@ -487,7 +479,6 @@
       }
       result=expression[t].evaluate();
       dfunc=expression_deriv[t].evaluate();
->>>>>>> 34bf906f
 #ifdef __PLUMED_HAS_MATHEVAL
     } else if(type==matheval) {
       const unsigned it=OpenMP::getThreadNum();
