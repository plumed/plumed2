/* +++++++++++++++++++++++++++++++++++++++++++++++++++++++++++++++++++++++++
   Copyright (c) 2012-2023 The plumed team
   (see the PEOPLE file at the root of the distribution for a list of names)

   See http://www.plumed.org for more information.

   This file is part of plumed, version 2.

   plumed is free software: you can redistribute it and/or modify
   it under the terms of the GNU Lesser General Public License as published by
   the Free Software Foundation, either version 3 of the License, or
   (at your option) any later version.

   plumed is distributed in the hope that it will be useful,
   but WITHOUT ANY WARRANTY; without even the implied warranty of
   MERCHANTABILITY or FITNESS FOR A PARTICULAR PURPOSE.  See the
   GNU Lesser General Public License for more details.

   You should have received a copy of the GNU Lesser General Public License
   along with plumed.  If not, see <http://www.gnu.org/licenses/>.
+++++++++++++++++++++++++++++++++++++++++++++++++++++++++++++++++++++++++ */
#include "SwitchingFunction.h"
#include "Tools.h"
#include "Keywords.h"
#include "OpenMP.h"
#include <cmath>
#include <vector>
#include <limits>
#include <algorithm>

#pragma GCC diagnostic error "-Wswitch"
/*
IMPORTANT NOTE FOR DEVELOPERS:

If you add a new type of switching function in this file please add documentation for your new switching function type in function/LessThan.cpp
*/

namespace PLMD {
namespace switchContainers {

std::string description(switchType type, const Data& data);

template <typename SF>
class SwitchInterface :public Switch {
  switchType type;
  Data data;
public:
  explicit SwitchInterface(const std::pair <switchType,Data>& d):
    type(d.first),
    data(d.second) {}
  double calculate(double distance, double& dfunc) const override {
    auto [f,d] = SF::calculate(data,distance);
    dfunc=d;
    return f;
  }
  double calculateSqr(double distance2, double& dfunc) const override {
    auto [f,d] = SF::calculateSqr(data,distance2);
    dfunc=d;
    return f;
  }
  void setupStretch() override {
    if(data.dmax<std::numeric_limits<double>::max()) {
      data.stretch=1.0;
      data.shift=0.0;
      double s0=SF::calculate(data,0.0).first;
      double sd=SF::calculate(data,data.dmax).first;
      data.stretch=1.0/(s0-sd);
      data.shift=-sd*data.stretch;
    }
  }
  const Data& getData() const override {
    return data;
  }
  switchType getType() const override {
    return type;
  }
  std::string description() const override {
    return switchContainers::description(type,data);
  }
};

Data Data::init(const double D0,const double DMAX, const double R0) {
  Data data  ;
  data.d0=D0;
  data.dmax=DMAX;
  data.dmax_2=(data.dmax<std::sqrt(std::numeric_limits<double>::max()))
              ? data.dmax*data.dmax
              : std::numeric_limits<double>::max();
  data.invr0=1.0/R0;
  data.invr0_2=data.invr0*data.invr0;
  return data;
}

void Data::toACCDevice() const {
#pragma acc enter data copyin(this[0:1], d0, dmax, dmax_2, invr0, invr0_2, \
                              stretch, shift, nn, mm, preRes, preDfunc, preSecDev, \
                              nnf, mmf, preDfuncF, preSecDevF, a, b, c, d, beta, \
                              lambda, ref )
}
void Data::removeFromACCDevice() const {
#pragma acc exit data delete(ref, lambda, beta, d, c, b, a, preSecDevF, preDfuncF, \
                             mmf, nnf, preSecDev, preDfunc, preRes, mm, nn, shift, \
                             stretch, invr0_2, invr0, dmax_2, dmax, d0, this[0:1])
}

std::string typeToString(switchType type);
namespace switchContainersUtils {
template<class, class = void>
constexpr bool has_function_data = false;

//this verifies that T has a method gatherForces_custom that can be called with this signature
template<class T>
constexpr bool has_function_data <T, std::void_t<
decltype(T::function(
           std::declval<const Data& >(),
           std::declval<double >()
         ))> > = true;
} //namespace switchContainersUtils

using ValueDerivative=std::pair<double,double>;

inline ValueDerivative applystretch(const Data&data,double distance,ValueDerivative in) {
  in.first=in.first*data.stretch+data.shift;
  in.second*=data.stretch;
  in.second *= data.invr0;
  in.second /= distance;
  return in;
}

/// container for the actual switching function used by PLMD::SwitchingFunction
template<typename switching>
struct baseSwitch {
  static ValueDerivative calculate(const Data&data, const double distance) {
    const double rdist = (distance-data.d0)*data.invr0;
    if constexpr (switchContainersUtils::has_function_data<switching>) {
      return (distance > data.dmax) ? ValueDerivative{0.0,0.0}
             :
             (rdist > 0.0) ?
             applystretch(data,distance,switching::function(data,rdist))
             : ValueDerivative{data.stretch+data.shift,0.0};
    } else {
      return  (distance > data.dmax) ? ValueDerivative{0.0,0.0}
              :
              (rdist > 0.0) ?
              applystretch(data,distance,switching::function(rdist))
              : ValueDerivative{data.stretch+data.shift,0.0};
    }
    /* //not branchless (legacy) implementation
        double res = 0.0;
        double dfunc = 0.0;

        if(distance <= data.dmax) {
          res = 1.0;
          const double rdist = (distance-data.d0)*data.invr0;
          if(rdist > 0.0) {
            if constexpr (switchContainersUtils::has_function_data<switching>) {
              std::tie(res,dfunc) = switching::function(data,rdist);
            } else {
              std::tie(res,dfunc) = switching::function(rdist);
            }
            //the following comments came from the original
            // this is for the chain rule (derivative of rdist):
            dfunc *= data.invr0;
            // for any future switching functions, be aware that multiplying invr0 is only
            // correct for functions of rdist = (r-d0)/r0.

            // this is because calculate() sets dfunc to the derivative divided times the
            // distance.
            // (I think this is misleading and I would like to modify it - GB)
            dfunc /= distance;
          }
          res=res*data.stretch+data.shift;
          dfunc*=data.stretch;
        }
    return {res,dfunc};
    */
  }

  static ValueDerivative calculateSqr(const Data&data, double distance2) {
    return switching::calculate(data,std::sqrt(distance2));
  }
};
template<int N,
         std::enable_if_t< (N >0), bool> = true,
         std::enable_if_t< (N %2 == 0), bool> = true>
             struct fixedRational :public baseSwitch<fixedRational<N>> {

  template <int POW>
  static inline ValueDerivative doRational(const double rdist, double dfunc=0.0, double result=0.0) {
    const double rNdist=Tools::fastpow<POW-1>(rdist);
    result=1.0/(1.0+rNdist*rdist);
    dfunc = -POW*rNdist*result*result;
    return {result,dfunc};
  }

  static inline ValueDerivative function(const Data&, double rdist) {
    //preRes and preDfunc are passed already set
    return doRational<N>(rdist);
  }

  static ValueDerivative calculateSqr(const Data& data,double distance2) {
    double result=0.0;
    double dfunc=0.0;
    if(distance2 <= data.dmax_2) {
      const double rdist = distance2*data.invr0_2;
      std::tie(result,dfunc) = doRational<N/2>(rdist);
      dfunc*=2*data.invr0_2;
      // stretch:
      result=result*data.stretch+data.shift;
      dfunc*=data.stretch;
    }
    return {result,dfunc};
  }
};

//these enums are useful for clarifying the settings in the factory
//and the code is autodocumented ;)
enum class rationalPow:bool {standard, fast};
enum class rationalForm:bool {standard, simplified};
template<rationalPow isFast, rationalForm nis2m>
struct rational : public baseSwitch<rational<isFast,nis2m>> {
  //I am using PLMD::epsilon to be certain to call the one defined in Tools.h
  static constexpr double moreThanOne=1.0+5.0e10*PLMD::epsilon;
  static constexpr double lessThanOne=1.0-5.0e10*PLMD::epsilon;
  static std::pair <switchType,Data> init(double D0,double DMAX, double R0, int N, int M) {
    auto data= Data::init(D0,DMAX,R0);
    data.nn=N;
    data.mm = (M==0) ? N*2 : M;
    data.preRes=static_cast<double>(data.nn)/data.mm;
    data.preDfunc=0.5*data.nn*(data.nn-data.mm)/static_cast<double>(data.mm);
    //wolfram <3:lim_(x->1) d^2/(dx^2) (1 - x^N)/(1 - x^M) = (N (M^2 - 3 M (-1 + N) + N (-3 + 2 N)))/(6 M);
    data.preSecDev = (data.nn * (data.mm * data.mm - 3.0* data.mm * (-1 + data.nn ) + data.nn *(-3 + 2* data.nn )))/(6.0* data.mm );
    data.nnf = data.nn/2;
    data.mmf = data.mm/2;
    data.preDfuncF = 0.5*data.nnf*(data.nnf-data.mmf)/static_cast<double>(data.mmf);
    data.preSecDevF = (data.nnf* (data.mmf*data.mmf - 3.0* data.mmf* (-1 + data.nnf) + data.nnf*(-3 + 2* data.nnf)))/(6.0* data.mmf);

    const bool fast = N%2==0 && M%2==0 && D0==0.0;
    if(2*N==M || M == 0) {
      if(fast) {
        return {switchType::rationalSimpleFast,data};
      }
      return {switchType::rationalSimple,data};
    }
    if(fast) {
      return {switchType::rationalFast,data};
    }
    return {switchType::rational,data};
  }

  static inline ValueDerivative doRational(const double rdist,double secDev, const int N,
      const int M, double dfunc=0.0,double result=0.0) {
    //the result and dfunc are assigned in the drivers for doRational
    //if(rdist>(1.0-100.0*epsilon) && rdist<(1.0+100.0*epsilon)) {
    //result=preRes;
    //dfunc=preDfunc;
    //} else {
    if constexpr (nis2m==rationalForm::simplified) {
      const double rNdist=Tools::fastpow(rdist,N-1);
      result=1.0/(1.0+rNdist*rdist);
      dfunc = -N*rNdist*result*result;
    } else {
      if(!((rdist > lessThanOne) && (rdist < moreThanOne))) {
        const double rNdist=Tools::fastpow(rdist,N-1);
        const double rMdist=Tools::fastpow(rdist,M-1);
        const double num = 1.0-rNdist*rdist;
        const double iden = 1.0/(1.0-rMdist*rdist);
        result = num*iden;
        dfunc = ((M*result*rMdist)-(N*rNdist))*iden;
      } else {
        //here I imply that the correct initialized are being passed to doRational
        const double x =(rdist-1.0);
        result = result+ x * ( dfunc + 0.5 * x * secDev);
        dfunc  = dfunc + x * secDev;
      }
    }
    return {result,dfunc};
  }
  static inline ValueDerivative function(const Data&data, double rdist) {
    //preRes and preDfunc are passed already set
    return doRational(rdist,data.preSecDev,data.nn,data.mm,data.preDfunc,data.preRes);
  }

  static ValueDerivative calculateSqr(const Data&data, double distance2) {
    if constexpr (isFast==rationalPow::fast) {
      double result=0.0;
      double dfunc=0.0;
      if(distance2 <= data.dmax_2) {
        const double rdist = distance2*data.invr0_2;
        std::tie(result,dfunc) =
          doRational(rdist,data.preSecDevF,data.nnf,data.mmf,data.preDfuncF,data.preRes);
        dfunc*=2*data.invr0_2;
// stretch:
        result=result*data.stretch+data.shift;
        dfunc*=data.stretch;
      }
      return {result,dfunc};
    } else {
      return baseSwitch<rational<isFast,nis2m>>::calculate(data,std::sqrt(distance2));
    }
  }
};

std::unique_ptr<Switch>
rationalFactory (double D0,double DMAX, double R0, int N, int M) {
  bool fast = N%2==0 && M%2==0 && D0==0.0;
  //if (M==0) M will automatically became 2*NN
  constexpr int highestPrecompiledPower=12;
  //precompiled rational
  if(((2*N)==M || M == 0) && fast && N<=highestPrecompiledPower) {
#define FIXEDRATIONALENUM(x) case x: \
return std::make_unique<SwitchInterface<fixedRational<x>>>( \
  std::pair <switchType,Data> {switchType::rationalfix##x,Data::init(D0,DMAX,R0)});
    switch (N) {
      FIXEDRATIONALENUM(12)
      FIXEDRATIONALENUM(10)
      FIXEDRATIONALENUM(8)
      FIXEDRATIONALENUM(6)
      FIXEDRATIONALENUM(4)
      FIXEDRATIONALENUM(2)
    default:
      break;
    }
  }
  //continue with the 'at runtime implementation'
  auto data = rational<rationalPow::standard,rationalForm::standard>::init(D0,DMAX,R0,N,M);
  if(2*N==M || M == 0) {
    if(fast) {
      //fast rational
      return PLMD::Tools::make_unique<SwitchInterface<rational<
             rationalPow::fast,rationalForm::simplified>>>(data);
    }
    return PLMD::Tools::make_unique<SwitchInterface<rational<
           rationalPow::standard,rationalForm::simplified>>>(data);
  }
  if(fast) {
    //fast rational
    return PLMD::Tools::make_unique<SwitchInterface<rational<
           rationalPow::fast,rationalForm::standard>>>(data);
  }
  return PLMD::Tools::make_unique<SwitchInterface<rational<
         rationalPow::standard,rationalForm::standard>>>(data);
}

std::pair <switchType,Data>
initRational(double D0,double DMAX, double R0, int N, int M) {
  bool fast = N%2==0 && M%2==0 && D0==0.0;
  //if (M==0) M will automatically became 2*NN
  constexpr int highestPrecompiledPower=12;
  //precompiled rational
  if(((2*N)==M || M == 0) && fast && N<=highestPrecompiledPower) {
#define FIXEDRATIONALENUM(x) case x: \
return std::pair <switchType,Data> {switchType::rationalfix##x,Data::init(D0,DMAX,R0)};
    switch (N) {
      FIXEDRATIONALENUM(12)
      FIXEDRATIONALENUM(10)
      FIXEDRATIONALENUM(8)
      FIXEDRATIONALENUM(6)
      FIXEDRATIONALENUM(4)
      FIXEDRATIONALENUM(2)
    default:
      break;
    }
  }
  //continue with the 'at runtime implementation'
  return rational<rationalPow::standard,rationalForm::standard>::init(D0,DMAX,R0,N,M);
}

struct exponentialSwitch: public baseSwitch<exponentialSwitch> {
  static std::pair <switchType,Data> init(
    const double D0,
    const double DMAX,
    const double R0) {
    return{switchType::exponential,
           Data::init(D0,DMAX,R0)};
  }
  static inline ValueDerivative function(const double rdist) {
    double result = std::exp(-rdist);
    return {result,-result};
  }
};

struct gaussianSwitch: public baseSwitch<gaussianSwitch> {
  static std::pair <switchType,Data> init(
    const double D0,
    const double DMAX,
    const double R0) {
    return{switchType::gaussian,
           Data::init(D0,DMAX,R0)};
  }
  static inline ValueDerivative function(const double rdist) {
    double result = std::exp(-0.5*rdist*rdist);
    return {result,-rdist*result};
  }
};

struct fastgaussianSwitch: public baseSwitch<fastgaussianSwitch> {
  static std::pair <switchType,Data> init(
    const double DMAX) {
    return{switchType::fastgaussian,
           Data::init(0.0,DMAX,1.0)};
  }
  static inline ValueDerivative function(const double rdist) {
    double result = std::exp(-0.5*rdist*rdist);
    return {result,-rdist*result};
  }
  static inline ValueDerivative calculateSqr(const Data& data,const double distance2) {
    double result = 0.0;
<<<<<<< HEAD
    double dfunc = 0.0;
    if(distance2<data.dmax_2) {
      result = exp(-0.5*distance2);
      dfunc = -result;
      // stretch:
      result=result*data.stretch+data.shift;
      dfunc*=data.stretch;
=======
    dfunc = 0.0;
    if (distance2 <dmax_2) {
      result=1.0;

      if(distance2>0.0) {
        result = exp(-0.5*distance2);
        dfunc = -result;
        // stretch:
        result=result*stretch+shift;
        dfunc*=stretch;
      }
>>>>>>> 5aa9d0a0
    }
    return {result,dfunc};
  }
};

struct smapSwitch: public baseSwitch<smapSwitch> {
  static std::pair <switchType,Data> init(
    const double D0,
    const double DMAX,
    const double R0,
    const int A,
    const int B) {
    auto data =Data::init(D0,DMAX,R0);
    data.a= A;
    data.b= B;
    data.c= std::pow(2., static_cast<double>(data.a)/static_cast<double>(data.b) ) - 1.0;
    data.d= -static_cast<double>(data.b) / static_cast<double>(data.a);
    return{switchType::smap,data};
  }

  static inline ValueDerivative function(const Data& data,const double rdist) {
    const double sx=data.c*Tools::fastpow( rdist, data.a );
    double result=std::pow( 1.0 + sx, data.d );
    double dfunc=-data.b*sx/rdist*result/(1.0+sx);
    return {result,dfunc};
  }
};

struct cubicSwitch: public baseSwitch<cubicSwitch> {
  static std::pair <switchType,Data> init(const double D0, const double DMAX) {
    return{switchType::cubic,
           Data::init(D0,DMAX,DMAX-D0)};
  }
  static inline ValueDerivative function(const double rdist) {
    const double tmp1 = rdist - 1.0;
    const double tmp2 = 1.0+2.0*rdist;
    //double result = tmp1*tmp1*tmp2;
    double dfunc = 2*tmp1*tmp2 + 2*tmp1*tmp1;
    return {tmp1*tmp1*tmp2,dfunc};
  }
};

struct tanhSwitch: public baseSwitch<tanhSwitch> {
  static std::pair <switchType,Data> init(
    const double D0,
    const double DMAX,
    const double R0) {
    return{switchType::tanh,
           Data::init(D0,DMAX,R0)};
  }
  static inline ValueDerivative function(const double rdist) {
    const double tmp1 = std::tanh(rdist);
    //was dfunc=-(1-tmp1*tmp1);
    double dfunc = tmp1 * tmp1 - 1.0;
    //return result;
    return {1.0 - tmp1,dfunc };
  }
};

struct cosinusSwitch: public baseSwitch<cosinusSwitch> {
  static std::pair <switchType,Data> init(
    const double D0,
    const double DMAX,
    const double R0) {
    return{switchType::cosinus,
           Data::init(D0,DMAX,R0)};
  }
  static inline ValueDerivative function(const Data& data,const double rdist) {
    double result = 0.0;
    double dfunc=0.0;
    if(rdist<=1.0) {
// rdist = (r-r1)/(r2-r1) ; 0.0<=rdist<=1.0 if r1 <= r <=r2; (r2-r1)/(r2-r1)=1
      double rdistPI = rdist * PLMD::pi;
      result = 0.5 * (std::cos ( rdistPI ) + 1.0);
      dfunc = -0.5 * PLMD::pi * std::sin ( rdistPI );
    }
    return {result,dfunc};
  }
};

struct nativeqSwitch: public baseSwitch<nativeqSwitch> {
  static std::pair <switchType,Data> init(
    const double D0,
    const double DMAX,
    const double R0,
    const double BETA, // nm-1
    const double LAMBDA,// unitless
    const double REF) {
    auto data=Data::init(D0,DMAX,R0);
    data.beta=BETA;
    data.lambda=LAMBDA;
    data.ref=REF;
    return{switchType::nativeq,data};
  }
  static inline ValueDerivative calculate(const Data& data,const double distance) {
    double res = 0.0;
    double dfunc = 0.0;
    if(distance<=data.dmax) {
      res = 1.0;
      if(distance > data.d0) {
        const double rdist = data.beta*(distance - data.lambda * data.ref);
        double exprdist=std::exp(rdist);
        res=1.0/(1.0+exprdist);
        /*2.9
        //need to see if this (5op+assign)
        //double exprmdist=1.0 + exprdist;
        //dfunc = - (beta *exprdist)/(exprmdist*exprmdist);
        //or this (5op but 2 divisions) is faster
        dfunc = - beta /(exprdist+ 2.0 +1.0/exprdist);
        //this cames from - beta * exprdist/(exprdist*exprdist+ 2.0 *exprdist +1.0)
        //dfunc *= invr0;
        dfunc /= distance;
        */
        //2.10
        dfunc = - data.beta /(exprdist+ 2.0 +1.0/exprdist) /distance;

        dfunc*=data.stretch;
      }
      res=res*data.stretch+data.shift;
    }
    return {res,dfunc};
  }
};

class leptonSwitch {
/// Lepton expression.
  class funcAndDeriv {
    lepton::CompiledExpression expression;
    lepton::CompiledExpression deriv;
    double* varRef=nullptr;
    double* varDevRef=nullptr;
  public:
    funcAndDeriv(const std::string &func) {
      lepton::ParsedExpression pe=lepton::Parser::parse(func).optimize(lepton::Constants());
      expression=pe.createCompiledExpression();
      std::string arg="x";

      {
        auto vars=expression.getVariables();
        bool found_x=std::find(vars.begin(),vars.end(),"x")!=vars.end();
        bool found_x2=std::find(vars.begin(),vars.end(),"x2")!=vars.end();

        if(found_x2) {
          arg="x2";
        }
        if (vars.size()==0) {
// this is necessary since in some cases lepton thinks a variable is not present even though it is present
// e.g. func=0*x
          varRef=nullptr;
        } else if(vars.size()==1 && (found_x || found_x2)) {
          varRef=&expression.getVariableReference(arg);
        } else {
          plumed_error()
              <<"Please declare a function with only ONE argument that can only be x or x2. Your function is: "
              << func;
        }
      }

      lepton::ParsedExpression ped=lepton::Parser::parse(func).differentiate(arg).optimize(lepton::Constants());
      deriv=ped.createCompiledExpression();
      {
        auto vars=expression.getVariables();
        if (vars.size()==0) {
          varDevRef=nullptr;
        } else {
          varDevRef=&deriv.getVariableReference(arg);
        }
      }

    }
    funcAndDeriv (const funcAndDeriv& other):
      expression(other.expression),
      deriv(other.deriv) {
      std::string arg="x";

      {
        auto vars=expression.getVariables();
        bool found_x=std::find(vars.begin(),vars.end(),"x")!=vars.end();
        bool found_x2=std::find(vars.begin(),vars.end(),"x2")!=vars.end();

        if(found_x2) {
          arg="x2";
        }
        if (vars.size()==0) {
          varRef=nullptr;
        } else if(vars.size()==1 && (found_x || found_x2)) {
          varRef=&expression.getVariableReference(arg);
        }// UB: I assume that the function is already correct
      }

      {
        auto vars=expression.getVariables();
        if (vars.size()==0) {
          varDevRef=nullptr;
        } else {
          varDevRef=&deriv.getVariableReference(arg);
        }
      }
    }

    funcAndDeriv& operator= (const funcAndDeriv& other) {
      if(this != &other) {
        expression = other.expression;
        deriv = other.deriv;
        std::string arg="x";

        {
          auto vars=expression.getVariables();
          bool found_x=std::find(vars.begin(),vars.end(),"x")!=vars.end();
          bool found_x2=std::find(vars.begin(),vars.end(),"x2")!=vars.end();

          if(found_x2) {
            arg="x2";
          }
          if (vars.size()==0) {
            varRef=nullptr;
          } else if(vars.size()==1 && (found_x || found_x2)) {
            varRef=&expression.getVariableReference(arg);
          }// UB: I assume that the function is already correct
        }

        {
          auto vars=expression.getVariables();
          if (vars.size()==0) {
            varDevRef=nullptr;
          } else {
            varDevRef=&deriv.getVariableReference(arg);
          }
        }
      }
      return *this;
    }

    std::pair<double,double> operator()(double const x) const {
      //FAQ: why this works? this thing is const and you are modifying things!
      //Actually I am modifying something that is pointed at, not my pointers,
      //so I am not mutating the state of this!
      if(varRef) {
        *varRef=x;
      }
      if(varDevRef) {
        *varDevRef=x;
      }
      return std::make_pair(
               expression.evaluate(),
               deriv.evaluate());
    }

    auto& getVariables() const {
      return expression.getVariables();
    }
    auto& getVariables_derivative() const {
      return deriv.getVariables();
    }
  };
  /// Function for lepton
  std::string lepton_func;
  /// \warning Since lepton::CompiledExpression is mutable, a vector is necessary for multithreading!
  std::vector <funcAndDeriv> expressions{};
  /// Set to true if lepton only uses x2
  bool leptonx2=false;
  Data data;
public:
  leptonSwitch(double D0, double DMAX, double R0, const std::string & func)
    :data(Data::init(D0,DMAX,R0)),
     lepton_func(func),
     expressions(OpenMP::getNumThreads(), lepton_func) {
    //this is a bit odd, but it works
    auto vars=expressions[0].getVariables();
    leptonx2=std::find(vars.begin(),vars.end(),"x2")!=vars.end();
  }

  leptonSwitch(const leptonSwitch& other)
    :data(other.data),
     lepton_func(other.lepton_func),
     expressions(OpenMP::getNumThreads(), lepton_func) {
    //this is a bit odd, but it works
    auto vars=expressions[0].getVariables();
    leptonx2=std::find(vars.begin(),vars.end(),"x2")!=vars.end();
  }

  inline double calculate(const double distance,double&dfunc) const  {
    double res = 0.0;
    dfunc = 0.0;
    if(leptonx2) {
      res= calculateSqr(distance*distance,dfunc);
    } else {
      if(distance<=data.dmax) {
        res = 1.0;
        const double rdist = (distance-data.d0)*data.invr0;
        if(rdist > 0.0) {
          const unsigned t=OpenMP::getThreadNum();
          plumed_assert(t<expressions.size());
          std::tie(res,dfunc) = expressions[t](rdist);
          dfunc *= data.invr0;
          dfunc /= distance;
        }
        res=res*data.stretch+data.shift;
        dfunc*=data.stretch;
      }
    }
    return res;
  }

  double calculateSqr(const double distance2,double&dfunc) const  {
    double result =0.0;
    dfunc=0.0;
    if(leptonx2) {
      if(distance2<=data.dmax_2) {
        const unsigned t=OpenMP::getThreadNum();
        const double rdist_2 = distance2*data.invr0_2;
        plumed_assert(t<expressions.size());
        std::tie(result,dfunc) = expressions[t](rdist_2);
        // chain rule:
        dfunc*=2*data.invr0_2;
        // stretch:
        result=result*data.stretch+data.shift;
        dfunc*=data.stretch;
      }
    } else {
      result = calculate(std::sqrt(distance2),dfunc);
    }
    return result;
  }
  const Data & getData() const {
    return data;
  }
  void setupStretch() {
    if(data.dmax!=std::numeric_limits<double>::max()) {
      data.stretch=1.0;
      data.shift=0.0;
      double dummy;
      double s0=calculate(0.0,dummy);
      double sd=calculate(data.dmax,dummy);
      data.stretch=1.0/(s0-sd);
      data.shift=-sd*data.stretch;
    }
  }
  void removeStretch() {
    data.stretch=1.0;
    data.shift=0.0;
  }
  std::string description() const {
    using namespace switchContainers;
    std::ostringstream ostr;
    ostr<<1.0/data.invr0
        <<".  Using "
        << typeToString(switchType::lepton)
        <<" switching function with parameters d0="<< data.d0
        <<" func=" << lepton_func;
    return ostr.str();
  }
};

//call to calculate with no inheritance
ValueDerivative calculate(const switchType type,
                          const Data& data,
                          const double rdist) {
#define SWITCHCALL(x) case switchType::x: return x##Switch::calculate(data, rdist);
#define RATCALL(x) case switchType::rationalfix##x:return fixedRational<x>::calculate(data, rdist);
  switch (type) {
    RATCALL(12)
    RATCALL(10)
    RATCALL(8)
    RATCALL(6)
    RATCALL(4)
    RATCALL(2)
  case switchType::rational:
    return rational<rationalPow::standard,rationalForm::standard>::calculate(data, rdist);
  case switchType::rationalFast:
    return rational<rationalPow::fast,rationalForm::standard>::calculate(data, rdist);
  case switchType::rationalSimple:
    return rational<rationalPow::standard,rationalForm::simplified>::calculate(data, rdist);
  case switchType::rationalSimpleFast:
    return rational<rationalPow::fast,rationalForm::simplified>::calculate(data, rdist);
    SWITCHCALL(exponential)
    SWITCHCALL(gaussian)
    SWITCHCALL(fastgaussian)
    SWITCHCALL(smap)
    SWITCHCALL(cubic)
    SWITCHCALL(tanh)
    SWITCHCALL(cosinus)
    SWITCHCALL(nativeq)
  default:
    break;
  }
#undef SWITCHCALL
#undef RATCALL
  return {0.0,0.0};
}

//call to calculateSqr with no inheritance
ValueDerivative calculateSqr(const switchType type,
                             const Data& data,
                             const double rdist2) {
#define SWITCHCALL(x) case switchType::x: return x##Switch::calculateSqr(data, rdist2);
#define RATCALL(x) case switchType::rationalfix##x:return fixedRational<x>::calculateSqr(data, rdist2);
  switch (type) {
    RATCALL(12)
    RATCALL(10)
    RATCALL(8)
    RATCALL(6)
    RATCALL(4)
    RATCALL(2)
  case switchType::rational:
    return rational<rationalPow::standard,rationalForm::standard>::calculateSqr(data, rdist2);
  case switchType::rationalFast:
    return rational<rationalPow::fast,rationalForm::standard>::calculateSqr(data, rdist2);
  case switchType::rationalSimple:
    return rational<rationalPow::standard,rationalForm::simplified>::calculateSqr(data, rdist2);
  case switchType::rationalSimpleFast:
    return rational<rationalPow::fast,rationalForm::simplified>::calculateSqr(data, rdist2);
    SWITCHCALL(exponential)
    SWITCHCALL(gaussian)
    SWITCHCALL(fastgaussian)
    SWITCHCALL(smap)
    SWITCHCALL(cubic)
    SWITCHCALL(tanh)
    SWITCHCALL(cosinus)
    SWITCHCALL(nativeq)
  default:
    break;
  }
#undef SWITCHCALL
#undef RATCALL
  return {0.0,0.0};
}

//call to setupStretch with no inheritance
void setupStretch(switchType type, Data& data) {
  if(data.dmax!=std::numeric_limits<double>::max()) {
    data.stretch=1.0;
    data.shift=0.0;
    double s0=calculate(type,data,0.0).first;
    double sd=calculate(type,data,data.dmax).first;
    data.stretch=1.0/(s0-sd);
    data.shift=-sd*data.stretch;
  }
}

void removeStretch(Data& data) {
  data.stretch=1.0;
  data.shift=0.0;
}

std::string typeToString(switchType type) {
#define DEFAULTPRINT(x) case switchType::x: return #x;
  switch (type) {
  case switchType::rationalfix12:
  case switchType::rationalfix10:
  case switchType::rationalfix8:
  case switchType::rationalfix6:
  case switchType::rationalfix4:
  case switchType::rationalfix2:
  case switchType::rationalFast:
  case switchType::rationalSimple:
  case switchType::rationalSimpleFast:
    DEFAULTPRINT(rational)
    DEFAULTPRINT(exponential)
    DEFAULTPRINT(gaussian)
    DEFAULTPRINT(fastgaussian)
    DEFAULTPRINT(smap)
    DEFAULTPRINT(cubic)
    DEFAULTPRINT(tanh)
    DEFAULTPRINT(cosinus)
    DEFAULTPRINT(nativeq)
    DEFAULTPRINT(lepton)
  case switchType::not_initialized:
    return "not initialized!";
  }
#undef DEFAULTPRINT
  return "";
}

std::string description(switchType type, const Data& data) {
  std::ostringstream ostr;
  ostr<<1.0/data.invr0
      <<".  Using "
      << typeToString(type)
      <<" switching function with parameters d0="<< data.d0;
  switch (type) {
#define RATFIX(N) case switchType::rationalfix##N: \
    ostr<< " " << " nn=" << N << " mm=" <<N*2; \
    break;
    RATFIX(12)
    RATFIX(10)
    RATFIX(8)
    RATFIX(6)
    RATFIX(4)
    RATFIX(2)
#undef RATFIX
  case switchType::rational:
    ostr << " nn=" << data.nn << " mm=" << data.mm;
    break;
  case switchType::smap:
    ostr<<" a="<<data.a<<" b="<<data.b;
    break;
  case switchType::cubic:
    ostr<<" dmax="<<data.dmax;
    break;
  case switchType::nativeq:
    ostr<<" beta="<<data.beta<<" lambda="<<data.lambda<<" ref="<<data.ref;
    break;
  default:

    break;
  }
  return ostr.str();
}

class SwitchInterface_lepton: public Switch {
  leptonSwitch function;
public:
  SwitchInterface_lepton(double D0, double DMAX, double R0, const std::string & func):
    function(D0,DMAX,R0,func) {}
  SwitchInterface_lepton(const SwitchInterface_lepton& other):
    function(other.function) {}
  double calculate(double distance, double& dfunc) const override {
    return function.calculate(distance,dfunc);
  }
  double calculateSqr(double distance2, double& dfunc) const override {
    return function.calculateSqr(distance2,dfunc);
  }
  void setupStretch() override {
    function.setupStretch();
  }
  const Data& getData() const override {
    return function.getData();
  }
  switchType getType() const override {
    return switchType::lepton;
  }
  std::string description() const override {
    return function.description();
  }
};

} // namespace switchContainers

SwitchingFunction::SwitchingFunction()=default;
SwitchingFunction::~SwitchingFunction()=default;

SwitchingFunction::SwitchingFunction(const SwitchingFunction& other) {
  copyFunction(other);
}

SwitchingFunction::SwitchingFunction(SwitchingFunction&& other):
  function(std::move(other.function)) {}

SwitchingFunction& SwitchingFunction::operator=(const SwitchingFunction& other) {
  if (this != &other) {
    copyFunction(other);
  }
  return *this;
}

SwitchingFunction& SwitchingFunction::operator=(SwitchingFunction&& other) {
  function.reset();
  function=std::move(other.function);
  return *this;
}

void SwitchingFunction::copyFunction(const SwitchingFunction& other) {
  if (this == &other) {
    return; // nothing to do
  }
  function.reset();
  if (!other.function) {
    //now both have the function uninitialized
    return; // nothing to copy
  }
  using namespace switchContainers;
  const auto settings = std::make_pair(other.function->getType(),other.function->getData());
#define SWITCHCALL(x) case switchType::x: \
  function = std::make_unique<SwitchInterface<x##Switch>>(settings); \
  break;
#define RATCALL(x) case switchType::rationalfix##x:\
  function = std::make_unique<SwitchInterface<fixedRational<x>>>(settings); \
  break;
  switch (settings.first) {
    RATCALL(12)
    RATCALL(10)
    RATCALL(8)
    RATCALL(6)
    RATCALL(4)
    RATCALL(2)
  case switchType::rational:
    function = std::make_unique<SwitchInterface<rational<rationalPow::standard,rationalForm::standard>>>(settings);
    break;
  case switchType::rationalFast:
    function = std::make_unique<SwitchInterface<rational<rationalPow::fast,rationalForm::standard>>>(settings);
    break;
  case switchType::rationalSimple:
    function = std::make_unique<SwitchInterface<rational<rationalPow::standard,rationalForm::simplified>>>(settings);
    break;
  case switchType::rationalSimpleFast:
    function = std::make_unique<SwitchInterface<rational<rationalPow::fast,rationalForm::simplified>>>(settings);
    break;
    SWITCHCALL(exponential)
    SWITCHCALL(gaussian)
    SWITCHCALL(fastgaussian)
    SWITCHCALL(smap)
    SWITCHCALL(cubic)
    SWITCHCALL(tanh)
    SWITCHCALL(cosinus)
    SWITCHCALL(nativeq)
  case switchType::lepton:
    function = std::make_unique<SwitchInterface_lepton>(*dynamic_cast<SwitchInterface_lepton*>(other.function.get()));
  case switchType::not_initialized:
    break;
  }
#undef SWITCHCALL
#undef RATCALL
}


void SwitchingFunction::registerKeywords( Keywords& keys ) {
  keys.add("compulsory","R_0","the value of R_0 in the switching function");
  keys.add("compulsory","D_0","0.0","the value of D_0 in the switching function");
  keys.add("optional","D_MAX","the value at which the switching function can be assumed equal to zero");
  keys.add("compulsory","NN","6","the value of n in the switching function (only needed for TYPE=RATIONAL)");
  keys.add("compulsory","MM","0","the value of m in the switching function (only needed for TYPE=RATIONAL); 0 implies 2*NN");
  keys.add("compulsory","A","the value of a in the switching function (only needed for TYPE=SMAP)");
  keys.add("compulsory","B","the value of b in the switching function (only needed for TYPE=SMAP)");
}

void SwitchingFunction::set(const std::string & definition,std::string& errormsg) {
  function.reset();
  std::vector<std::string> data=Tools::getWords(definition);
#define CHECKandPARSE(datastring,keyword,variable,errormsg) \
  if(Tools::findKeyword(datastring,keyword) && !Tools::parse(datastring,keyword,variable))\
    errormsg="could not parse " keyword; //adiacent strings are automagically concatenated
#define REQUIREDPARSE(datastring,keyword,variable,errormsg) \
  if(!Tools::parse(datastring,keyword,variable))\
    errormsg=keyword " is required for " + name ; //adiacent strings are automagically concatenated

  if( data.size()<1 ) {
    errormsg="missing all input for switching function";
    return;
  }
  std::string name=data[0];
  data.erase(data.begin());
  double d0=0.0;
  double dmax=std::numeric_limits<double>::max();
  CHECKandPARSE(data,"D_0",d0,errormsg);
  CHECKandPARSE(data,"D_MAX",dmax,errormsg);

  bool dostretch=false;
  Tools::parseFlag(data,"STRETCH",dostretch); // this is ignored now
  dostretch=true;
  bool dontstretch=false;
  Tools::parseFlag(data,"NOSTRETCH",dontstretch); // this is ignored now
  if(dontstretch) {
    dostretch=false;
  }
  using namespace switchContainers;
  if(name=="CUBIC") {
    //cubic is the only switch type that only uses d0 and dmax
    function= std::make_unique<SwitchInterface<cubicSwitch>>(
                cubicSwitch::init(d0,dmax));
  } else {
    double r0=0.0;
    REQUIREDPARSE(data,"R_0",r0,errormsg);
    if(name=="RATIONAL") {
      int nn=6;
      int mm=0;
      CHECKandPARSE(data,"NN",nn,errormsg);
      CHECKandPARSE(data,"MM",mm,errormsg);
      function = switchContainers::rationalFactory(d0,dmax,r0,nn,mm);

    } else if(name=="SMAP") {
      int a=0;
      int b=0;
      //in the original a and b are "default=0",
      //but you divide by a and b during the initialization!
      //better an error message than an UB, so no default
      REQUIREDPARSE(data,"A",a,errormsg);
      REQUIREDPARSE(data,"B",b,errormsg);
      function= std::make_unique<SwitchInterface<smapSwitch>>(
                  smapSwitch::init(d0,dmax,r0,a,b));
    } else if(name=="Q") {
      double beta = 50.0;  // nm-1
      double lambda = 1.8; // unitless
      double ref;
      CHECKandPARSE(data,"BETA",beta,errormsg);
      CHECKandPARSE(data,"LAMBDA",lambda,errormsg);
      REQUIREDPARSE(data,"REF",ref,errormsg);
      //the original error message was not standard
      // if(!Tools::parse(data,"REF",ref))
      //   errormsg="REF (reference distaance) is required for native Q";
      function= std::make_unique<SwitchInterface<nativeqSwitch>>(
                  nativeqSwitch::init(d0,dmax,r0,beta,lambda,ref));
    } else if(name=="EXP") {
      function= std::make_unique<SwitchInterface<exponentialSwitch>>(
                  exponentialSwitch::init(d0,dmax,r0));
    } else if(name=="GAUSSIAN") {
      if ( r0==1.0 && d0==0.0 ) {
        function= std::make_unique<SwitchInterface<fastgaussianSwitch>>(
                    fastgaussianSwitch::init(dmax));
      } else {
        function= std::make_unique<SwitchInterface<gaussianSwitch>>(
                    gaussianSwitch::init(d0,dmax,r0));
      }
    } else if(name=="TANH") {
      function= std::make_unique<SwitchInterface<tanhSwitch>>(
                  tanhSwitch::init(d0,dmax,r0));
    } else if(name=="COSINUS") {
      function= std::make_unique<SwitchInterface<cosinusSwitch>>(
                  cosinusSwitch::init(d0,dmax,r0));
    } else if((name=="MATHEVAL" || name=="CUSTOM")) {
      std::string func;
      Tools::parse(data,"FUNC",func);
      function= std::make_unique<SwitchInterface_lepton>(d0,dmax,r0,func);
    } else {
      errormsg="cannot understand switching function type '"+name+"'";
    }
  }
#undef CHECKandPARSE
#undef REQUIREDPARSE

  if( !data.empty() ) {
    errormsg="found the following rogue keywords in switching function input : ";
    for(unsigned i=0; i<data.size(); ++i) {
      errormsg = errormsg + data[i] + " ";
    }
  }

  if(dostretch && dmax!=std::numeric_limits<double>::max()) {
    function->setupStretch();
  }
}

std::string SwitchingFunction::description() const {
  // if this error is necessary, something went wrong in the constructor
  //  plumed_merror("Unknown switching function type");
  return function->description();
}

double SwitchingFunction::calculateSqr(double distance2,double&dfunc)const {
  return function->calculateSqr( distance2, dfunc);
}

double SwitchingFunction::calculate(double distance,double&dfunc)const {
  plumed_massert(function,"you are trying to use an unset SwitchingFunction");
  return function->calculate( distance, dfunc);
}

void SwitchingFunction::set(const int nn,int mm, const double r0, const double d0) {
  function.reset();
  if(mm == 0) {
    mm = 2*nn;
  }
  double dmax=d0+r0*std::pow(0.00001,1./(nn-mm));
  function = switchContainers::rationalFactory(d0,dmax,r0,nn,mm);
  function->setupStretch();
}

double SwitchingFunction::get_r0() const {
  return 1.0/function->getData().invr0;
}

double SwitchingFunction::get_d0() const {
  return function->getData().d0;
}

double SwitchingFunction::get_dmax() const {
  return function->getData().dmax;
}

double SwitchingFunction::get_dmax2() const {
  return function->getData().dmax_2;
}

void SwitchingFunctionAccelerable::registerKeywords( Keywords& keys ) {
  SwitchingFunction::registerKeywords(keys);
}

void SwitchingFunctionAccelerable::set(const std::string & definition,std::string& errormsg) {
  std::vector<std::string> data=Tools::getWords(definition);
#define CHECKandPARSE(datastring,keyword,variable,errormsg) \
  if(Tools::findKeyword(datastring,keyword) && !Tools::parse(datastring,keyword,variable))\
    errormsg="could not parse " keyword; //adiacent strings are automagically concatenated
#define REQUIREDPARSE(datastring,keyword,variable,errormsg) \
  if(!Tools::parse(datastring,keyword,variable))\
    errormsg=keyword " is required for " + name ; //adiacent strings are automagically concatenated

  if( data.size()<1 ) {
    errormsg="missing all input for switching function";
    return;
  }
  std::string name=data[0];
  data.erase(data.begin());
  double d0=0.0;
  double dmax=std::numeric_limits<double>::max();
  CHECKandPARSE(data,"D_0",d0,errormsg);
  CHECKandPARSE(data,"D_MAX",dmax,errormsg);

  bool dostretch=false;
  Tools::parseFlag(data,"STRETCH",dostretch); // this is ignored now
  dostretch=true;
  bool dontstretch=false;
  Tools::parseFlag(data,"NOSTRETCH",dontstretch); // this is ignored now
  if(dontstretch) {
    dostretch=false;
  }
  using namespace switchContainers;
  if(name=="CUBIC") {
    //cubic is the only switch type that only uses d0 and dmax
    std::tie(type,switchData) = cubicSwitch::init(d0,dmax);
  } else {
    double r0=0.0;
    REQUIREDPARSE(data,"R_0",r0,errormsg);
    if(name=="RATIONAL") {
      int nn=6;
      int mm=0;
      CHECKandPARSE(data,"NN",nn,errormsg);
      CHECKandPARSE(data,"MM",mm,errormsg);
      std::tie(type,switchData) = switchContainers::initRational(d0,dmax,r0,nn,mm);

    } else if(name=="SMAP") {
      int a=0;
      int b=0;
      //in the original a and b are "default=0",
      //but you divide by a and b during the initialization!
      //better an error message than an UB, so no default
      REQUIREDPARSE(data,"A",a,errormsg);
      REQUIREDPARSE(data,"B",b,errormsg);
      std::tie(type,switchData) = smapSwitch::init(d0,dmax,r0,a,b);
    } else if(name=="Q") {
      double beta = 50.0;  // nm-1
      double lambda = 1.8; // unitless
      double ref;
      CHECKandPARSE(data,"BETA",beta,errormsg);
      CHECKandPARSE(data,"LAMBDA",lambda,errormsg);
      REQUIREDPARSE(data,"REF",ref,errormsg);
      //the original error message was not standard
      // if(!Tools::parse(data,"REF",ref))
      //   errormsg="REF (reference distaance) is required for native Q";
      std::tie(type,switchData) = nativeqSwitch::init(d0,dmax,r0,beta,lambda,ref);
    } else if(name=="EXP") {
      std::tie(type,switchData) = exponentialSwitch::init(d0,dmax,r0);
    } else if(name=="GAUSSIAN") {
      if ( r0==1.0 && d0==0.0 ) {
        std::tie(type,switchData) = fastgaussianSwitch::init(dmax);
      } else {
        std::tie(type,switchData) = gaussianSwitch::init(d0,dmax,r0);
      }
    } else if(name=="TANH") {
      std::tie(type,switchData) = tanhSwitch::init(d0,dmax,r0);
    } else if(name=="COSINUS") {
      std::tie(type,switchData) = cosinusSwitch::init(d0,dmax,r0);
    } else if((name=="MATHEVAL" || name=="CUSTOM")) {
      std::string func;
      Tools::parse(data,"FUNC",func);
      errormsg="the custom switching function is not comatible with acceleration";
    } else {
      errormsg="cannot understand switching function type '"+name+"'";
    }
  }
#undef CHECKandPARSE
#undef REQUIREDPARSE

  if( !data.empty() ) {
    errormsg="found the following rogue keywords in switching function input : ";
    for(unsigned i=0; i<data.size(); ++i) {
      errormsg = errormsg + data[i] + " ";
    }
  }

  if(dostretch && dmax!=std::numeric_limits<double>::max()) {
    setupStretch(type,switchData);
  }
}

std::string SwitchingFunctionAccelerable::description() const {
  // if this error is necessary, something went wrong in the constructor
  //  plumed_merror("Unknown switching function type");
  return switchContainers::description(type,switchData);
}

double SwitchingFunctionAccelerable::calculateSqr(double distance2,double&dfunc)const {
  double result;
  std::tie(result, dfunc) = switchContainers::calculateSqr(type,switchData,distance2);
  return result;
}

double SwitchingFunctionAccelerable::calculate(double distance,double&dfunc)const {
  //massert do not go with openacc
  // plumed_massert(init,"you are trying to use an unset SwitchingFunction");
  double result;
  std::tie(result, dfunc) = switchContainers::calculate(type,switchData,distance);
  return result;
}

void SwitchingFunctionAccelerable::set(const int nn,int mm, const double r0, const double d0) {
  if(mm == 0) {
    mm = 2*nn;
  }
  double dmax=d0+r0*std::pow(0.00001,1./(nn-mm));
  std::tie(type,switchData) = switchContainers::initRational(d0,dmax,r0,nn,mm);
  setupStretch(type,switchData);
}

double SwitchingFunctionAccelerable::get_r0() const {
  return 1.0/switchData.invr0;
}

double SwitchingFunctionAccelerable::get_d0() const {
  return switchData.d0;
}

double SwitchingFunctionAccelerable::get_dmax() const {
  return switchData.dmax;
}

double SwitchingFunctionAccelerable::get_dmax2() const {
  return switchData.dmax_2;
}

void SwitchingFunctionAccelerable::toACCDevice() const {
#pragma acc enter data copyin(this[0:1],type)
  switchData.toACCDevice();
}

void SwitchingFunctionAccelerable::removeFromACCDevice() const {
  switchData.removeFromACCDevice();
#pragma acc exit data delete(type,this[0:1])
}
}// Namespace PLMD<|MERGE_RESOLUTION|>--- conflicted
+++ resolved
@@ -406,27 +406,20 @@
   }
   static inline ValueDerivative calculateSqr(const Data& data,const double distance2) {
     double result = 0.0;
-<<<<<<< HEAD
     double dfunc = 0.0;
     if(distance2<data.dmax_2) {
-      result = exp(-0.5*distance2);
-      dfunc = -result;
-      // stretch:
-      result=result*data.stretch+data.shift;
-      dfunc*=data.stretch;
-=======
-    dfunc = 0.0;
-    if (distance2 <dmax_2) {
       result=1.0;
-
-      if(distance2>0.0) {
+      if(distance2 >0.0) {
         result = exp(-0.5*distance2);
         dfunc = -result;
+        //I have to multiply and then divide dfunc by sqrt(distance2)
+        //by omitting that I get a funny wrong value of the derivative in 0
+        //by not omitting that I get a funny nan becasue I divide by 0
+        //hence the extra if
         // stretch:
-        result=result*stretch+shift;
-        dfunc*=stretch;
-      }
->>>>>>> 5aa9d0a0
+        result=result*data.stretch+data.shift;
+        dfunc*=data.stretch;
+      }
     }
     return {result,dfunc};
   }
