--- conflicted
+++ resolved
@@ -1159,14 +1159,14 @@
   return replaceaction;
 }
 
-<<<<<<< HEAD
 void Keywords::addDOI( const std::string& doi ) {
   doilist.push_back( doi );
 }
 
 const std::vector<std::string>& Keywords::getDOIList() const {
   return doilist;
-=======
+}
+
 void Keywords::linkActionInDocs( const std::string& k, const std::string& action ) {
   plumed_massert( exists(k), "no " + k + " keyword" );
   keywords.at(k).setLinkedAction(action);
@@ -1175,7 +1175,6 @@
 std::string Keywords::getLinkedActions( const std::string& key ) const {
   plumed_assert( exists( key ) );
   return keywords.at(key).linkaction;
->>>>>>> eaaa8691
 }
 
 }// namespace PLMD