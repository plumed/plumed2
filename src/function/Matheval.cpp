--- conflicted
+++ resolved
@@ -276,8 +276,7 @@
   }
   log<<"  derivatives as computed by lepton:\n";
   for(unsigned i=0; i<getNumberOfArguments(); i++) {
-<<<<<<< HEAD
-    lepton::ParsedExpression pe=lepton::Parser::parse(func).differentiate(var[i]).optimize(leptonConstants);
+    lepton::ParsedExpression pe=lepton::Parser::parse(func).differentiate(var[i]).optimize(lepton::Constants());
     log<<"    "<<pe<<"\n"; for(auto & e : expression_deriv[i]) e=pe.createCompiledExpression();
   } 
 }
@@ -299,11 +298,6 @@
       if( foundarg ) actionsThatSelectTasks.push_back( getLabel() );
   } else {
       Function::buildCurrentTaskList( forceAllTasks, actionsThatSelectTasks, tflags );
-=======
-    lepton::ParsedExpression pe=lepton::Parser::parse(func).differentiate(var[i]).optimize(lepton::Constants());
-    log<<"    "<<pe<<"\n";
-    expression_deriv[i]=pe.createCompiledExpression();
->>>>>>> 0efc7185
   }
 }
 
