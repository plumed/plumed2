--- conflicted
+++ resolved
@@ -19,16 +19,11 @@
    You should have received a copy of the GNU Lesser General Public License
    along with plumed.  If not, see <http://www.gnu.org/licenses/>.
 +++++++++++++++++++++++++++++++++++++++++++++++++++++++++++++++++++++++++ */
-<<<<<<< HEAD
 #include "FunctionShortcut.h"
 #include "FunctionOfScalar.h"
 #include "FunctionOfVector.h"
-#include "ActionRegister.h"
+#include "core/ActionRegister.h"
 #include "FunctionTemplateBase.h"
-=======
-#include "core/ActionRegister.h"
-#include "Function.h"
->>>>>>> 58d66d7f
 
 namespace PLMD {
 namespace function {
