/* +++++++++++++++++++++++++++++++++++++++++++++++++++++++++++++++++++++++++
   Copyright (c) 2015-2020 The plumed team
   (see the PEOPLE file at the root of the distribution for a list of names)

   See http://www.plumed.org for more information.

   This file is part of plumed, version 2.

   plumed is free software: you can redistribute it and/or modify
   it under the terms of the GNU Lesser General Public License as published by
   the Free Software Foundation, either version 3 of the License, or
   (at your option) any later version.

   plumed is distributed in the hope that it will be useful,
   but WITHOUT ANY WARRANTY; without even the implied warranty of
   MERCHANTABILITY or FITNESS FOR A PARTICULAR PURPOSE.  See the
   GNU Lesser General Public License for more details.

   You should have received a copy of the GNU Lesser General Public License
   along with plumed.  If not, see <http://www.gnu.org/licenses/>.
+++++++++++++++++++++++++++++++++++++++++++++++++++++++++++++++++++++++++ */
#include "ClusteringBase.h"
#include "core/PlumedMain.h"

namespace PLMD {
namespace clusters {

void ClusteringBase::registerKeywords( Keywords& keys ) {
<<<<<<< HEAD
  adjmat::MatrixOperationBase::registerKeywords( keys ); keys.use("ARG");
  keys.setValueDescription("vector with length that is equal to the number of rows in the input matrix.  Elements of this vector are equal to the cluster that each node is a part of");
=======
  matrixtools::MatrixOperationBase::registerKeywords( keys ); keys.use("ARG");
>>>>>>> 0092cc8a
}

ClusteringBase::ClusteringBase(const ActionOptions&ao):
  Action(ao),
  matrixtools::MatrixOperationBase(ao),
  number_of_cluster(-1)
{
  // Do some checks on the input
  if( getPntrToArgument(0)->getShape()[0]!=getPntrToArgument(0)->getShape()[1] ) error("input matrix should be square");

  // Now create a value - this holds the data on which cluster each guy is in
  std::vector<unsigned> shape(1); shape[0]=getPntrToArgument(0)->getShape()[0];
  // Build the store here to make sure that next action has all data
  addValue( shape ); setNotPeriodic(); getPntrToValue()->buildDataStore();
  // Resize local variables
  which_cluster.resize( getPntrToArgument(0)->getShape()[0] ); cluster_sizes.resize( getPntrToArgument(0)->getShape()[0] );
}

void ClusteringBase::retrieveAdjacencyLists( std::vector<unsigned>& nneigh, Matrix<unsigned>& adj_list ) {
  // Make sure we have the edges stored
  std::vector<std::pair<unsigned,unsigned> > pairs; std::vector<double> vals;
  unsigned nedge; getPntrToArgument(0)->retrieveEdgeList( nedge, pairs, vals );
  // Currently everything has zero neighbors
  for(unsigned i=0; i<nneigh.size(); ++i) nneigh[i]=0;
  // Resize the adjacency list if it is needed
  if( adj_list.ncols()!=getPntrToArgument(0)->getNumberOfColumns() ) {
    unsigned nrows = getPntrToArgument(0)->getShape()[0];
    adj_list.resize( nrows, getPntrToArgument(0)->getNumberOfColumns() );
  }

  // And set up the adjacency list
  for(unsigned i=0; i<nedge; ++i) {
    // Store if atoms are connected
    unsigned j=pairs[i].first, k=pairs[i].second;
    if( j==k ) continue;
    adj_list(j,nneigh[j])=k; nneigh[j]++;
    adj_list(k,nneigh[k])=j; nneigh[k]++;
  }
}

void ClusteringBase::calculate() {
  // All the clusters have zero size initially
  for(unsigned i=0; i<cluster_sizes.size(); ++i) { cluster_sizes[i].first=0; cluster_sizes[i].second=i; }
  // Do the clustering bit
  performClustering();
  // Order the clusters in the system by size (this returns ascending order )
  std::sort( cluster_sizes.begin(), cluster_sizes.end() );
  // Set the elements of the value to the cluster identies
  for(unsigned i=0; i<cluster_sizes.size(); ++i) {
    double this_size = static_cast<double>(cluster_sizes.size()-i);
    for(unsigned j=0; j<cluster_sizes.size(); ++j) {
      if( which_cluster[j]==cluster_sizes[i].second ) getPntrToValue()->set( j, this_size );
    }
  }
}

void ClusteringBase::apply() {
  if( getPntrToComponent(0)->forcesWereAdded() ) error("forces on clustering actions cannot work as clustering is not differentiable");
}

}
}<|MERGE_RESOLUTION|>--- conflicted
+++ resolved
@@ -26,12 +26,8 @@
 namespace clusters {
 
 void ClusteringBase::registerKeywords( Keywords& keys ) {
-<<<<<<< HEAD
-  adjmat::MatrixOperationBase::registerKeywords( keys ); keys.use("ARG");
+  matrixtools::MatrixOperationBase::registerKeywords( keys ); keys.use("ARG");
   keys.setValueDescription("vector with length that is equal to the number of rows in the input matrix.  Elements of this vector are equal to the cluster that each node is a part of");
-=======
-  matrixtools::MatrixOperationBase::registerKeywords( keys ); keys.use("ARG");
->>>>>>> 0092cc8a
 }
 
 ClusteringBase::ClusteringBase(const ActionOptions&ao):
