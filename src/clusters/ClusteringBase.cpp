/* +++++++++++++++++++++++++++++++++++++++++++++++++++++++++++++++++++++++++
   Copyright (c) 2015-2020 The plumed team
   (see the PEOPLE file at the root of the distribution for a list of names)

   See http://www.plumed.org for more information.

   This file is part of plumed, version 2.

   plumed is free software: you can redistribute it and/or modify
   it under the terms of the GNU Lesser General Public License as published by
   the Free Software Foundation, either version 3 of the License, or
   (at your option) any later version.

   plumed is distributed in the hope that it will be useful,
   but WITHOUT ANY WARRANTY; without even the implied warranty of
   MERCHANTABILITY or FITNESS FOR A PARTICULAR PURPOSE.  See the
   GNU Lesser General Public License for more details.

   You should have received a copy of the GNU Lesser General Public License
   along with plumed.  If not, see <http://www.gnu.org/licenses/>.
+++++++++++++++++++++++++++++++++++++++++++++++++++++++++++++++++++++++++ */
#include "ClusteringBase.h"
#include "core/PlumedMain.h"

namespace PLMD {
namespace clusters {

void ClusteringBase::registerKeywords( Keywords& keys ) {
<<<<<<< HEAD
  matrixtools::MatrixOperationBase::registerKeywords( keys );
  keys.setValueDescription("vector","vector with length that is equal to the number of rows in the input matrix.  Elements of this vector are equal to the cluster that each node is a part of");
=======
  matrixtools::MatrixOperationBase::registerKeywords( keys ); keys.use("ARG");
  keys.setValueDescription("vector with length that is equal to the number of rows in the input matrix.  Elements of this vector are equal to the cluster that each node is a part of");
  keys.addDOI("https://doi.org/10.1021/acs.jctc.6b01073");
>>>>>>> c3c14e8d
}

ClusteringBase::ClusteringBase(const ActionOptions&ao):
  Action(ao),
  matrixtools::MatrixOperationBase(ao),
  number_of_cluster(-1)
{
  // Do some checks on the input
  if( getPntrToArgument(0)->getShape()[0]!=getPntrToArgument(0)->getShape()[1] ) error("input matrix should be square");

  // Now create a value - this holds the data on which cluster each guy is in
  std::vector<unsigned> shape(1); shape[0]=getPntrToArgument(0)->getShape()[0];
  // Build the store here to make sure that next action has all data
  addValue( shape ); setNotPeriodic(); getPntrToValue()->buildDataStore();
  // Resize local variables
  which_cluster.resize( getPntrToArgument(0)->getShape()[0] ); cluster_sizes.resize( getPntrToArgument(0)->getShape()[0] );
}

void ClusteringBase::retrieveAdjacencyLists( std::vector<unsigned>& nneigh, Matrix<unsigned>& adj_list ) {
  // Make sure we have the edges stored
  std::vector<std::pair<unsigned,unsigned> > pairs; std::vector<double> vals;
  unsigned nedge; getPntrToArgument(0)->retrieveEdgeList( nedge, pairs, vals );
  // Currently everything has zero neighbors
  for(unsigned i=0; i<nneigh.size(); ++i) nneigh[i]=0;
  // Resize the adjacency list if it is needed
  if( adj_list.ncols()!=getPntrToArgument(0)->getNumberOfColumns() ) {
    unsigned nrows = getPntrToArgument(0)->getShape()[0];
    adj_list.resize( nrows, getPntrToArgument(0)->getNumberOfColumns() );
  }

  // And set up the adjacency list
  for(unsigned i=0; i<nedge; ++i) {
    // Store if atoms are connected
    unsigned j=pairs[i].first, k=pairs[i].second;
    if( j==k ) continue;
    adj_list(j,nneigh[j])=k; nneigh[j]++;
    adj_list(k,nneigh[k])=j; nneigh[k]++;
  }
}

void ClusteringBase::calculate() {
  // All the clusters have zero size initially
  for(unsigned i=0; i<cluster_sizes.size(); ++i) { cluster_sizes[i].first=0; cluster_sizes[i].second=i; }
  // Do the clustering bit
  performClustering();
  // Order the clusters in the system by size (this returns ascending order )
  std::sort( cluster_sizes.begin(), cluster_sizes.end() );
  // Set the elements of the value to the cluster identies
  for(unsigned i=0; i<cluster_sizes.size(); ++i) {
    double this_size = static_cast<double>(cluster_sizes.size()-i);
    for(unsigned j=0; j<cluster_sizes.size(); ++j) {
      if( which_cluster[j]==cluster_sizes[i].second ) getPntrToValue()->set( j, this_size );
    }
  }
}

void ClusteringBase::apply() {
  if( getPntrToComponent(0)->forcesWereAdded() ) error("forces on clustering actions cannot work as clustering is not differentiable");
}

}
}<|MERGE_RESOLUTION|>--- conflicted
+++ resolved
@@ -26,14 +26,9 @@
 namespace clusters {
 
 void ClusteringBase::registerKeywords( Keywords& keys ) {
-<<<<<<< HEAD
   matrixtools::MatrixOperationBase::registerKeywords( keys );
   keys.setValueDescription("vector","vector with length that is equal to the number of rows in the input matrix.  Elements of this vector are equal to the cluster that each node is a part of");
-=======
-  matrixtools::MatrixOperationBase::registerKeywords( keys ); keys.use("ARG");
-  keys.setValueDescription("vector with length that is equal to the number of rows in the input matrix.  Elements of this vector are equal to the cluster that each node is a part of");
   keys.addDOI("https://doi.org/10.1021/acs.jctc.6b01073");
->>>>>>> c3c14e8d
 }
 
 ClusteringBase::ClusteringBase(const ActionOptions&ao):
