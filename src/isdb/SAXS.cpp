/* +++++++++++++++++++++++++++++++++++++++++++++++++++++++++++++++++++++++++
   Copyright (c) 2017-2023 The plumed team
   (see the PEOPLE file at the root of the distribution for a list of names)

   See http://www.plumed.org for more information.

   This file is part of plumed, version 2.

   plumed is free software: you can redistribute it and/or modify
   it under the terms of the GNU Lesser General Public License as published by
   the Free Software Foundation, either version 3 of the License, or
   (at your option) any later version.

   plumed is distributed in the hope that it will be useful,
   but WITHOUT ANY WARRANTY; without even the implied warranty of
   MERCHANTABILITY or FITNESS FOR A PARTICULAR PURPOSE.  See the
   GNU Lesser General Public License for more details.

   You should have received a copy of the GNU Lesser General Public License
   along with plumed.  If not, see <http://www.gnu.org/licenses/>.
+++++++++++++++++++++++++++++++++++++++++++++++++++++++++++++++++++++++++ */
/*
 This class was originally written by Alexander Jussupow
 Arrayfire implementation by Alexander Jussupow and CC
 Extension for the middleman algorithm (now removed) by Max Muehlbauer
 Refactoring for hySAXS Martini form factors for Nucleic Acids by Cristina Paissoni
 Refactoring for hySAS OneBead form factors with solvent correction by Federico Ballabio and Riccardo Capelli
 Resolution function by Henrique Musseli Cezar
*/

#include "MetainferenceBase.h"
#include "core/ActionRegister.h"
#include "core/ActionSet.h"
#include "core/GenericMolInfo.h"
#include "tools/MolDataClass.h"
#include "tools/Communicator.h"
#include "tools/Pbc.h"
#include "tools/PDB.h"
#include "tools/Tools.h"
#include "tools/IFile.h"

#include <map>
#include <iterator>
#include <iostream>
#include <algorithm>
#include <cctype>

#ifdef __PLUMED_HAS_ARRAYFIRE
#include <arrayfire.h>
#include <af/util.h>
#ifdef __PLUMED_HAS_ARRAYFIRE_CUDA
#include <cuda_runtime.h>
#include <cublas_v2.h>
#include <af/cuda.h>
#elif __PLUMED_HAS_ARRAYFIRE_OCL
#include <af/opencl.h>
#endif
#endif

#ifndef M_PI
#define M_PI           3.14159265358979323846
#endif

namespace PLMD {
namespace isdb {

//+PLUMEDOC ISDB_COLVAR SAXS
/*
Calculates SAXS intensity.

SAXS intensities are calculated for a set of scattering vectors using QVALUE keywords numbered from 1.
Form factors can be assigned either by polynomial expansion of any order by using the PARAMETERS keywords, or
automatically matched to atoms using the ATOMISTIC flag by reading a PDB file. Alternatively to the atomistic
representation, two types of coarse-grained mapping are available:
- MARTINI.
- ONEBEAD.

Whether for PARAMETERS, ATOMISTIC, and ONEBEAD the user must provide an all-atom PDB file via MOLINFO before the
SAXS instruction. MARTINI requires a mapping scheme consisting of a PDB file that contains both the all-atom
and MARTINI representations, and a bead position file (e.g., bead1: CENTER ATOMS=1,5,7,11,12 WEIGHTS=14,12,12,
12,16).

ONEBEAD scheme consists in a single-bead per amino acid residue or three-bead for nucleic acid residue (one for
the phosphate group, one for the pentose sugar, one for the nucleobase). PLUMED creates a virtual bead on which
the SAXS calculations are performed, centred on the COM of all atoms belonging to the bead. It is possible to
account for the contribution of the solvation layer to the SAXS intensity by adding a correction term for the
solvent accessible beads only: the form factors of the amino acids / phosphate groups / pentose sugars /
nucleobases with a SASA (computed via LCPO algorithm) greater than a threshold are corrected according to an
electron density term. Both the surface cut-off threshold and the electron density term can be set by the user
with the SASA_CUTOFF and SOLVATION_CORRECTION keywords. Moreover, SASA stride calculation can be modified using
SOLVATION_STRIDE, which is set to 10 steps by default.
ONEBEAD requires an additional PDB file to perform mapping conversion, which must be provided via TEMPLATE
keyword. This PDB file should only include the atoms for which the SAXS intensity will be computed.
The AMBER OL3 (RNA) and OL15 (DNA) naming is required for nucleic acids.
Two additional bead types are available for DNA and RNA besides phosphate group, pentose sugar, and nucleobase:
- 5'-end pentose sugar capped with an hydroxyl moiety at C5' (the residue name in the PDB must be followed by
"5", e.g., DC5 or C5 for cytosine in DNA and RNA, respectively);
- 3'-end pentose sugar capped with an hydroxyl moiety at C3' (the residue name in the PDB must be followed by
"3", e.g., DC3 or C3 for cytosine in DNA and RNA, respectively).

Experimental reference intensities can be added using the EXPINT keywords. All these values must be normalised
to the SAXS intensity at q = 0. To facilitate this operation, the SCALE_EXPINT keyword can be used to provide
the intensity at q = 0. Each EXPINT is divided by SCALE_EXPINT.
The maximum QVALUE for ONEBEAD is set to 0.3 inverse angstroms.
The solvent density, that by default is set to 0.334 electrons per cubic angstrom (bulk water), can be modified
using the SOLVDENS keyword.

The ABSOLUTE flag can be used in order to calculate intensities in the absolute scale. It is only available for
the ATOMISTIC scheme and cannot be used with SCALE_EXPINT.

By default SAXS is calculated using Debye on CPU, by adding the GPU flag it is possible to solve the equation on
a GPU if the ARRAYFIRE libraries are installed and correctly linked.
\ref METAINFERENCE can be activated using DOSCORE and the other relevant keywords.

\par Examples
in the following example the SAXS intensities are calculated using single-bead per residue approximation, with a
SASA threshold of 1 square nanometer and a solvation term of 0.04. Each experimental intensity is divided by
1.4002, which is the corresponding theoretical intensity value at q = 0. The form factors are selected according
to the PDB file specified by TEMPLATE keyword.

\plumedfile
MOLINFO STRUCTURE=template_AA.pdb

SAXS ...
LABEL=SAXS
ATOMS=1-355
ONEBEAD
TEMPLATE=template_AA.pdb
SOLVDENS=0.334
SOLVATION_CORRECTION=0.04
SOLVATION_STRIDE=1
SASA_CUTOFF=1.0
SCALE_EXPINT=1.4002
QVALUE1=0.03 EXPINT1=1.0902
QVALUE2=0.06 EXPINT2=0.790632
QVALUE3=0.09 EXPINT3=0.453808
QVALUE4=0.12 EXPINT4=0.254737
QVALUE5=0.15 EXPINT5=0.154928
QVALUE6=0.18 EXPINT6=0.0921503
QVALUE7=0.21 EXPINT7=0.052633
QVALUE8=0.24 EXPINT8=0.0276557
QVALUE9=0.27 EXPINT9=0.0122775
QVALUE10=0.30 EXPINT10=0.00880634
... SAXS

PRINT ARG=(SAXS\.q-.*),(SAXS\.exp-.*) FILE=saxsdata STRIDE=1

\endplumedfile

*/
//+ENDPLUMEDOC

//+PLUMEDOC ISDB_COLVAR SANS
/*
Calculates SANS intensity.

SANS intensities are calculated for a set of scattering vectors using QVALUE keywords numbered from 1.
Form factors are automatically assigned to atoms using the ATOMISTIC flag by reading a PDB file, by reading
the scattering lengths with the PARAMETERS keyword from input or with the PARAMETERSFILE keyword or, alternatively,
a ONEBEAD coarse-grained implementation is available.

Both for ATOMISTIC and ONEBEAD the user must provide an all-atom PDB file via MOLINFO before the SANS instruction.

ONEBEAD scheme consists in a single-bead per amino acid residue or three-bead for nucleic acid residue (one for
the phosphate group, one for the pentose sugar, one for the nucleobase). PLUMED creates a virtual bead on which
the SANS calculations are performed, centred on the COM of all atoms belonging to the bead. It is possible to
account for the contribution of the solvation layer to the SAXS intensity by adding a correction term for the
solvent accessible beads only: the form factors of the amino acids / phosphate groups / pentose sugars /
nucleobases with a SASA (computed via LCPO algorithm) greater than a threshold are corrected according to an
electron density term. Both the surface cut-off threshold and the electron density term can be set by the user
with the SASA_CUTOFF and SOLVATION_CORRECTION keywords. Moreover, SASA stride calculation can be modified using
SOLVATION_STRIDE, which is set to 10 steps by default. The deuteration of the solvent-exposed residues is chosen
with a probability equal to the deuterium concentration in the buffer. The deuterated residues are updated with a
stride equal to SOLVATION_STRIDE. The fraction of deuterated water can be set with DEUTER_CONC, the default value
is 0.
ONEBEAD requires an additional PDB file to perform mapping conversion, which must be provided via TEMPLATE
keyword. This PDB file should only include the atoms for which the SANS intensity will be computed.
The AMBER OL3 (RNA) and OL15 (DNA) naming is required for nucleic acids.
Two additional bead types are available for DNA and RNA besides phosphate group, pentose sugar, and nucleobase:
- 5'-end pentose sugar capped with an hydroxyl moiety at C5' (the residue name in the PDB must be followed by "5",
e.g., DC5 or C5 for cytosine in DNA and RNA, respectively);
- 3'-end pentose sugar capped with an hydroxyl moiety at C3' (the residue name in the PDB must be followed by "3",
e.g., DC3 or C3 for cytosine in DNA and RNA, respectively).

PLEASE NOTE: at the moment, we DO NOT explicitly take into account deuterated residues in the ATOMISTIC
representation, but we correct the solvent contribution via the DEUTER_CONC keyword.

Experimental reference intensities can be added using the EXPINT keywords. All these values must be normalised
to the SANS intensity at q = 0. To facilitate this operation, the SCALE_EXPINT keyword can be used to provide
the intensity at q = 0. Each EXPINT is divided by SCALE_EXPINT.
The maximum QVALUE for ONEBEAD is set to 0.3 inverse angstroms.
The solvent density, that by default is set to 0.334 electrons per cubic angstrom (bulk water), can be modified
using the SOLVDENS keyword.

The ABSOLUTE flag can be used in order to calculate intensities in the absolute scale. It is only available for
the ATOMISTIC scheme and cannot be used with SCALE_EXPINT.

By default SANS is calculated using Debye on CPU, by adding the GPU flag it is possible to solve the equation on a
GPU if the ARRAYFIRE libraries are installed and correctly linked.
\ref METAINFERENCE can be activated using DOSCORE and the other relevant keywords.

\par Examples
in the following example the SANS intensities are calculated at atomistic resolution. The form factors are assigned
according to the PDB file specified in the MOLINFO. Each experimental intensity is divided by 1.4002, which is the
corresponding theoretical intensity value at q = 0. The deuterated water fraction is set to 48%.

\plumedfile
MOLINFO STRUCTURE=template_AA.pdb

SANS ...
LABEL=SANS
ATOMS=1-355
ATOMISTIC
SCALE_EXPINT=1.4002
DEUTER_CONC=0.48
QVALUE1=0.03 EXPINT1=1.0902
QVALUE2=0.06 EXPINT2=0.790632
QVALUE3=0.09 EXPINT3=0.453808
QVALUE4=0.12 EXPINT4=0.254737
QVALUE5=0.15 EXPINT5=0.154928
QVALUE6=0.18 EXPINT6=0.0921503
QVALUE7=0.21 EXPINT7=0.052633
QVALUE8=0.24 EXPINT8=0.0276557
QVALUE9=0.27 EXPINT9=0.0122775
QVALUE10=0.30 EXPINT10=0.00880634
... SANS

PRINT ARG=(SANS\.q-.*),(SANS\.exp-.*) FILE=sansdata STRIDE=1

\endplumedfile

*/
//+ENDPLUMEDOC

class SAXS :
  public MetainferenceBase
{
private:
  enum { H, C, N, O, P, S, NTT };
  enum { ALA_BB, ARG_BB, ARG_SC1, ARG_SC2, ASN_BB, ASN_SC1, ASP_BB, ASP_SC1, CYS_BB, CYS_SC1,
         GLN_BB, GLN_SC1, GLU_BB, GLU_SC1, GLY_BB, HIS_BB, HIS_SC1, HIS_SC2, HIS_SC3, ILE_BB,
         ILE_SC1, LEU_BB, LEU_SC1, LYS_BB, LYS_SC1, LYS_SC2, MET_BB, MET_SC1, PHE_BB, PHE_SC1,
         PHE_SC2, PHE_SC3, PRO_BB, PRO_SC1, SER_BB, SER_SC1, THR_BB, THR_SC1, TRP_BB, TRP_SC1,
         TRP_SC2, TRP_SC3, TRP_SC4, TYR_BB, TYR_SC1, TYR_SC2, TYR_SC3, VAL_BB, VAL_SC1, A_BB1,
         A_BB2, A_BB3, A_SC1, A_SC2, A_SC3, A_SC4, A_3TE, A_5TE, A_TE3, A_TE5, C_BB1, C_BB2,
         C_BB3, C_SC1, C_SC2, C_SC3, C_3TE, C_5TE, C_TE3, C_TE5, G_BB1, G_BB2, G_BB3, G_SC1,
         G_SC2, G_SC3, G_SC4, G_3TE, G_5TE, G_TE3, G_TE5, U_BB1, U_BB2, U_BB3, U_SC1, U_SC2,
         U_SC3, U_3TE, U_5TE, U_TE3, U_TE5, DA_BB1, DA_BB2, DA_BB3, DA_SC1, DA_SC2, DA_SC3,
         DA_SC4, DA_3TE, DA_5TE, DA_TE3, DA_TE5, DC_BB1, DC_BB2, DC_BB3, DC_SC1, DC_SC2, DC_SC3,
         DC_3TE, DC_5TE, DC_TE3, DC_TE5, DG_BB1, DG_BB2, DG_BB3, DG_SC1, DG_SC2, DG_SC3, DG_SC4,
         DG_3TE, DG_5TE, DG_TE3, DG_TE5, DT_BB1, DT_BB2, DT_BB3, DT_SC1, DT_SC2, DT_SC3, DT_3TE,
         DT_5TE, DT_TE3, DT_TE5, NMARTINI
       };
  enum { TRP, TYR, PHE, HIS, HIP, ARG, LYS, CYS, ASP, GLU, ILE, LEU, MET, ASN, PRO, GLN, SER, THR, VAL, ALA, GLY,
         BASE_A, BASE_C, BASE_T, BASE_G, BASE_U,
         BB_DNA, BB_DNA_5, BB_DNA_3,
         BB_RNA, BB_RNA_5, BB_RNA_3,
         BB_PO2,
         NONEBEAD
       };
  struct SplineCoeffs {
    double a;
    double b;
    double c;
    double d;
    double x;
  };
  bool saxs;
  bool absolute;
  bool pbc;
  bool serial;
  bool gpu;
  bool onebead;
  bool resolution;
  bool isFirstStep;
  int  deviceid;
  unsigned nres;
  std::vector<unsigned> atoi;
  std::vector<unsigned> atoms_per_bead;
  std::vector<double>   atoms_masses;
  std::vector<double>   q_list;
  std::vector<double>   FF_rank;
  std::vector<std::vector<double> > FF_value_vacuum;
  std::vector<std::vector<double> > FF_value_solv;
  std::vector<std::vector<double> > FF_value_mixed;
  std::vector<std::vector<double> > FF_value;
  std::vector<std::vector<float> >  FFf_value;
  // SANS:
  std::vector<std::vector<double> > FF_value_vacuum_H;
  std::vector<std::vector<double> > FF_value_solv_H;
  std::vector<std::vector<double> > FF_value_mixed_H;
  std::vector<std::vector<double> > FF_value_vacuum_D;
  std::vector<std::vector<double> > FF_value_mixed_D;

  std::vector<std::vector<double> > LCPOparam;
  std::vector<unsigned> residue_atom;

  double rho, rho_corr, sasa_cutoff;
  double deuter_conc;
  unsigned solv_stride;
  std::vector<double> Iq0_vac;
  std::vector<double> Iq0_solv;
  std::vector<double> Iq0_mix;
  double Iq0;

  // SANS:
  std::vector<double> Iq0_vac_H;
  std::vector<double> Iq0_solv_H;
  std::vector<double> Iq0_mix_H;
  std::vector<double> Iq0_vac_D;
  std::vector<double> Iq0_mix_D;
  unsigned int Nj;
  std::vector<std::vector<double> > qj_list;
  std::vector<std::vector<double> > Rij;
  std::vector<double> sigma_res;

  // Chebyshev polynomial coefficients for i0e(x) used for resolution function
  // values taken from cephes library
  const std::vector<double> A = {
    -4.41534164647933937950E-18,
      3.33079451882223809783E-17,
      -2.43127984654795469359E-16,
      1.71539128555513303061E-15,
      -1.16853328779934516808E-14,
      7.67618549860493561688E-14,
      -4.85644678311192946090E-13,
      2.95505266312963983461E-12,
      -1.72682629144155570723E-11,
      9.67580903537323691224E-11,
      -5.18979560163526290666E-10,
      2.65982372468238665035E-9,
      -1.30002500998624804212E-8,
      6.04699502254191894932E-8,
      -2.67079385394061173391E-7,
      1.11738753912010371815E-6,
      -4.41673835845875056359E-6,
      1.64484480707288970893E-5,
      -5.75419501008210370398E-5,
      1.88502885095841655729E-4,
      -5.76375574538582365885E-4,
      1.63947561694133579842E-3,
      -4.32430999505057594430E-3,
      1.05464603945949983183E-2,
      -2.37374148058994688156E-2,
      4.93052842396707084878E-2,
      -9.49010970480476444210E-2,
      1.71620901522208775349E-1,
      -3.04682672343198398683E-1,
      6.76795274409476084995E-1
    };
  const std::vector<double> B = {
    -7.23318048787475395456E-18,
      -4.83050448594418207126E-18,
      4.46562142029675999901E-17,
      3.46122286769746109310E-17,
      -2.82762398051658348494E-16,
      -3.42548561967721913462E-16,
      1.77256013305652638360E-15,
      3.81168066935262242075E-15,
      -9.55484669882830764870E-15,
      -4.15056934728722208663E-14,
      1.54008621752140982691E-14,
      3.85277838274214270114E-13,
      7.18012445138366623367E-13,
      -1.79417853150680611778E-12,
      -1.32158118404477131188E-11,
      -3.14991652796324136454E-11,
      1.18891471078464383424E-11,
      4.94060238822496958910E-10,
      3.39623202570838634515E-9,
      2.26666899049817806459E-8,
      2.04891858946906374183E-7,
      2.89137052083475648297E-6,
      6.88975834691682398426E-5,
      3.36911647825569408990E-3,
      8.04490411014108831608E-1
    };

  void calculate_gpu(std::vector<Vector> &pos, std::vector<Vector> &deriv);
  void calculate_cpu(std::vector<Vector> &pos, std::vector<Vector> &deriv);
  void getMartiniFFparam(const std::vector<AtomNumber> &atoms, std::vector<std::vector<long double> > &parameter);
  void getOnebeadparam(const PDB &pdb, const std::vector<AtomNumber> &atoms, std::vector<std::vector<long double> > &parameter_vac, std::vector<std::vector<long double> > &parameter_mix, std::vector<std::vector<long double> > &parameter_solv, std::vector<unsigned> residue_atom);
  unsigned getOnebeadMapping(const PDB &pdb, const std::vector<AtomNumber> &atoms);
  double calculateAFF(const std::vector<AtomNumber> &atoms, std::vector<std::vector<long double> > &FF_tmp, const double rho);
  std::map<std::string, std::vector<double> > setupLCPOparam();
  void readLCPOparam(const std::vector<std::vector<std::string> > &AtomResidueName, unsigned natoms);
  void calcNlist(std::vector<std::vector<int> > &Nlist);
  void sasa_calculate(std::vector<bool> &solv_res);
  // SANS:
  void getOnebeadparam_sansH(const PDB &pdb, const std::vector<AtomNumber> &atoms, std::vector<std::vector<long double> > &parameter_vac_H, std::vector<std::vector<long double> > &parameter_mix_H, std::vector<std::vector<long double> > &parameter_solv_H);
  void getOnebeadparam_sansD(const PDB &pdb, const std::vector<AtomNumber> &atoms, std::vector<std::vector<long double> > &parameter_vac_D, std::vector<std::vector<long double> > &parameter_mix_D);
  double calculateAFFsans(const std::vector<AtomNumber> &atoms, std::vector<std::vector<long double> > &FF_tmp, const double deuter_conc);
  void resolution_function();
  std::vector<SplineCoeffs> spline_coeffs(std::vector<double> &x, std::vector<double> &y);
  inline double interpolation(std::vector<SplineCoeffs> &coeffs, double x);
  inline double i0e(double x);
  double chbevl(double x, const std::vector<double> &coeffs);

public:
  static void registerKeywords( Keywords& keys );
  explicit SAXS(const ActionOptions&);
  void calculate() override;
  void update() override;
};

PLUMED_REGISTER_ACTION(SAXS,"SAXS")
PLUMED_REGISTER_ACTION(SAXS,"SANS")

void SAXS::registerKeywords(Keywords& keys) {
  componentsAreNotOptional(keys);
  MetainferenceBase::registerKeywords(keys);
  keys.addFlag("NOPBC",false,"Ignore the periodic boundary conditions when calculating distances");
  keys.addFlag("SERIAL",false,"Perform the calculation in serial - for debug purpose");
  keys.add("compulsory","DEVICEID","-1","Identifier of the GPU to be used");
  keys.addFlag("GPU",false,"Calculate SAXS using ARRAYFIRE on an accelerator device");
  keys.addFlag("ABSOLUTE",false,"Absolute intensity: the intensities for each q-value are not normalised for the intensity at q=0.");
  keys.addFlag("ATOMISTIC",false,"Calculate SAXS for an atomistic model");
  keys.addFlag("MARTINI",false,"Calculate SAXS for a Martini model");
  keys.addFlag("ONEBEAD",false,"calculate SAXS for a single bead model");
  keys.add("compulsory","TEMPLATE","template.pdb","A PDB file is required for ONEBEAD mapping");
  keys.add("atoms","ATOMS","The atoms to be included in the calculation, e.g. the whole protein");
  keys.add("numbered","QVALUE","Selected scattering lengths in inverse angstroms are given as QVALUE1, QVALUE2, ...");
  keys.add("numbered","PARAMETERS","Used parameter Keywords like PARAMETERS1, PARAMETERS2. These are used to calculate the form factor for the \\f$i\\f$th atom/bead");
  keys.add("optional","PARAMETERSFILE","Read the PARAMETERS from a file");
  keys.add("compulsory","DEUTER_CONC","0.","Fraction of deuterated solvent");
  keys.add("compulsory","SOLVDENS","0.334","Density of the solvent to be used for the correction of atomistic form factors");
  keys.add("compulsory","SOLVATION_CORRECTION","0.0","Solvation layer electron density correction (ONEBEAD only)");
  keys.add("compulsory","SASA_CUTOFF","1.0","SASA value to consider a residue as exposed to the solvent (ONEBEAD only)");
  keys.add("numbered","EXPINT","Add an experimental value for each q value");
  keys.add("numbered","SIGMARES","Variance of Gaussian distribution describing the deviation in the scattering angle for each q value");
  keys.add("compulsory","N","10","Number of points in the resolution function integral");
  keys.add("compulsory","SOLVATION_STRIDE","10","Number of steps between every new residues solvation estimation via LCPO (ONEBEAD only)");
  keys.add("compulsory","SCALE_EXPINT","1.0","Scaling value for experimental data normalization");
  keys.addOutputComponent("q","default","The # SAXS of q");
  keys.addOutputComponent("exp","EXPINT","The # experimental intensity");
}

SAXS::SAXS(const ActionOptions&ao):
  PLUMED_METAINF_INIT(ao),
  saxs(true),
  absolute(false),
  pbc(true),
  serial(false),
  gpu(false),
  onebead(false),
  isFirstStep(true),
  deviceid(-1)
{
  if( getName().find("SAXS")!=std::string::npos) { saxs=true; }
  else if( getName().find("SANS")!=std::string::npos) { saxs=false; }

  std::vector<AtomNumber> atoms;
  parseAtomList("ATOMS",atoms);
  unsigned size = atoms.size();

  parseFlag("SERIAL",serial);

  bool nopbc=!pbc;
  parseFlag("NOPBC",nopbc);
  pbc=!nopbc;
  if(pbc)      log.printf("  using periodic boundary conditions\n");
  else         log.printf("  without periodic boundary conditions\n");

  parseFlag("GPU",gpu);
#ifndef  __PLUMED_HAS_ARRAYFIRE
  if(gpu) error("To use the GPU mode PLUMED must be compiled with ARRAYFIRE");
#endif

  parse("DEVICEID",deviceid);
#ifdef  __PLUMED_HAS_ARRAYFIRE
  if(gpu&&comm.Get_rank()==0) {
    // if not set try to check the one set by the API
    if(deviceid==-1) deviceid=plumed.getGpuDeviceId();
    // if still not set use 0
    if(deviceid==-1) deviceid=0;
#ifdef  __PLUMED_HAS_ARRAYFIRE_CUDA
    af::setDevice(afcu::getNativeId(deviceid));
#elif   __PLUMED_HAS_ARRAYFIRE_OCL
    af::setDevice(afcl::getNativeId(deviceid));
#else
    af::setDevice(deviceid);
#endif
    af::info();
  }
#endif

  bool atomistic=false;
  parseFlag("ATOMISTIC",atomistic);
  if(atomistic) log.printf("  using ATOMISTIC form factors\n");
  bool martini=false;
  parseFlag("MARTINI",martini);
  if(martini) log.printf("  using MARTINI form factors\n");
  onebead=false;
  parseFlag("ONEBEAD",onebead);
  if(onebead) log.printf("  using ONEBEAD form factors\n");
  bool fromfile=false;
  std::string parametersfile;
  parse("PARAMETERSFILE",parametersfile);
  if (parametersfile.length() != 0) fromfile=true;
  if(fromfile) log.printf("  will read form factors from file\n");
  parseFlag("ABSOLUTE",absolute);

  if(martini&&atomistic) error("You cannot use MARTINI and ATOMISTIC at the same time");
  if(martini&&onebead) error("You cannot use MARTINI and ONEBEAD at the same time");
  if(onebead&&atomistic) error("You cannot use ONEBEAD and ATOMISTIC at the same time");
  if((martini)&&(!saxs)) error("MARTINI cannot be used with SANS");
  if((fromfile)&&((atomistic)||(martini)||(onebead))) {
    error("You cannot read parameters from file and use ATOMISTIC/MARTINI/ONEBEAD");
  }

  unsigned ntarget=0;
  for(unsigned i=0;; ++i) {
    double t_list;
    if( !parseNumbered( "QVALUE", i+1, t_list) ) break;
    if(t_list<=0.) error("QVALUE cannot be less or equal to zero!\n");
    if(onebead&&t_list>0.3) error("ONEBEAD mapping QVALUE must be smaller or equal to 0.3");
    q_list.push_back(t_list);
    ntarget++;
  }
  const unsigned numq = ntarget;

  for(unsigned i=0; i<numq; ++i) {
    if(q_list[i]==0.) error("it is not possible to set q=0\n");
    if(i>0&&q_list[i]<q_list[i-1]) error("QVALUE must be in ascending order");
    log.printf("  my q: %lf \n",q_list[i]);
  }

  rho = 0.334;
  parse("SOLVDENS", rho);
  log.printf("  Solvent density: %lf\n", rho);

  double scale_expint=1.;
  parse("SCALE_EXPINT",scale_expint);

  if((!atomistic&&absolute)||(absolute&&scale_expint!=1)) error("ABSOLUTE can be used only combined with ATOMISTIC without SCALE_EXPINT");
  if(atomistic) log.printf("  Scale for intensities: %s\n", absolute ? "absolute" : "normalised");

  double correction = 0.00;
  parse("SOLVATION_CORRECTION", correction);
  rho_corr=rho-correction;
  if(onebead) log.printf("  Solvation density contribution: %lf\n", correction);
  if((atomistic||martini||fromfile)&&(rho_corr!=rho)) log.printf("  Solvation density contribution is taken into account in ONEBEAD only\n");

  solv_stride = 10;
  parse("SOLVATION_STRIDE", solv_stride);
  if(solv_stride < 1.) error("SOLVATION_STRIDE must be greater than 0");
  if(onebead&&(rho_corr!=rho)) log.printf("  SASA calculation stride: %u\n", solv_stride);

  sasa_cutoff = 1.0;
  parse("SASA_CUTOFF", sasa_cutoff);
  if(sasa_cutoff <= 0.) error("SASA_CUTOFF must be greater than 0");

  deuter_conc = 0.;
  parse("DEUTER_CONC", deuter_conc);
  if ((deuter_conc)&&(fromfile)) error("DEUTER_CONC cannot be used with PARAMETERSFILE");
  if(deuter_conc < 0. || deuter_conc > 1.) error("DEUTER_CONC must be in 0-1 range");
  if ((atomistic||onebead)&&(!saxs)) log.printf("  Solvent deuterium fraction: %lf/1.000000\n", deuter_conc);

  PDB pdb;
  if(onebead) {
    std::string template_name;
    parse("TEMPLATE",template_name);
    log.printf("  Template for ONEBEAD mapping conversion: %s\n", template_name.c_str());
    if( !pdb.read(template_name,usingNaturalUnits(),1.) ) plumed_merror("missing input file " + template_name);
  }

  // preliminary mapping for onebead representation
  if(onebead) {
    LCPOparam.resize(size);
    nres = getOnebeadMapping(pdb, atoms);
    if(saxs) {
      Iq0_vac.resize(nres);
      Iq0_solv.resize(nres);
      Iq0_mix.resize(nres);
    } else { // SANS
      Iq0_vac_H.resize(nres);
      Iq0_solv_H.resize(nres);
      Iq0_mix_H.resize(nres);
      Iq0_vac_D.resize(nres);
      Iq0_mix_D.resize(nres);
    }
    atoi.resize(nres);
  } else {
    atoi.resize(size);
  }

  Iq0=0;
  std::vector<std::vector<long double> > FF_tmp;
  std::vector<std::vector<long double> > FF_tmp_vac;
  std::vector<std::vector<long double> > FF_tmp_mix;
  std::vector<std::vector<long double> > FF_tmp_solv;
  // SANS
  std::vector<std::vector<long double> > FF_tmp_vac_H;
  std::vector<std::vector<long double> > FF_tmp_mix_H;
  std::vector<std::vector<long double> > FF_tmp_solv_H;
  std::vector<std::vector<long double> > FF_tmp_vac_D;
  std::vector<std::vector<long double> > FF_tmp_mix_D;
  std::vector<std::vector<long double> > parameter_H;
  std::vector<std::vector<long double> > parameter_D;

  if(!atomistic&&!martini&&!onebead&&!fromfile) { // read PARAMETERS from PLUMED file
    if (saxs) {
      // read in parameter std::vector
      std::vector<std::vector<long double> > parameter;
      parameter.resize(size);
      ntarget=0;
      for(unsigned i=0; i<size; ++i) {
        if( !parseNumberedVector( "PARAMETERS", i+1, parameter[i]) ) break;
        ntarget++;
      }
      if( ntarget!=size ) error("found wrong number of parameter std::vectors");
      FF_tmp.resize(numq,std::vector<long double>(size));
      for(unsigned i=0; i<size; ++i) {
        atoi[i]=i;
        for(unsigned k=0; k<numq; ++k) {
          for(unsigned j=0; j<parameter[i].size(); ++j) {
            FF_tmp[k][i]+= parameter[i][j]*std::pow(static_cast<long double>(q_list[k]),j);
          }
        }
      }
      for(unsigned i=0; i<size; ++i) Iq0+=parameter[i][0];
      Iq0 *= Iq0;
    }
    else { // SANS
      std::vector<long double> parameter;
      parameter.resize(size);
      ntarget=0;
      for(unsigned i=0; i<size; ++i) {
        if( !parseNumbered( "PARAMETERS", i+1, parameter[i]) ) break;
        ntarget++;
      }
      if( ntarget!=size ) error("found wrong number of parameter std::vectors");
      FF_tmp.resize(numq,std::vector<long double>(size));
      for(unsigned i=0; i<size; ++i) {
        atoi[i]=i;
        for(unsigned k=0; k<numq; ++k) {
          FF_tmp[k][i]+= parameter[i];
        }
      }
      for(unsigned i=0; i<size; ++i) Iq0+=parameter[i];
      Iq0 *= Iq0;
    }
  } else if (fromfile) { // read PARAMETERS from user-provided file
    log.printf("  Reading PARAMETERS from file: %s\n", parametersfile.c_str());
    if (saxs) {
      FF_tmp.resize(numq,std::vector<long double>(size));
      std::vector<std::vector<long double> > parameter;
      parameter.resize(size);

      IFile ifile;
      ifile.open(parametersfile);
      std::string line;

      ntarget=0;
      while(ifile.getline(line)) {
        Tools::ltrim(line);
        Tools::trimComments(line);
        if (line.empty()) continue;
        if (ntarget > size) error("PARAMETERSFILE has more PARAMETERS than there are scattering centers");
        std::string num; Tools::convert(ntarget+1,num);
        std::vector<std::string> lineread{line};
        if (!Tools::parseVector(lineread, "PARAMETERS"+num, parameter[ntarget], -1)) error("Missing PARAMETERS or PARAMETERS not sorted");
        ntarget++;
      }
      if( ntarget!=size ) error("found wrong number of PARAMETERS in file");

      for(unsigned i=0; i<size; ++i) {
        atoi[i]=i;
        for(unsigned k=0; k<numq; ++k) {
          for(unsigned j=0; j<parameter[i].size(); ++j) {
            FF_tmp[k][i]+= parameter[i][j]*std::pow(static_cast<long double>(q_list[k]),j);
          }
        }
      }
      for(unsigned i=0; i<size; ++i) Iq0+=parameter[i][0];
      Iq0 *= Iq0;
    } else { // SANS
      FF_tmp.resize(numq,std::vector<long double>(size));

      IFile ifile;
      ifile.open(parametersfile);
      std::string line;

      ntarget=0;
      while(ifile.getline(line)) {
        Tools::ltrim(line);
        Tools::trimComments(line);
        if (line.empty()) continue;
        if (ntarget > size) error("PARAMETERSFILE has more PARAMETERS than there are scattering centers");
        std::string num; Tools::convert(ntarget+1,num);
        std::vector<std::string> lineread{line};
        long double scatlen;
        atoi[ntarget]=ntarget;
        if (!Tools::parse(lineread, "PARAMETERS"+num, scatlen, -1)) error("Missing PARAMETERS or PARAMETERS not sorted");
        for(unsigned k=0; k<numq; ++k) {
          FF_tmp[k][ntarget] = scatlen;
        }
        ntarget++;
      }
      if( ntarget!=size ) error("found wrong number of PARAMETERS in file");
      for(unsigned i=0; i<size; ++i) Iq0+=FF_tmp[0][i];
      Iq0 *= Iq0;
    }
  } else if(onebead) {
    if(saxs) {
      // read built-in ONEBEAD parameters
      FF_tmp_vac.resize(numq,std::vector<long double>(NONEBEAD));
      FF_tmp_mix.resize(numq,std::vector<long double>(NONEBEAD));
      FF_tmp_solv.resize(numq,std::vector<long double>(NONEBEAD));
      std::vector<std::vector<long double> > parameter_vac(NONEBEAD);
      std::vector<std::vector<long double> > parameter_mix(NONEBEAD);
      std::vector<std::vector<long double> > parameter_solv(NONEBEAD);
      getOnebeadparam(pdb, atoms, parameter_vac, parameter_mix, parameter_solv,residue_atom);
      for(unsigned i=0; i<NONEBEAD; ++i) {
        for(unsigned k=0; k<numq; ++k) {
          for(unsigned j=0; j<parameter_vac[i].size(); ++j) {
            FF_tmp_vac[k][i]+= parameter_vac[i][j]*std::pow(static_cast<long double>(q_list[k]),j);
          }
          for(unsigned j=0; j<parameter_mix[i].size(); ++j) {
            FF_tmp_mix[k][i]+= parameter_mix[i][j]*std::pow(static_cast<long double>(q_list[k]),j);
          }
          for(unsigned j=0; j<parameter_solv[i].size(); ++j) {
            FF_tmp_solv[k][i]+= parameter_solv[i][j]*std::pow(static_cast<long double>(q_list[k]),j);
          }
        }
      }
      for(unsigned i=0; i<nres; ++i) {
        Iq0_vac[i]=parameter_vac[atoi[i]][0];
        Iq0_mix[i]=parameter_mix[atoi[i]][0];
        Iq0_solv[i]=parameter_solv[atoi[i]][0];
      }
    } else { // SANS
      // read built-in ONEBEAD parameters
      FF_tmp_vac_H.resize(numq,std::vector<long double>(NONEBEAD));
      FF_tmp_mix_H.resize(numq,std::vector<long double>(NONEBEAD));
      FF_tmp_solv_H.resize(numq,std::vector<long double>(NONEBEAD));
      FF_tmp_vac_D.resize(numq,std::vector<long double>(NONEBEAD));
      FF_tmp_mix_D.resize(numq,std::vector<long double>(NONEBEAD));
      std::vector<std::vector<long double> > parameter_vac_H(NONEBEAD);
      std::vector<std::vector<long double> > parameter_mix_H(NONEBEAD);
      std::vector<std::vector<long double> > parameter_solv_H(NONEBEAD);
      std::vector<std::vector<long double> > parameter_vac_D(NONEBEAD);
      std::vector<std::vector<long double> > parameter_mix_D(NONEBEAD);
      getOnebeadparam_sansH(pdb, atoms, parameter_vac_H, parameter_mix_H, parameter_solv_H);
      getOnebeadparam_sansD(pdb, atoms, parameter_vac_D, parameter_mix_D);
      for(unsigned i=0; i<NONEBEAD; ++i) {
        for(unsigned k=0; k<numq; ++k) {
          for(unsigned j=0; j<parameter_vac_H[i].size(); ++j) { // same number of parameters
            FF_tmp_vac_H[k][i]+= parameter_vac_H[i][j]*std::pow(static_cast<long double>(q_list[k]),j);
            FF_tmp_vac_D[k][i]+= parameter_vac_D[i][j]*std::pow(static_cast<long double>(q_list[k]),j);
          }
          for(unsigned j=0; j<parameter_mix_H[i].size(); ++j) {
            FF_tmp_mix_H[k][i]+= parameter_mix_H[i][j]*std::pow(static_cast<long double>(q_list[k]),j);
            FF_tmp_mix_D[k][i]+= parameter_mix_D[i][j]*std::pow(static_cast<long double>(q_list[k]),j);
          }
          for(unsigned j=0; j<parameter_solv_H[i].size(); ++j) {
            FF_tmp_solv_H[k][i]+= parameter_solv_H[i][j]*std::pow(static_cast<long double>(q_list[k]),j);
          }
        }
      }
      for(unsigned i=0; i<nres; ++i) {
        Iq0_vac_H[i]=parameter_vac_H[atoi[i]][0];
        Iq0_mix_H[i]=parameter_mix_H[atoi[i]][0];
        Iq0_solv_H[i]=parameter_solv_H[atoi[i]][0];
        Iq0_vac_D[i]=parameter_vac_D[atoi[i]][0];
        Iq0_mix_D[i]=parameter_mix_D[atoi[i]][0];
      }
    }
  } else if(martini) {
    // read built-in MARTINI parameters
    FF_tmp.resize(numq,std::vector<long double>(NMARTINI));
    std::vector<std::vector<long double> > parameter;
    parameter.resize(NMARTINI);
    getMartiniFFparam(atoms, parameter);
    for(unsigned i=0; i<NMARTINI; ++i) {
      for(unsigned k=0; k<numq; ++k) {
        for(unsigned j=0; j<parameter[i].size(); ++j) {
          FF_tmp[k][i]+= parameter[i][j]*std::pow(static_cast<long double>(q_list[k]),j);
        }
      }
    }
    for(unsigned i=0; i<size; ++i) Iq0+=parameter[atoi[i]][0];
    Iq0 *= Iq0;
  } else if(atomistic) {
    FF_tmp.resize(numq,std::vector<long double>(NTT));
    if(saxs) Iq0=calculateAFF(atoms, FF_tmp, rho);
    else Iq0=calculateAFFsans(atoms, FF_tmp, deuter_conc);
    Iq0 *= Iq0;
  }

  std::vector<double> expint;
  expint.resize( numq );
  ntarget=0;
  for(unsigned i=0; i<numq; ++i) {
    if( !parseNumbered( "EXPINT", i+1, expint[i] ) ) break;
    ntarget++;
  }
  std::transform(expint.begin(), expint.begin() + ntarget, expint.begin(), [scale_expint](double x) { return x / scale_expint; });
  bool exp=false;
  if(ntarget!=numq && ntarget!=0) error("found wrong number of EXPINT values");
  if(ntarget==numq) exp=true;
  if(getDoScore()&&!exp) error("with DOSCORE you need to set the EXPINT values");

  sigma_res.resize( numq );
  resolution=false;
  ntarget=0;
  for(unsigned i=0; i<numq; ++i) {
    if( !parseNumbered( "SIGMARES", i+1, sigma_res[i] ) ) break;
    ntarget++;
  }
  if(ntarget!=numq && ntarget!=0) error("found wrong number of SIGMARES values");
  if(ntarget==numq) resolution=true;

  if(gpu && resolution) error("Resolution function is not supported in GPUs");

  Nj = 10;
  parse("N", Nj);
  if (Nj < 2) error("N should be larger than 1");
  if (resolution) log.printf("  Resolution function with N: %d\n", Nj);

  if(!gpu) {
    FF_rank.resize(numq);
    unsigned n_atom_types;
    if(onebead) {
      FF_value.resize(nres,std::vector<double>(numq));
      n_atom_types=NONEBEAD;
      if(saxs) {
        FF_value_vacuum.resize(n_atom_types,std::vector<double>(numq));
        FF_value_solv.resize(n_atom_types,std::vector<double>(numq));
        FF_value_mixed.resize(n_atom_types,std::vector<double>(numq));
      } else {
        FF_value_vacuum_H.resize(n_atom_types,std::vector<double>(numq));
        FF_value_solv_H.resize(n_atom_types,std::vector<double>(numq));
        FF_value_mixed_H.resize(n_atom_types,std::vector<double>(numq));
        FF_value_vacuum_D.resize(n_atom_types,std::vector<double>(numq));
        FF_value_mixed_D.resize(n_atom_types,std::vector<double>(numq));
      }
    } else {
      FF_value.resize(size,std::vector<double>(numq));
    }
    for(unsigned k=0; k<numq; ++k) {
      if(!onebead) {
        for(unsigned i=0; i<size; ++i) FF_value[i][k] = static_cast<double>(FF_tmp[k][atoi[i]])/(std::sqrt(Iq0));
        for(unsigned i=0; i<size; ++i) FF_rank[k] += FF_value[i][k]*FF_value[i][k];
      } else {
        if(saxs) {
          for(unsigned i=0; i<n_atom_types; ++i) {
            FF_value_vacuum[i][k] = static_cast<double>(FF_tmp_vac[k][i]);
            FF_value_mixed[i][k] = static_cast<double>(FF_tmp_mix[k][i]);
            FF_value_solv[i][k] = static_cast<double>(FF_tmp_solv[k][i]);
          }
        } else { // SANS
          for(unsigned i=0; i<n_atom_types; ++i) {
            FF_value_vacuum_H[i][k] = static_cast<double>(FF_tmp_vac_H[k][i]);
            FF_value_mixed_H[i][k] = static_cast<double>(FF_tmp_mix_H[k][i]);
            FF_value_solv_H[i][k] = static_cast<double>(FF_tmp_solv_H[k][i]);
            FF_value_vacuum_D[i][k] = static_cast<double>(FF_tmp_vac_D[k][i]);
            FF_value_mixed_D[i][k] = static_cast<double>(FF_tmp_mix_D[k][i]);
          }
        }
      }
    }
  } else {
    unsigned n_atom_types;
    if(onebead) {
      FFf_value.resize(numq,std::vector<float>(nres));
      n_atom_types=NONEBEAD;
      if(saxs) {
        FF_value_vacuum.resize(n_atom_types,std::vector<double>(numq));
        FF_value_solv.resize(n_atom_types,std::vector<double>(numq));
        FF_value_mixed.resize(n_atom_types,std::vector<double>(numq));
      } else { // SANS
        FF_value_vacuum_H.resize(n_atom_types,std::vector<double>(numq));
        FF_value_solv_H.resize(n_atom_types,std::vector<double>(numq));
        FF_value_mixed_H.resize(n_atom_types,std::vector<double>(numq));
        FF_value_vacuum_D.resize(n_atom_types,std::vector<double>(numq));
        FF_value_mixed_D.resize(n_atom_types,std::vector<double>(numq));
      }
    } else {
      FFf_value.resize(numq,std::vector<float>(size));
    }
    for(unsigned k=0; k<numq; ++k) {
      if(!onebead) {
        for(unsigned i=0; i<size; ++i) {
          FFf_value[k][i] = static_cast<float>(FF_tmp[k][atoi[i]])/(std::sqrt(Iq0));
        }
      } else {
        if(saxs) {
          for(unsigned i=0; i<n_atom_types; ++i) {
            FF_value_vacuum[i][k] = static_cast<double>(FF_tmp_vac[k][i]);
            FF_value_mixed[i][k] = static_cast<double>(FF_tmp_mix[k][i]);
            FF_value_solv[i][k] = static_cast<double>(FF_tmp_solv[k][i]);
          }
        } else { // SANS
          for(unsigned i=0; i<n_atom_types; ++i) {
            FF_value_vacuum_H[i][k] = static_cast<double>(FF_tmp_vac_H[k][i]);
            FF_value_mixed_H[i][k] = static_cast<double>(FF_tmp_mix_H[k][i]);
            FF_value_solv_H[i][k] = static_cast<double>(FF_tmp_solv_H[k][i]);
            FF_value_vacuum_D[i][k] = static_cast<double>(FF_tmp_vac_D[k][i]);
            FF_value_mixed_D[i][k] = static_cast<double>(FF_tmp_mix_D[k][i]);
          }
        }
      }
    }
  }

  if(!getDoScore()) {
    for(unsigned i=0; i<numq; ++i) {
      std::string num; Tools::convert(i,num);
      addComponentWithDerivatives("q-"+num);
      componentIsNotPeriodic("q-"+num);
    }
    if(exp) {
      for(unsigned i=0; i<numq; ++i) {
        std::string num; Tools::convert(i,num);
        addComponent("exp-"+num);
        componentIsNotPeriodic("exp-"+num);
        Value* comp=getPntrToComponent("exp-"+num);
        comp->set(expint[i]);
      }
    }
  } else {
    for(unsigned i=0; i<numq; ++i) {
      std::string num; Tools::convert(i,num);
      addComponent("q-"+num);
      componentIsNotPeriodic("q-"+num);
    }
    for(unsigned i=0; i<numq; ++i) {
      std::string num; Tools::convert(i,num);
      addComponent("exp-"+num);
      componentIsNotPeriodic("exp-"+num);
      Value* comp=getPntrToComponent("exp-"+num);
      comp->set(expint[i]);
    }
  }

  // convert units to nm^-1
  for(unsigned i=0; i<numq; ++i) {
    q_list[i]=q_list[i]*10.0;    // factor 10 to convert from A^-1 to nm^-1
    if (resolution) sigma_res[i]=sigma_res[i]*10.0;
  }

  // compute resolution function after converting units
  if (resolution) {
    qj_list.resize(numq, std::vector<double>(Nj));
    Rij.resize(numq, std::vector<double>(Nj));
    // compute Rij and qj_list
    resolution_function();
  }

  log<<"  Bibliography ";
  if(martini) {
    log<<plumed.cite("Niebling, Björling, Westenhoff, J Appl Crystallogr 47, 1190–1198 (2014)");
    log<<plumed.cite("Paissoni, Jussupow, Camilloni, J Appl Crystallogr 52, 394-402 (2019)");
  }
  if(atomistic) {
    log<<plumed.cite("Fraser, MacRae, Suzuki, J. Appl. Crystallogr., 11, 693–694 (1978)");
    log<<plumed.cite("Brown, Fox, Maslen, O'Keefe, Willis, International Tables for Crystallography C, 554–595 (International Union of Crystallography, 2006)");
  }
  if(resolution) {
    log<<plumed.cite("Pedersen, Posselt, Mortensen, J. Appl. Crystallogr., 23, 321–333 (1990)");
  }

  log<< plumed.cite("Bonomi, Camilloni, Bioinformatics, 33, 3999 (2017)");
  log<<"\n";

  requestAtoms(atoms, false);

  if(getDoScore()) {
    setParameters(expint);
    Initialise(numq);
  }
  setDerivatives();
  checkRead();
}

// calculates SASA neighbor list
void SAXS::calcNlist(std::vector<std::vector<int> > &Nlist)
{
  unsigned natoms = getNumberOfAtoms();
  for(unsigned i = 0; i < natoms; ++i) {
    if (LCPOparam[i].size()>0) {
      for (unsigned j = 0; j < i; ++j) {
        if (LCPOparam[j].size()>0) {
          double Delta_ij_mod = modulo(delta(getPosition(i), getPosition(j)))*10.;
          double overlapD = LCPOparam[i][0]+LCPOparam[j][0];
          if(Delta_ij_mod < overlapD) {
            Nlist.at(i).push_back(j);
            Nlist.at(j).push_back(i);
          }
        }
      }
    }
  }

}

// calculates SASA according to LCPO algorithm
void SAXS::sasa_calculate(std::vector<bool> &solv_res) {
  unsigned natoms = getNumberOfAtoms();
  std::vector<std::vector<int> > Nlist(natoms);
  calcNlist(Nlist);
  std::vector<double> sasares(nres, 0.);

  #pragma omp parallel num_threads(OpenMP::getNumThreads())
  {
    std::vector<double> private_sasares(nres, 0.);
    #pragma omp for
    for (unsigned i = 0; i < natoms; ++i) {
      if (LCPOparam[i].size() > 1 && LCPOparam[i][1] > 0.0) {
        double Aij = 0.0;
        double Aijk = 0.0;
        double Ajk = 0.0;
        double ri = LCPOparam[i][0];
        double S1 = 4.*M_PI*ri*ri;
        for (unsigned j = 0; j < Nlist[i].size(); ++j) {
          double d_ij = modulo(delta( getPosition(i), getPosition(Nlist[i][j]) ))*10.;
          double rj = LCPOparam[Nlist[i][j]][0];
          double Aijt = (2.*M_PI*ri*(ri-d_ij/2.-((ri*ri-rj*rj)/(2.*d_ij))));
          double Ajkt = 0.0;
          for (unsigned k = 0; k < Nlist[Nlist[i][j]].size(); ++k) {
            if (std::find (Nlist[i].begin(), Nlist[i].end(), Nlist[Nlist[i][j]][k]) !=  Nlist[i].end()) {
              double d_jk = modulo(delta( getPosition(Nlist[i][j]), getPosition(Nlist[Nlist[i][j]][k]) ))*10.;
              double rk = LCPOparam[Nlist[Nlist[i][j]][k]][0];
              double sjk =  (2.*M_PI*rj*(rj-d_jk/2.-((rj*rj-rk*rk)/(2.*d_jk))));
              Ajkt += sjk;
            }
          }
          Aijk += (Aijt * Ajkt);
          Aij += Aijt;
          Ajk += Ajkt;
        }
        double sasai = (LCPOparam[i][1]*S1+LCPOparam[i][2]*Aij+LCPOparam[i][3]*Ajk+LCPOparam[i][4]*Aijk);
        if (sasai > 0) {
          private_sasares[residue_atom[i]] += sasai / 100.0;
        }
      }
    }
    #pragma omp critical
    { // combining private_sasares into sasares
      for (unsigned i = 0; i < nres; ++i) {
        sasares[i] += private_sasares[i];
      }
    }
  }
  for(unsigned i=0; i<nres; ++i) { // updating solv_res based on sasares
    if(sasares[i]>sasa_cutoff) solv_res[i] = 1;
    else solv_res[i] = 0;
  }
}

void SAXS::calculate_gpu(std::vector<Vector> &pos, std::vector<Vector> &deriv)
{
#ifdef __PLUMED_HAS_ARRAYFIRE
  unsigned size;
  if(onebead) size = nres;
  else size = getNumberOfAtoms();
  const unsigned numq = q_list.size();

  std::vector<float> sum;
  sum.resize(numq);

  std::vector<float> dd;
  dd.resize(size*3*numq);

  // on gpu only the master rank run the calculation
  if(comm.Get_rank()==0) {
    std::vector<float> posi;
    posi.resize(3*size);
    #pragma omp parallel for num_threads(OpenMP::getNumThreads())
    for (unsigned i=0; i<size; ++i) {
      const Vector tmp = pos[i];
      posi[3*i]   = static_cast<float>(tmp[0]);
      posi[3*i+1] = static_cast<float>(tmp[1]);
      posi[3*i+2] = static_cast<float>(tmp[2]);
    }

    // create array a and b containing atomic coordinates
#ifdef  __PLUMED_HAS_ARRAYFIRE_CUDA
    af::setDevice(afcu::getNativeId(deviceid));
#elif   __PLUMED_HAS_ARRAYFIRE_OCL
    af::setDevice(afcl::getNativeId(deviceid));
#else
    af::setDevice(deviceid);
#endif
    // 3,size,1,1
    af::array pos_a = af::array(3, size, &posi.front());
    // size,3,1,1
    pos_a = af::moddims(pos_a.T(), size, 3, 1);
    // size,3,1,1
    af::array pos_b = pos_a(af::span, af::span);
    // size,1,3,1
    pos_a = af::moddims(pos_a, size, 1, 3);
    // 1,size,3,1
    pos_b = af::moddims(pos_b, 1, size, 3);

    // size,size,3,1
    af::array pos_a_t = af::tile(pos_a, 1, size, 1);
    // size,size,3,1: for some reason we need this
    pos_a_t = af::moddims(pos_a_t, size, size, 3);
    // size,size,3,1
    af::array pos_b_t = af::tile(pos_b, size, 1, 1);
    // size,size,3,1: for some reason we need this
    pos_b_t = af::moddims(pos_b_t, size, size, 3);
    // size,size,3,1
    af::array xyz_dist = pos_a_t - pos_b_t;
    // size,size,1,1
    af::array square = af::sum(xyz_dist*xyz_dist,2);
    // size,size,1,1
    af::array dist_sqrt = af::sqrt(square);
    // replace the zero of square with one to avoid nan in the derivatives (the number does not matter because this are multiplied by zero)
    af::replace(square,!(af::iszero(square)),1.);
    // size,size,3,1
    xyz_dist = xyz_dist / af::tile(square, 1, 1, 3);
    // numq,1,1,1
    af::array sum_device   = af::constant(0, numq, f32);
    // numq,size,3,1
    af::array deriv_device = af::constant(0, numq, size, 3, f32);

    for (unsigned k=0; k<numq; ++k) {
      // calculate FF matrix
      // size,1,1,1
      af::array AFF_value(size, &FFf_value[k].front());
      // size,size,1,1
      af::array FFdist_mod = af::tile(AFF_value(af::span), 1, size)*af::transpose(af::tile(AFF_value(af::span), 1, size));

      // get q
      const float qvalue = static_cast<float>(q_list[k]);
      // size,size,1,1
      af::array dist_q = qvalue*dist_sqrt;
      // size,size,1
      af::array dist_sin = af::sin(dist_q)/dist_q;
      af::replace(dist_sin,!(af::isNaN(dist_sin)),1.);
      // 1,1,1,1
      sum_device(k) = af::sum(af::flat(dist_sin)*af::flat(FFdist_mod));

      // size,size,1,1
      af::array tmp = FFdist_mod*(dist_sin - af::cos(dist_q));
      // size,size,3,1
      af::array dd_all = af::tile(tmp, 1, 1, 3)*xyz_dist;
      // it should become 1,size,3
      deriv_device(k, af::span, af::span) = af::sum(dd_all,0);
    }

    // read out results
    sum_device.host(&sum.front());

    deriv_device = af::reorder(deriv_device, 2, 1, 0);
    deriv_device = af::flat(deriv_device);
    deriv_device.host(&dd.front());
  }

  comm.Bcast(dd, 0);
  comm.Bcast(sum, 0);

  for(unsigned k=0; k<numq; ++k) {
    std::string num; Tools::convert(k,num);
    Value* val=getPntrToComponent("q-"+num);
    val->set(sum[k]);
    if(getDoScore()) setCalcData(k, sum[k]);
    for(unsigned i=0; i<size; ++i) {
      const unsigned di = k*size*3+i*3;
      deriv[k*size+i] = Vector(2.*dd[di+0],2.*dd[di+1],2.*dd[di+2]);
    }
  }
#endif
}

void SAXS::calculate_cpu(std::vector<Vector> &pos, std::vector<Vector> &deriv)
{
  unsigned size;
  if(onebead) size = nres;
  else size = getNumberOfAtoms();
  const unsigned numq = q_list.size();

  unsigned stride = comm.Get_size();
  unsigned rank   = comm.Get_rank();
  if(serial) {
    stride = 1;
    rank   = 0;
  }
  std::vector<double> sum(numq,0);
  unsigned nt=OpenMP::getNumThreads();
  #pragma omp parallel num_threads(nt)
  {
    std::vector<Vector> omp_deriv(deriv.size());
    std::vector<double> omp_sum(numq,0);
    #pragma omp for nowait
    for (unsigned i=rank; i<size-1; i+=stride) {
      Vector posi = pos[i];
      for (unsigned j=i+1; j<size ; ++j) {
        Vector c_distances = delta(posi,pos[j]);
        double m_distances = c_distances.modulo();
        c_distances = c_distances/m_distances/m_distances;
        for (unsigned k=0; k<numq; ++k) {
          unsigned kdx=k*size;
          double qdist = q_list[k]*m_distances;
          double FFF = 2.*FF_value[i][k]*FF_value[j][k];
          double tsq = std::sin(qdist)/qdist;
          double tcq = std::cos(qdist);
          double tmp = FFF*(tcq-tsq);
          Vector dd  = c_distances*tmp;
          if(nt>1) {
            omp_deriv[kdx+i] -=dd;
            omp_deriv[kdx+j] +=dd;
            omp_sum[k] += FFF*tsq;
          } else {
            deriv[kdx+i] -= dd;
            deriv[kdx+j] += dd;
            sum[k] += FFF*tsq;
          }
        }
      }
    }
    #pragma omp critical
    if(nt>1) {
      for(unsigned i=0; i<deriv.size(); ++i) deriv[i]+=omp_deriv[i];
      for(unsigned k=0; k<numq; ++k) sum[k]+=omp_sum[k];
    }
  }

  if(!serial) {
    comm.Sum(&deriv[0][0], 3*deriv.size());
    comm.Sum(&sum[0], numq);
  }

  if (resolution) {
    // get spline for scatering curve
    std::vector<SplineCoeffs> scatt_coeffs = spline_coeffs(q_list, sum);

    // get spline for the derivatives
    // copy the deriv to a new vector and zero deriv
    std::vector<Vector> old_deriv(deriv);
    memset(&deriv[0][0], 0.0, deriv.size() * sizeof deriv[0]);

    unsigned nt=OpenMP::getNumThreads();
    for (unsigned i=rank; i<size; i+=stride) {
      std::vector<double> deriv_i_x(numq);
      std::vector<double> deriv_i_y(numq);
      std::vector<double> deriv_i_z(numq);

      std::vector<SplineCoeffs> deriv_coeffs_x;
      std::vector<SplineCoeffs> deriv_coeffs_y;
      std::vector<SplineCoeffs> deriv_coeffs_z;
      for (unsigned k=0; k<numq; k++) {
        unsigned kdx = k*size;
        deriv_i_x[k] = old_deriv[kdx+i][0];
        deriv_i_y[k] = old_deriv[kdx+i][1];
        deriv_i_z[k] = old_deriv[kdx+i][2];
      }
      deriv_coeffs_x = spline_coeffs(q_list, deriv_i_x);
      deriv_coeffs_y = spline_coeffs(q_list, deriv_i_y);
      deriv_coeffs_z = spline_coeffs(q_list, deriv_i_z);

      // compute derivative with the smearing using the resolution function
      #pragma omp parallel for num_threads(nt)
      for (unsigned k=0; k<numq; k++) {
        unsigned kdx = k*size;
        double dq = qj_list[k][1] - qj_list[k][0];
        for (unsigned j=0; j<Nj; j++) {
          deriv[kdx+i][0] += Rij[k][j] * interpolation(deriv_coeffs_x, qj_list[k][j]) * dq;
          deriv[kdx+i][1] += Rij[k][j] * interpolation(deriv_coeffs_y, qj_list[k][j]) * dq;
          deriv[kdx+i][2] += Rij[k][j] * interpolation(deriv_coeffs_z, qj_list[k][j]) * dq;
        }
      }
    }

    if(!serial) {
      comm.Sum(&deriv[0][0], 3*deriv.size());
    }

    // compute the smeared spectra using the resolution function
    #pragma omp parallel for num_threads(nt)
    for (unsigned i=0; i<numq; i++) {
      sum[i] = 0.;
      double dq = qj_list[i][1] - qj_list[i][0];
      for (unsigned j=0; j<Nj; j++) {
        sum[i] += Rij[i][j] * interpolation(scatt_coeffs, qj_list[i][j]) * dq;
      }
    }
  }

  for (unsigned k=0; k<numq; ++k) {
    sum[k]+=FF_rank[k];
    std::string num; Tools::convert(k,num);
    Value* val=getPntrToComponent("q-"+num);
    val->set(sum[k]);
    if(getDoScore()) setCalcData(k, sum[k]);
  }
}

void SAXS::calculate()
{
  if(pbc) makeWhole();

  const size_t size = getNumberOfAtoms();
  const size_t numq = q_list.size();

  // these are the derivatives associated to the coarse graining
  std::vector<Vector> aa_deriv(size);

  size_t beads_size = size;
  if(onebead) beads_size = nres;
  // these are the derivatives particle,q
  std::vector<Vector> bd_deriv(numq*beads_size);

  std::vector<Vector> beads_pos(beads_size);
  if(onebead) {
    for(unsigned resid=0; resid<nres; resid++) {
      double sum_mass = 0.;
      Vector sum_pos = Vector(0,0,0);
      for(unsigned atom_id=0; atom_id<size; atom_id++) {
        if(residue_atom[atom_id] == resid) {
          aa_deriv[atom_id] = Vector(atoms_masses[atom_id],atoms_masses[atom_id],atoms_masses[atom_id]);
          sum_pos += atoms_masses[atom_id] * getPosition(atom_id); // getPosition(first_atom+atom_id)
          sum_mass += atoms_masses[atom_id];
        }
      }
      beads_pos[resid] = sum_pos/sum_mass;
      for(unsigned atom_id=0; atom_id<size; atom_id++) {
        if(residue_atom[atom_id] == resid) {
          aa_deriv[atom_id] /= sum_mass;
        }
      }
    }
    // SASA
    std::vector<bool> solv_res(nres, 0);
    if(saxs) {
      if(getStep()%solv_stride == 0 || isFirstStep) {
        isFirstStep = 0;
        if(rho_corr!=rho) sasa_calculate(solv_res);
        Iq0=0.;
        for(unsigned i=0; i<nres; ++i) {
          if(solv_res[i] == 1 ) {
            Iq0 += std::sqrt((Iq0_vac[i]+(rho_corr*rho_corr)*Iq0_solv[i]-rho_corr*Iq0_mix[i]));
          } else {
            Iq0 += std::sqrt((Iq0_vac[i]+(rho*rho)*Iq0_solv[i]-rho*Iq0_mix[i]));
          }
        }
        // Form Factors
        for(unsigned k=0; k<numq; ++k) {
          for(unsigned i=0; i<nres; ++i) {
            if(!gpu) {
              if(solv_res[i] == 0) { // buried
                FF_value[i][k] = std::sqrt(std::fabs(FF_value_vacuum[atoi[i]][k] + rho*rho*FF_value_solv[atoi[i]][k] - rho*FF_value_mixed[atoi[i]][k]))/Iq0;
              } else { // surface
                FF_value[i][k] = std::sqrt(std::fabs(FF_value_vacuum[atoi[i]][k] + rho_corr*rho_corr*FF_value_solv[atoi[i]][k] - rho_corr*FF_value_mixed[atoi[i]][k]))/Iq0;
              }
            } else {
              if(solv_res[i] == 0) { // buried
                FFf_value[k][i] = static_cast<float>(std::sqrt(std::fabs(FF_value_vacuum[atoi[i]][k] + rho*rho*FF_value_solv[atoi[i]][k] - rho*FF_value_mixed[atoi[i]][k]))/Iq0);
              } else { // surface
                FFf_value[k][i] = static_cast<float>(std::sqrt(std::fabs(FF_value_vacuum[atoi[i]][k] + rho_corr*rho_corr*FF_value_solv[atoi[i]][k] - rho_corr*FF_value_mixed[atoi[i]][k]))/Iq0);
              }
            }
          }
        }
        if(!gpu) {
          for(unsigned k=0; k<numq; ++k) {
            FF_rank[k]=0.;
            for(unsigned i=0; i<nres; ++i) {
              FF_rank[k]+=FF_value[i][k]*FF_value[i][k];
            }
          }
        }
      }
    } else { // SANS
      std::vector<bool> deut_res(nres, 0);
      double solv_sc_length = 0.1*(0.580 + 2.*((1. - deuter_conc) * (-0.374) + deuter_conc * 0.667)); // per water electron (10 electrons)
      double rho_sans = rho * solv_sc_length;
      double rho_sans_corr = rho_corr * solv_sc_length;
      if(getStep()%solv_stride == 0 || isFirstStep) {
        isFirstStep = 0;
        if(deuter_conc!=0.||rho != rho_corr) sasa_calculate(solv_res);
        Iq0=0.;
        for(unsigned i=0; i<nres; ++i) {
          if(solv_res[i] == 1 ) {
            if(rand()/RAND_MAX<deuter_conc) {
              Iq0 += std::sqrt(std::fabs(Iq0_vac_D[i] + rho_sans_corr*rho_sans_corr*Iq0_solv_H[i] - rho_sans_corr*Iq0_mix_D[i]));
              deut_res[i] = 1;
            } else {
              Iq0 += std::sqrt(std::fabs(Iq0_vac_H[i] + rho_sans_corr*rho_sans_corr*Iq0_solv_H[i] - rho_sans_corr*Iq0_mix_H[i]));
            }
          } else {
            Iq0 += std::sqrt(std::fabs(Iq0_vac_H[i] + rho_sans*rho_sans*Iq0_solv_H[i] - rho_sans*Iq0_mix_H[i]));
          }
        }
        // Form Factors
        for(unsigned k=0; k<numq; ++k) {
          for(unsigned i=0; i<nres; ++i) {
            if(!gpu) {
              if(solv_res[i] == 0) { // hydrogen
                FF_value[i][k] = std::sqrt(std::fabs(FF_value_vacuum_H[atoi[i]][k] + rho_sans*rho_sans*FF_value_solv_H[atoi[i]][k] - rho_sans*FF_value_mixed_H[atoi[i]][k]))/Iq0;
              } else {
                if(deut_res[i] == 0) {
                  FF_value[i][k] = std::sqrt(std::fabs(FF_value_vacuum_H[atoi[i]][k] + rho_sans_corr*rho_sans_corr*FF_value_solv_H[atoi[i]][k] - rho_sans_corr*FF_value_mixed_H[atoi[i]][k]))/Iq0;
                } else {
                  FF_value[i][k] = std::sqrt(std::fabs(FF_value_vacuum_D[atoi[i]][k] + rho_sans_corr*rho_sans_corr*FF_value_solv_H[atoi[i]][k] - rho_sans_corr*FF_value_mixed_D[atoi[i]][k]))/Iq0;
                }
              }
            } else {
              if(solv_res[i] == 0) { // hydrogen
                FFf_value[k][i] = static_cast<float>(std::sqrt(std::fabs(FF_value_vacuum_H[atoi[i]][k] + rho_sans*rho_sans*FF_value_solv_H[atoi[i]][k] - rho_sans*FF_value_mixed_H[atoi[i]][k]))/Iq0);
              } else {
                if(deut_res[i] == 0) {
                  FFf_value[k][i] = static_cast<float>(std::sqrt(std::fabs(FF_value_vacuum_H[atoi[i]][k] + rho_sans_corr*rho_sans_corr*FF_value_solv_H[atoi[i]][k] - rho_sans_corr*FF_value_mixed_H[atoi[i]][k]))/Iq0);
                } else {
                  FFf_value[k][i] = static_cast<float>(std::sqrt(std::fabs(FF_value_vacuum_D[atoi[i]][k] + rho_sans_corr*rho_sans_corr*FF_value_solv_H[atoi[i]][k] - rho_sans_corr*FF_value_mixed_D[atoi[i]][k]))/Iq0);
                }
              }
            }
          }
        }
        if(!gpu) {
          for(unsigned k=0; k<numq; ++k) {
            FF_rank[k]=0.;
            for(unsigned i=0; i<nres; ++i) {
              FF_rank[k]+=FF_value[i][k]*FF_value[i][k];
            }
          }
        }
      }
    }
    // not ONEBEAD
  } else {
    for(unsigned i=0; i<size; ++i) {
      beads_pos[i] = getPosition(i);
    }
    aa_deriv = std::vector<Vector>(size,(Vector(1,1,1)));
  }

  if(gpu) calculate_gpu(beads_pos, bd_deriv);
  else calculate_cpu(beads_pos, bd_deriv);

  if(getDoScore()) {
    /* Metainference */
    double score = getScore();
    setScore(score);
  }

  for (unsigned k=0; k<numq; ++k) {
    const unsigned kdx=k*beads_size;
    Tensor deriv_box;
    Value* val;
    if(!getDoScore()) {
      std::string num; Tools::convert(k,num);
      val=getPntrToComponent("q-"+num);

      if(onebead) {
        unsigned atom_id=0;
        for(unsigned i=0; i<beads_size; ++i) {
          for(unsigned j=0; j<atoms_per_bead[i]; ++j) {
            setAtomsDerivatives(val, atom_id, Vector(aa_deriv[atom_id][0]*bd_deriv[kdx+i][0], \
                                aa_deriv[atom_id][1]*bd_deriv[kdx+i][1], \
                                aa_deriv[atom_id][2]*bd_deriv[kdx+i][2]) );
            deriv_box += Tensor(getPosition(atom_id),Vector(aa_deriv[atom_id][0]*bd_deriv[kdx+i][0], \
                                aa_deriv[atom_id][1]*bd_deriv[kdx+i][1], \
                                aa_deriv[atom_id][2]*bd_deriv[kdx+i][2]) );
            atom_id++;
          }
        }
      } else {
        for(unsigned i=0; i<beads_size; ++i) {
          setAtomsDerivatives(val, i, Vector(bd_deriv[kdx+i][0], \
                                             bd_deriv[kdx+i][1], \
                                             bd_deriv[kdx+i][2]) );
          deriv_box += Tensor(getPosition(i),Vector(bd_deriv[kdx+i][0], \
                              bd_deriv[kdx+i][1], \
                              bd_deriv[kdx+i][2]) );
        }
      }
    } else {
      val=getPntrToComponent("score");
      if(onebead) {
        unsigned atom_id=0;
        for(unsigned i=0; i<beads_size; ++i) {
          for(unsigned j=0; j<atoms_per_bead[i]; ++j) {
            setAtomsDerivatives(val, atom_id, Vector(aa_deriv[atom_id][0]*bd_deriv[kdx+i][0]*getMetaDer(k),
                                aa_deriv[atom_id][1]*bd_deriv[kdx+i][1]*getMetaDer(k),
                                aa_deriv[atom_id][2]*bd_deriv[kdx+i][2]*getMetaDer(k)) );
            deriv_box += Tensor(getPosition(atom_id),Vector(aa_deriv[atom_id][0]*bd_deriv[kdx+i][0]*getMetaDer(k),
                                aa_deriv[atom_id][1]*bd_deriv[kdx+i][1]*getMetaDer(k),
                                aa_deriv[atom_id][2]*bd_deriv[kdx+i][2]*getMetaDer(k)) );
            atom_id++;
          }
        }
      } else {
        for(unsigned i=0; i<beads_size; ++i) {
          setAtomsDerivatives(val, i, Vector(bd_deriv[kdx+i][0]*getMetaDer(k),
                                             bd_deriv[kdx+i][1]*getMetaDer(k),
                                             bd_deriv[kdx+i][2]*getMetaDer(k)) );
          deriv_box += Tensor(getPosition(i),Vector(bd_deriv[kdx+i][0]*getMetaDer(k),
                              bd_deriv[kdx+i][1]*getMetaDer(k),
                              bd_deriv[kdx+i][2]*getMetaDer(k)) );
        }
      }
    }
    setBoxDerivatives(val, -deriv_box);
  }
}

void SAXS::update() {
  // write status file
  if(getWstride()>0&& (getStep()%getWstride()==0 || getCPT()) ) writeStatus();
}

<<<<<<< HEAD
void SAXS::getOnebeadMapping(const std::vector<AtomNumber> &atoms) {
  // Here we read the chain information
  PDB pdb;
  if( !pdb.read(template_name,usingNaturalUnits(),1.) ) plumed_merror("missing input file " + template_name);
=======
unsigned SAXS::getOnebeadMapping(const PDB &pdb, const std::vector<AtomNumber> &atoms) {
>>>>>>> 58d66d7f
  std::vector<std::string> chains; pdb.getChainNames( chains );
  std::vector<std::vector<std::string> > AtomResidueName;

  atoms_masses.resize(atoms.size());
  residue_atom.resize(atoms.size());

  // cycle over chains
  for(unsigned i=0; i<chains.size(); ++i) {
    unsigned start, end;
    std::string errmsg;
    pdb.getResidueRange(chains[i], start, end, errmsg);
    AtomResidueName.resize(2);
    // cycle over residues
    for(unsigned res=start; res<=end; res++) {
      std::string Rname = pdb.getResidueName(res, chains[i]);
      Rname.erase(std::remove_if(Rname.begin(), Rname.end(), ::isspace),Rname.end());
      std::vector<AtomNumber> res_atoms = pdb.getAtomsInResidue(res, chains[i]);
      unsigned first_time=1;
      std::vector<std::vector<unsigned> > tmp_residue_atom; tmp_residue_atom.resize(3);
      // cycle over atoms
      for(unsigned a=0; a<res_atoms.size(); a++) {
        // operations shared among all beads
        std::string Aname=pdb.getAtomName(res_atoms[a]);
        AtomResidueName[0].push_back(Aname);
        AtomResidueName[1].push_back(Rname);
        char type;
        char first = Aname.at(0);
        // We assume that element symbol is first letter, if not a number
        if (!isdigit(first)) {
          type = first;
          // otherwise is the second
        } else {
          type = Aname.at(1);
        }
        if (type == 'H') atoms_masses[res_atoms[a].index()] = 1.008;
        else if(type == 'C') atoms_masses[res_atoms[a].index()] = 12.011;
        else if(type == 'N') atoms_masses[res_atoms[a].index()] = 14.007;
        else if(type == 'O') atoms_masses[res_atoms[a].index()] = 15.999;
        else if(type == 'S') atoms_masses[res_atoms[a].index()] = 32.065;
        else if(type == 'P') atoms_masses[res_atoms[a].index()] = 30.974;
        else {
          error("Unknown element in mass extraction\n");
        }
        if(pdb.allowedResidue("protein",Rname)) {
          if(first_time) {
            atoms_per_bead.push_back(res_atoms.size());
            first_time = 0;
          }
          residue_atom[res_atoms[a].index()] = atoms_per_bead.size()-1;
        } else {
          // check for nucleic acids
          // Pentose bead
          if( Aname=="O5'"  || Aname=="C5'"  || Aname=="O4'"  || Aname=="C4'"  || Aname=="O3'"  ||
              Aname=="C3'"  || Aname=="O2'"  || Aname=="C2'"  || Aname=="C1'"  || Aname=="H5'"  ||
              Aname=="H5''" || Aname=="H4'"  || Aname=="H3'"  || Aname=="H2'"  || Aname=="H2''" ||
              Aname=="H2'2" || Aname=="H1'"  || Aname=="HO5'" || Aname=="HO3'" || Aname=="HO2'" ||
              Aname=="H5'1" || Aname=="H5'2" || Aname=="HO'2" || Aname=="H2'1" || Aname=="H5T"  ||
              Aname=="H3T" ) {
            tmp_residue_atom[0].push_back(res_atoms[a].index());
          }
          // Nucleobase bead
          else if(Aname=="N1"  || Aname=="N2"  || Aname=="N3"  || Aname=="N4"  || Aname=="N6"  ||
                  Aname=="N7"  || Aname=="N9"  || Aname=="C2"  || Aname=="C4"  || Aname=="C5"  ||
                  Aname=="C6"  || Aname=="C7"  || Aname=="C8"  || Aname=="O2"  || Aname=="O4"  ||
                  Aname=="O6"  || Aname=="H1"  || Aname=="H2"  || Aname=="H3"  || Aname=="H5"  ||
                  Aname=="H6"  || Aname=="H8"  || Aname=="H21" || Aname=="H22" || Aname=="H41" ||
                  Aname=="H42" || Aname=="H61" || Aname=="H62" || Aname=="H71" || Aname=="H72" ||
                  Aname=="H73" ) {
            tmp_residue_atom[1].push_back(res_atoms[a].index());
          }
          // PO2 bead
          else if(Aname=="P"   || Aname=="OP1" || Aname=="OP2" || Aname=="OP3" || Aname=="O1P" ||
                  Aname=="O2P" || Aname=="O3P" ) {
            tmp_residue_atom[2].push_back(res_atoms[a].index());
          }
          // error
          else error("Atom name "+Aname+" cannot be indexed to any bead. Check the PDB.");
        }
      }
      if(!pdb.allowedResidue("protein",Rname)) {
        atoms_per_bead.push_back(tmp_residue_atom[0].size());
        for(unsigned tmp_i=0; tmp_i<tmp_residue_atom[0].size(); tmp_i++) residue_atom[tmp_residue_atom[0][tmp_i]]=atoms_per_bead.size()-1;
        atoms_per_bead.push_back(tmp_residue_atom[1].size());
        for(unsigned tmp_i=0; tmp_i<tmp_residue_atom[1].size(); tmp_i++) residue_atom[tmp_residue_atom[1][tmp_i]]=atoms_per_bead.size()-1;
        if(tmp_residue_atom[2].size()>0) {
          atoms_per_bead.push_back(tmp_residue_atom[2].size());
          for(unsigned tmp_i=0; tmp_i<tmp_residue_atom[2].size(); tmp_i++) residue_atom[tmp_residue_atom[2][tmp_i]]=atoms_per_bead.size()-1;
        }
      }
    }
  }
  readLCPOparam(AtomResidueName, atoms.size());
  return atoms_per_bead.size();
}

void SAXS::getMartiniFFparam(const std::vector<AtomNumber> &atoms, std::vector<std::vector<long double> > &parameter)
{
  parameter[ALA_BB].push_back(9.045);
  parameter[ALA_BB].push_back(-0.098114);
  parameter[ALA_BB].push_back(7.54281);
  parameter[ALA_BB].push_back(-1.97438);
  parameter[ALA_BB].push_back(-8.32689);
  parameter[ALA_BB].push_back(6.09318);
  parameter[ALA_BB].push_back(-1.18913);

  parameter[ARG_BB].push_back(10.729);
  parameter[ARG_BB].push_back(-0.0392574);
  parameter[ARG_BB].push_back(1.15382);
  parameter[ARG_BB].push_back(-0.155999);
  parameter[ARG_BB].push_back(-2.43619);
  parameter[ARG_BB].push_back(1.72922);
  parameter[ARG_BB].push_back(-0.33799);

  parameter[ARG_SC1].push_back(-2.796);
  parameter[ARG_SC1].push_back(0.472403);
  parameter[ARG_SC1].push_back(8.07424);
  parameter[ARG_SC1].push_back(4.37299);
  parameter[ARG_SC1].push_back(-10.7398);
  parameter[ARG_SC1].push_back(4.95677);
  parameter[ARG_SC1].push_back(-0.725797);

  parameter[ARG_SC2].push_back(15.396);
  parameter[ARG_SC2].push_back(0.0636736);
  parameter[ARG_SC2].push_back(-1.258);
  parameter[ARG_SC2].push_back(1.93135);
  parameter[ARG_SC2].push_back(-4.45031);
  parameter[ARG_SC2].push_back(2.49356);
  parameter[ARG_SC2].push_back(-0.410721);

  parameter[ASN_BB].push_back(10.738);
  parameter[ASN_BB].push_back(-0.0402162);
  parameter[ASN_BB].push_back(1.03007);
  parameter[ASN_BB].push_back(-0.254174);
  parameter[ASN_BB].push_back(-2.12015);
  parameter[ASN_BB].push_back(1.55535);
  parameter[ASN_BB].push_back(-0.30963);

  parameter[ASN_SC1].push_back(9.249);
  parameter[ASN_SC1].push_back(-0.0148678);
  parameter[ASN_SC1].push_back(5.52169);
  parameter[ASN_SC1].push_back(0.00853212);
  parameter[ASN_SC1].push_back(-6.71992);
  parameter[ASN_SC1].push_back(3.93622);
  parameter[ASN_SC1].push_back(-0.64973);

  parameter[ASP_BB].push_back(10.695);
  parameter[ASP_BB].push_back(-0.0410247);
  parameter[ASP_BB].push_back(1.03656);
  parameter[ASP_BB].push_back(-0.298558);
  parameter[ASP_BB].push_back(-2.06064);
  parameter[ASP_BB].push_back(1.53495);
  parameter[ASP_BB].push_back(-0.308365);

  parameter[ASP_SC1].push_back(9.476);
  parameter[ASP_SC1].push_back(-0.0254664);
  parameter[ASP_SC1].push_back(5.57899);
  parameter[ASP_SC1].push_back(-0.395027);
  parameter[ASP_SC1].push_back(-5.9407);
  parameter[ASP_SC1].push_back(3.48836);
  parameter[ASP_SC1].push_back(-0.569402);

  parameter[CYS_BB].push_back(10.698);
  parameter[CYS_BB].push_back(-0.0233493);
  parameter[CYS_BB].push_back(1.18257);
  parameter[CYS_BB].push_back(0.0684464);
  parameter[CYS_BB].push_back(-2.792);
  parameter[CYS_BB].push_back(1.88995);
  parameter[CYS_BB].push_back(-0.360229);

  parameter[CYS_SC1].push_back(8.199);
  parameter[CYS_SC1].push_back(-0.0261569);
  parameter[CYS_SC1].push_back(6.79677);
  parameter[CYS_SC1].push_back(-0.343845);
  parameter[CYS_SC1].push_back(-5.03578);
  parameter[CYS_SC1].push_back(2.7076);
  parameter[CYS_SC1].push_back(-0.420714);

  parameter[GLN_BB].push_back(10.728);
  parameter[GLN_BB].push_back(-0.0391984);
  parameter[GLN_BB].push_back(1.09264);
  parameter[GLN_BB].push_back(-0.261555);
  parameter[GLN_BB].push_back(-2.21245);
  parameter[GLN_BB].push_back(1.62071);
  parameter[GLN_BB].push_back(-0.322325);

  parameter[GLN_SC1].push_back(8.317);
  parameter[GLN_SC1].push_back(-0.229045);
  parameter[GLN_SC1].push_back(12.6338);
  parameter[GLN_SC1].push_back(-7.6719);
  parameter[GLN_SC1].push_back(-5.8376);
  parameter[GLN_SC1].push_back(5.53784);
  parameter[GLN_SC1].push_back(-1.12604);

  parameter[GLU_BB].push_back(10.694);
  parameter[GLU_BB].push_back(-0.0521961);
  parameter[GLU_BB].push_back(1.11153);
  parameter[GLU_BB].push_back(-0.491995);
  parameter[GLU_BB].push_back(-1.86236);
  parameter[GLU_BB].push_back(1.45332);
  parameter[GLU_BB].push_back(-0.29708);

  parameter[GLU_SC1].push_back(8.544);
  parameter[GLU_SC1].push_back(-0.249555);
  parameter[GLU_SC1].push_back(12.8031);
  parameter[GLU_SC1].push_back(-8.42696);
  parameter[GLU_SC1].push_back(-4.66486);
  parameter[GLU_SC1].push_back(4.90004);
  parameter[GLU_SC1].push_back(-1.01204);

  parameter[GLY_BB].push_back(9.977);
  parameter[GLY_BB].push_back(-0.0285799);
  parameter[GLY_BB].push_back(1.84236);
  parameter[GLY_BB].push_back(-0.0315192);
  parameter[GLY_BB].push_back(-2.88326);
  parameter[GLY_BB].push_back(1.87323);
  parameter[GLY_BB].push_back(-0.345773);

  parameter[HIS_BB].push_back(10.721);
  parameter[HIS_BB].push_back(-0.0379337);
  parameter[HIS_BB].push_back(1.06028);
  parameter[HIS_BB].push_back(-0.236143);
  parameter[HIS_BB].push_back(-2.17819);
  parameter[HIS_BB].push_back(1.58357);
  parameter[HIS_BB].push_back(-0.31345);

  parameter[HIS_SC1].push_back(-0.424);
  parameter[HIS_SC1].push_back(0.665176);
  parameter[HIS_SC1].push_back(3.4369);
  parameter[HIS_SC1].push_back(2.93795);
  parameter[HIS_SC1].push_back(-5.18288);
  parameter[HIS_SC1].push_back(2.12381);
  parameter[HIS_SC1].push_back(-0.284224);

  parameter[HIS_SC2].push_back(5.363);
  parameter[HIS_SC2].push_back(-0.0176945);
  parameter[HIS_SC2].push_back(2.9506);
  parameter[HIS_SC2].push_back(-0.387018);
  parameter[HIS_SC2].push_back(-1.83951);
  parameter[HIS_SC2].push_back(0.9703);
  parameter[HIS_SC2].push_back(-0.1458);

  parameter[HIS_SC3].push_back(5.784);
  parameter[HIS_SC3].push_back(-0.0293129);
  parameter[HIS_SC3].push_back(2.74167);
  parameter[HIS_SC3].push_back(-0.520875);
  parameter[HIS_SC3].push_back(-1.62949);
  parameter[HIS_SC3].push_back(0.902379);
  parameter[HIS_SC3].push_back(-0.139957);

  parameter[ILE_BB].push_back(10.699);
  parameter[ILE_BB].push_back(-0.0188962);
  parameter[ILE_BB].push_back(1.217);
  parameter[ILE_BB].push_back(0.242481);
  parameter[ILE_BB].push_back(-3.13898);
  parameter[ILE_BB].push_back(2.07916);
  parameter[ILE_BB].push_back(-0.392574);

  parameter[ILE_SC1].push_back(-4.448);
  parameter[ILE_SC1].push_back(1.20996);
  parameter[ILE_SC1].push_back(11.5141);
  parameter[ILE_SC1].push_back(6.98895);
  parameter[ILE_SC1].push_back(-19.1948);
  parameter[ILE_SC1].push_back(9.89207);
  parameter[ILE_SC1].push_back(-1.60877);

  parameter[LEU_BB].push_back(10.692);
  parameter[LEU_BB].push_back(-0.0414917);
  parameter[LEU_BB].push_back(1.1077);
  parameter[LEU_BB].push_back(-0.288062);
  parameter[LEU_BB].push_back(-2.17187);
  parameter[LEU_BB].push_back(1.59879);
  parameter[LEU_BB].push_back(-0.318545);

  parameter[LEU_SC1].push_back(-4.448);
  parameter[LEU_SC1].push_back(2.1063);
  parameter[LEU_SC1].push_back(6.72381);
  parameter[LEU_SC1].push_back(14.6954);
  parameter[LEU_SC1].push_back(-23.7197);
  parameter[LEU_SC1].push_back(10.7247);
  parameter[LEU_SC1].push_back(-1.59146);

  parameter[LYS_BB].push_back(10.706);
  parameter[LYS_BB].push_back(-0.0468629);
  parameter[LYS_BB].push_back(1.09477);
  parameter[LYS_BB].push_back(-0.432751);
  parameter[LYS_BB].push_back(-1.94335);
  parameter[LYS_BB].push_back(1.49109);
  parameter[LYS_BB].push_back(-0.302589);

  parameter[LYS_SC1].push_back(-2.796);
  parameter[LYS_SC1].push_back(0.508044);
  parameter[LYS_SC1].push_back(7.91436);
  parameter[LYS_SC1].push_back(4.54097);
  parameter[LYS_SC1].push_back(-10.8051);
  parameter[LYS_SC1].push_back(4.96204);
  parameter[LYS_SC1].push_back(-0.724414);

  parameter[LYS_SC2].push_back(3.070);
  parameter[LYS_SC2].push_back(-0.0101448);
  parameter[LYS_SC2].push_back(4.67994);
  parameter[LYS_SC2].push_back(-0.792529);
  parameter[LYS_SC2].push_back(-2.09142);
  parameter[LYS_SC2].push_back(1.02933);
  parameter[LYS_SC2].push_back(-0.137787);

  parameter[MET_BB].push_back(10.671);
  parameter[MET_BB].push_back(-0.0433724);
  parameter[MET_BB].push_back(1.13784);
  parameter[MET_BB].push_back(-0.40768);
  parameter[MET_BB].push_back(-2.00555);
  parameter[MET_BB].push_back(1.51673);
  parameter[MET_BB].push_back(-0.305547);

  parameter[MET_SC1].push_back(5.85);
  parameter[MET_SC1].push_back(-0.0485798);
  parameter[MET_SC1].push_back(17.0391);
  parameter[MET_SC1].push_back(-3.65327);
  parameter[MET_SC1].push_back(-13.174);
  parameter[MET_SC1].push_back(8.68286);
  parameter[MET_SC1].push_back(-1.56095);

  parameter[PHE_BB].push_back(10.741);
  parameter[PHE_BB].push_back(-0.0317275);
  parameter[PHE_BB].push_back(1.15599);
  parameter[PHE_BB].push_back(0.0276187);
  parameter[PHE_BB].push_back(-2.74757);
  parameter[PHE_BB].push_back(1.88783);
  parameter[PHE_BB].push_back(-0.363525);

  parameter[PHE_SC1].push_back(-0.636);
  parameter[PHE_SC1].push_back(0.527882);
  parameter[PHE_SC1].push_back(6.77612);
  parameter[PHE_SC1].push_back(3.18508);
  parameter[PHE_SC1].push_back(-8.92826);
  parameter[PHE_SC1].push_back(4.29752);
  parameter[PHE_SC1].push_back(-0.65187);

  parameter[PHE_SC2].push_back(-0.424);
  parameter[PHE_SC2].push_back(0.389174);
  parameter[PHE_SC2].push_back(4.11761);
  parameter[PHE_SC2].push_back(2.29527);
  parameter[PHE_SC2].push_back(-4.7652);
  parameter[PHE_SC2].push_back(1.97023);
  parameter[PHE_SC2].push_back(-0.262318);

  parameter[PHE_SC3].push_back(-0.424);
  parameter[PHE_SC3].push_back(0.38927);
  parameter[PHE_SC3].push_back(4.11708);
  parameter[PHE_SC3].push_back(2.29623);
  parameter[PHE_SC3].push_back(-4.76592);
  parameter[PHE_SC3].push_back(1.97055);
  parameter[PHE_SC3].push_back(-0.262381);

  parameter[PRO_BB].push_back(11.434);
  parameter[PRO_BB].push_back(-0.033323);
  parameter[PRO_BB].push_back(0.472014);
  parameter[PRO_BB].push_back(-0.290854);
  parameter[PRO_BB].push_back(-1.81409);
  parameter[PRO_BB].push_back(1.39751);
  parameter[PRO_BB].push_back(-0.280407);

  parameter[PRO_SC1].push_back(-2.796);
  parameter[PRO_SC1].push_back(0.95668);
  parameter[PRO_SC1].push_back(6.84197);
  parameter[PRO_SC1].push_back(6.43774);
  parameter[PRO_SC1].push_back(-12.5068);
  parameter[PRO_SC1].push_back(5.64597);
  parameter[PRO_SC1].push_back(-0.825206);

  parameter[SER_BB].push_back(10.699);
  parameter[SER_BB].push_back(-0.0325828);
  parameter[SER_BB].push_back(1.20329);
  parameter[SER_BB].push_back(-0.0674351);
  parameter[SER_BB].push_back(-2.60749);
  parameter[SER_BB].push_back(1.80318);
  parameter[SER_BB].push_back(-0.346803);

  parameter[SER_SC1].push_back(3.298);
  parameter[SER_SC1].push_back(-0.0366801);
  parameter[SER_SC1].push_back(5.11077);
  parameter[SER_SC1].push_back(-1.46774);
  parameter[SER_SC1].push_back(-1.48421);
  parameter[SER_SC1].push_back(0.800326);
  parameter[SER_SC1].push_back(-0.108314);

  parameter[THR_BB].push_back(10.697);
  parameter[THR_BB].push_back(-0.0242955);
  parameter[THR_BB].push_back(1.24671);
  parameter[THR_BB].push_back(0.146423);
  parameter[THR_BB].push_back(-2.97429);
  parameter[THR_BB].push_back(1.97513);
  parameter[THR_BB].push_back(-0.371479);

  parameter[THR_SC1].push_back(2.366);
  parameter[THR_SC1].push_back(0.0297604);
  parameter[THR_SC1].push_back(11.9216);
  parameter[THR_SC1].push_back(-9.32503);
  parameter[THR_SC1].push_back(1.9396);
  parameter[THR_SC1].push_back(0.0804861);
  parameter[THR_SC1].push_back(-0.0302721);

  parameter[TRP_BB].push_back(10.689);
  parameter[TRP_BB].push_back(-0.0265879);
  parameter[TRP_BB].push_back(1.17819);
  parameter[TRP_BB].push_back(0.0386457);
  parameter[TRP_BB].push_back(-2.75634);
  parameter[TRP_BB].push_back(1.88065);
  parameter[TRP_BB].push_back(-0.360217);

  parameter[TRP_SC1].push_back(0.084);
  parameter[TRP_SC1].push_back(0.752407);
  parameter[TRP_SC1].push_back(5.3802);
  parameter[TRP_SC1].push_back(4.09281);
  parameter[TRP_SC1].push_back(-9.28029);
  parameter[TRP_SC1].push_back(4.45923);
  parameter[TRP_SC1].push_back(-0.689008);

  parameter[TRP_SC2].push_back(5.739);
  parameter[TRP_SC2].push_back(0.0298492);
  parameter[TRP_SC2].push_back(4.60446);
  parameter[TRP_SC2].push_back(1.34463);
  parameter[TRP_SC2].push_back(-5.69968);
  parameter[TRP_SC2].push_back(2.84924);
  parameter[TRP_SC2].push_back(-0.433781);

  parameter[TRP_SC3].push_back(-0.424);
  parameter[TRP_SC3].push_back(0.388576);
  parameter[TRP_SC3].push_back(4.11859);
  parameter[TRP_SC3].push_back(2.29485);
  parameter[TRP_SC3].push_back(-4.76255);
  parameter[TRP_SC3].push_back(1.96849);
  parameter[TRP_SC3].push_back(-0.262015);

  parameter[TRP_SC4].push_back(-0.424);
  parameter[TRP_SC4].push_back(0.387685);
  parameter[TRP_SC4].push_back(4.12153);
  parameter[TRP_SC4].push_back(2.29144);
  parameter[TRP_SC4].push_back(-4.7589);
  parameter[TRP_SC4].push_back(1.96686);
  parameter[TRP_SC4].push_back(-0.261786);

  parameter[TYR_BB].push_back(10.689);
  parameter[TYR_BB].push_back(-0.0193526);
  parameter[TYR_BB].push_back(1.18241);
  parameter[TYR_BB].push_back(0.207318);
  parameter[TYR_BB].push_back(-3.0041);
  parameter[TYR_BB].push_back(1.99335);
  parameter[TYR_BB].push_back(-0.376482);

  parameter[TYR_SC1].push_back(-0.636);
  parameter[TYR_SC1].push_back(0.528902);
  parameter[TYR_SC1].push_back(6.78168);
  parameter[TYR_SC1].push_back(3.17769);
  parameter[TYR_SC1].push_back(-8.93667);
  parameter[TYR_SC1].push_back(4.30692);
  parameter[TYR_SC1].push_back(-0.653993);

  parameter[TYR_SC2].push_back(-0.424);
  parameter[TYR_SC2].push_back(0.388811);
  parameter[TYR_SC2].push_back(4.11851);
  parameter[TYR_SC2].push_back(2.29545);
  parameter[TYR_SC2].push_back(-4.7668);
  parameter[TYR_SC2].push_back(1.97131);
  parameter[TYR_SC2].push_back(-0.262534);

  parameter[TYR_SC3].push_back(4.526);
  parameter[TYR_SC3].push_back(-0.00381305);
  parameter[TYR_SC3].push_back(5.8567);
  parameter[TYR_SC3].push_back(-0.214086);
  parameter[TYR_SC3].push_back(-4.63649);
  parameter[TYR_SC3].push_back(2.52869);
  parameter[TYR_SC3].push_back(-0.39894);

  parameter[VAL_BB].push_back(10.691);
  parameter[VAL_BB].push_back(-0.0162929);
  parameter[VAL_BB].push_back(1.24446);
  parameter[VAL_BB].push_back(0.307914);
  parameter[VAL_BB].push_back(-3.27446);
  parameter[VAL_BB].push_back(2.14788);
  parameter[VAL_BB].push_back(-0.403259);

  parameter[VAL_SC1].push_back(-3.516);
  parameter[VAL_SC1].push_back(1.62307);
  parameter[VAL_SC1].push_back(5.43064);
  parameter[VAL_SC1].push_back(9.28809);
  parameter[VAL_SC1].push_back(-14.9927);
  parameter[VAL_SC1].push_back(6.6133);
  parameter[VAL_SC1].push_back(-0.964977);

  parameter[A_BB1].push_back(32.88500000);
  parameter[A_BB1].push_back(0.08339900);
  parameter[A_BB1].push_back(-7.36054400);
  parameter[A_BB1].push_back(2.19220300);
  parameter[A_BB1].push_back(-3.56523400);
  parameter[A_BB1].push_back(2.33326900);
  parameter[A_BB1].push_back(-0.39785500);

  parameter[A_BB2].push_back(3.80600000);
  parameter[A_BB2].push_back(-0.10727600);
  parameter[A_BB2].push_back(9.58854100);
  parameter[A_BB2].push_back(-6.23740500);
  parameter[A_BB2].push_back(-0.48267300);
  parameter[A_BB2].push_back(1.14119500);
  parameter[A_BB2].push_back(-0.21385600);

  parameter[A_BB3].push_back(3.59400000);
  parameter[A_BB3].push_back(0.04537300);
  parameter[A_BB3].push_back(9.59178900);
  parameter[A_BB3].push_back(-1.29202200);
  parameter[A_BB3].push_back(-7.10851000);
  parameter[A_BB3].push_back(4.05571200);
  parameter[A_BB3].push_back(-0.63372500);

  parameter[A_SC1].push_back(6.67100000);
  parameter[A_SC1].push_back(-0.00855300);
  parameter[A_SC1].push_back(1.63222400);
  parameter[A_SC1].push_back(-0.06466200);
  parameter[A_SC1].push_back(-1.48694200);
  parameter[A_SC1].push_back(0.78544600);
  parameter[A_SC1].push_back(-0.12083500);

  parameter[A_SC2].push_back(5.95100000);
  parameter[A_SC2].push_back(-0.02606600);
  parameter[A_SC2].push_back(2.54399900);
  parameter[A_SC2].push_back(-0.48436900);
  parameter[A_SC2].push_back(-1.55357400);
  parameter[A_SC2].push_back(0.86466900);
  parameter[A_SC2].push_back(-0.13509000);

  parameter[A_SC3].push_back(11.39400000);
  parameter[A_SC3].push_back(0.00871300);
  parameter[A_SC3].push_back(-0.23891300);
  parameter[A_SC3].push_back(0.48919400);
  parameter[A_SC3].push_back(-1.75289400);
  parameter[A_SC3].push_back(0.99267500);
  parameter[A_SC3].push_back(-0.16291300);

  parameter[A_SC4].push_back(6.45900000);
  parameter[A_SC4].push_back(0.01990600);
  parameter[A_SC4].push_back(4.17970400);
  parameter[A_SC4].push_back(0.97629900);
  parameter[A_SC4].push_back(-5.03297800);
  parameter[A_SC4].push_back(2.55576700);
  parameter[A_SC4].push_back(-0.39150500);

  parameter[A_3TE].push_back(4.23000000);
  parameter[A_3TE].push_back(0.00064800);
  parameter[A_3TE].push_back(0.92124600);
  parameter[A_3TE].push_back(0.08064300);
  parameter[A_3TE].push_back(-0.39054400);
  parameter[A_3TE].push_back(0.12429100);
  parameter[A_3TE].push_back(-0.01122700);

  parameter[A_5TE].push_back(4.23000000);
  parameter[A_5TE].push_back(0.00039300);
  parameter[A_5TE].push_back(0.92305100);
  parameter[A_5TE].push_back(0.07747500);
  parameter[A_5TE].push_back(-0.38792100);
  parameter[A_5TE].push_back(0.12323800);
  parameter[A_5TE].push_back(-0.01106600);

  parameter[A_TE3].push_back(7.82400000);
  parameter[A_TE3].push_back(-0.04881000);
  parameter[A_TE3].push_back(8.21557900);
  parameter[A_TE3].push_back(-0.89491400);
  parameter[A_TE3].push_back(-9.54293700);
  parameter[A_TE3].push_back(6.33122200);
  parameter[A_TE3].push_back(-1.16672900);

  parameter[A_TE5].push_back(8.03600000);
  parameter[A_TE5].push_back(0.01641200);
  parameter[A_TE5].push_back(5.14902200);
  parameter[A_TE5].push_back(0.83419700);
  parameter[A_TE5].push_back(-7.59068300);
  parameter[A_TE5].push_back(4.52063200);
  parameter[A_TE5].push_back(-0.78260800);

  parameter[C_BB1].push_back(32.88500000);
  parameter[C_BB1].push_back(0.08311100);
  parameter[C_BB1].push_back(-7.35432100);
  parameter[C_BB1].push_back(2.18610000);
  parameter[C_BB1].push_back(-3.55788300);
  parameter[C_BB1].push_back(2.32918700);
  parameter[C_BB1].push_back(-0.39720000);

  parameter[C_BB2].push_back(3.80600000);
  parameter[C_BB2].push_back(-0.10808100);
  parameter[C_BB2].push_back(9.61612600);
  parameter[C_BB2].push_back(-6.28595400);
  parameter[C_BB2].push_back(-0.45187000);
  parameter[C_BB2].push_back(1.13326000);
  parameter[C_BB2].push_back(-0.21320300);

  parameter[C_BB3].push_back(3.59400000);
  parameter[C_BB3].push_back(0.04484200);
  parameter[C_BB3].push_back(9.61919800);
  parameter[C_BB3].push_back(-1.33582800);
  parameter[C_BB3].push_back(-7.07200400);
  parameter[C_BB3].push_back(4.03952900);
  parameter[C_BB3].push_back(-0.63098200);

  parameter[C_SC1].push_back(5.95100000);
  parameter[C_SC1].push_back(-0.02911300);
  parameter[C_SC1].push_back(2.59700400);
  parameter[C_SC1].push_back(-0.55507700);
  parameter[C_SC1].push_back(-1.56344600);
  parameter[C_SC1].push_back(0.88956200);
  parameter[C_SC1].push_back(-0.14061300);

  parameter[C_SC2].push_back(11.62100000);
  parameter[C_SC2].push_back(0.01366100);
  parameter[C_SC2].push_back(-0.25959200);
  parameter[C_SC2].push_back(0.48918300);
  parameter[C_SC2].push_back(-1.52550500);
  parameter[C_SC2].push_back(0.83644100);
  parameter[C_SC2].push_back(-0.13407300);

  parameter[C_SC3].push_back(5.01900000);
  parameter[C_SC3].push_back(-0.03276100);
  parameter[C_SC3].push_back(5.53776900);
  parameter[C_SC3].push_back(-0.95105000);
  parameter[C_SC3].push_back(-3.71130800);
  parameter[C_SC3].push_back(2.16146000);
  parameter[C_SC3].push_back(-0.34918600);

  parameter[C_3TE].push_back(4.23000000);
  parameter[C_3TE].push_back(0.00057300);
  parameter[C_3TE].push_back(0.92174800);
  parameter[C_3TE].push_back(0.07964500);
  parameter[C_3TE].push_back(-0.38965700);
  parameter[C_3TE].push_back(0.12392500);
  parameter[C_3TE].push_back(-0.01117000);

  parameter[C_5TE].push_back(4.23000000);
  parameter[C_5TE].push_back(0.00071000);
  parameter[C_5TE].push_back(0.92082800);
  parameter[C_5TE].push_back(0.08150600);
  parameter[C_5TE].push_back(-0.39127000);
  parameter[C_5TE].push_back(0.12455900);
  parameter[C_5TE].push_back(-0.01126300);

  parameter[C_TE3].push_back(7.82400000);
  parameter[C_TE3].push_back(-0.05848300);
  parameter[C_TE3].push_back(8.29319900);
  parameter[C_TE3].push_back(-1.12563800);
  parameter[C_TE3].push_back(-9.42197600);
  parameter[C_TE3].push_back(6.35441700);
  parameter[C_TE3].push_back(-1.18356900);

  parameter[C_TE5].push_back(8.03600000);
  parameter[C_TE5].push_back(0.00493500);
  parameter[C_TE5].push_back(4.92622000);
  parameter[C_TE5].push_back(0.64810700);
  parameter[C_TE5].push_back(-7.05100000);
  parameter[C_TE5].push_back(4.26064400);
  parameter[C_TE5].push_back(-0.74819100);

  parameter[G_BB1].push_back(32.88500000);
  parameter[G_BB1].push_back(0.08325400);
  parameter[G_BB1].push_back(-7.35736000);
  parameter[G_BB1].push_back(2.18914800);
  parameter[G_BB1].push_back(-3.56154800);
  parameter[G_BB1].push_back(2.33120600);
  parameter[G_BB1].push_back(-0.39752300);

  parameter[G_BB2].push_back(3.80600000);
  parameter[G_BB2].push_back(-0.10788300);
  parameter[G_BB2].push_back(9.60930800);
  parameter[G_BB2].push_back(-6.27402500);
  parameter[G_BB2].push_back(-0.46192700);
  parameter[G_BB2].push_back(1.13737000);
  parameter[G_BB2].push_back(-0.21383100);

  parameter[G_BB3].push_back(3.59400000);
  parameter[G_BB3].push_back(0.04514500);
  parameter[G_BB3].push_back(9.61234700);
  parameter[G_BB3].push_back(-1.31542100);
  parameter[G_BB3].push_back(-7.09150500);
  parameter[G_BB3].push_back(4.04706200);
  parameter[G_BB3].push_back(-0.63201000);

  parameter[G_SC1].push_back(6.67100000);
  parameter[G_SC1].push_back(-0.00863200);
  parameter[G_SC1].push_back(1.63252300);
  parameter[G_SC1].push_back(-0.06567200);
  parameter[G_SC1].push_back(-1.48680500);
  parameter[G_SC1].push_back(0.78565600);
  parameter[G_SC1].push_back(-0.12088900);

  parameter[G_SC2].push_back(11.39400000);
  parameter[G_SC2].push_back(0.00912200);
  parameter[G_SC2].push_back(-0.22869000);
  parameter[G_SC2].push_back(0.49616400);
  parameter[G_SC2].push_back(-1.75039000);
  parameter[G_SC2].push_back(0.98649200);
  parameter[G_SC2].push_back(-0.16141600);

  parameter[G_SC3].push_back(10.90100000);
  parameter[G_SC3].push_back(0.02208700);
  parameter[G_SC3].push_back(0.17032800);
  parameter[G_SC3].push_back(0.73280800);
  parameter[G_SC3].push_back(-1.95292000);
  parameter[G_SC3].push_back(0.98357600);
  parameter[G_SC3].push_back(-0.14790900);

  parameter[G_SC4].push_back(6.45900000);
  parameter[G_SC4].push_back(0.02023700);
  parameter[G_SC4].push_back(4.17655400);
  parameter[G_SC4].push_back(0.98731800);
  parameter[G_SC4].push_back(-5.04352800);
  parameter[G_SC4].push_back(2.56059400);
  parameter[G_SC4].push_back(-0.39234300);

  parameter[G_3TE].push_back(4.23000000);
  parameter[G_3TE].push_back(0.00066300);
  parameter[G_3TE].push_back(0.92118800);
  parameter[G_3TE].push_back(0.08062700);
  parameter[G_3TE].push_back(-0.39041600);
  parameter[G_3TE].push_back(0.12419400);
  parameter[G_3TE].push_back(-0.01120500);

  parameter[G_5TE].push_back(4.23000000);
  parameter[G_5TE].push_back(0.00062800);
  parameter[G_5TE].push_back(0.92133500);
  parameter[G_5TE].push_back(0.08029900);
  parameter[G_5TE].push_back(-0.39015300);
  parameter[G_5TE].push_back(0.12411600);
  parameter[G_5TE].push_back(-0.01119900);

  parameter[G_TE3].push_back(7.82400000);
  parameter[G_TE3].push_back(-0.05177400);
  parameter[G_TE3].push_back(8.34606700);
  parameter[G_TE3].push_back(-1.02936300);
  parameter[G_TE3].push_back(-9.55211900);
  parameter[G_TE3].push_back(6.37776600);
  parameter[G_TE3].push_back(-1.17898000);

  parameter[G_TE5].push_back(8.03600000);
  parameter[G_TE5].push_back(0.00525100);
  parameter[G_TE5].push_back(4.71070600);
  parameter[G_TE5].push_back(0.66746900);
  parameter[G_TE5].push_back(-6.72538700);
  parameter[G_TE5].push_back(4.03644100);
  parameter[G_TE5].push_back(-0.70605700);

  parameter[U_BB1].push_back(32.88500000);
  parameter[U_BB1].push_back(0.08321400);
  parameter[U_BB1].push_back(-7.35634900);
  parameter[U_BB1].push_back(2.18826800);
  parameter[U_BB1].push_back(-3.56047400);
  parameter[U_BB1].push_back(2.33064700);
  parameter[U_BB1].push_back(-0.39744000);

  parameter[U_BB2].push_back(3.80600000);
  parameter[U_BB2].push_back(-0.10773100);
  parameter[U_BB2].push_back(9.60099900);
  parameter[U_BB2].push_back(-6.26131900);
  parameter[U_BB2].push_back(-0.46668300);
  parameter[U_BB2].push_back(1.13698100);
  parameter[U_BB2].push_back(-0.21351600);

  parameter[U_BB3].push_back(3.59400000);
  parameter[U_BB3].push_back(0.04544300);
  parameter[U_BB3].push_back(9.59625900);
  parameter[U_BB3].push_back(-1.29222200);
  parameter[U_BB3].push_back(-7.11143200);
  parameter[U_BB3].push_back(4.05687700);
  parameter[U_BB3].push_back(-0.63382800);

  parameter[U_SC1].push_back(5.95100000);
  parameter[U_SC1].push_back(-0.02924500);
  parameter[U_SC1].push_back(2.59668700);
  parameter[U_SC1].push_back(-0.56118700);
  parameter[U_SC1].push_back(-1.56477100);
  parameter[U_SC1].push_back(0.89265100);
  parameter[U_SC1].push_back(-0.14130800);

  parameter[U_SC2].push_back(10.90100000);
  parameter[U_SC2].push_back(0.02178900);
  parameter[U_SC2].push_back(0.18839000);
  parameter[U_SC2].push_back(0.72223100);
  parameter[U_SC2].push_back(-1.92581600);
  parameter[U_SC2].push_back(0.96654300);
  parameter[U_SC2].push_back(-0.14501300);

  parameter[U_SC3].push_back(5.24600000);
  parameter[U_SC3].push_back(-0.04586500);
  parameter[U_SC3].push_back(5.89978100);
  parameter[U_SC3].push_back(-1.50664700);
  parameter[U_SC3].push_back(-3.17054400);
  parameter[U_SC3].push_back(1.93717100);
  parameter[U_SC3].push_back(-0.31701000);

  parameter[U_3TE].push_back(4.23000000);
  parameter[U_3TE].push_back(0.00067500);
  parameter[U_3TE].push_back(0.92102300);
  parameter[U_3TE].push_back(0.08100800);
  parameter[U_3TE].push_back(-0.39084300);
  parameter[U_3TE].push_back(0.12441900);
  parameter[U_3TE].push_back(-0.01124900);

  parameter[U_5TE].push_back(4.23000000);
  parameter[U_5TE].push_back(0.00059000);
  parameter[U_5TE].push_back(0.92154600);
  parameter[U_5TE].push_back(0.07968200);
  parameter[U_5TE].push_back(-0.38950100);
  parameter[U_5TE].push_back(0.12382500);
  parameter[U_5TE].push_back(-0.01115100);

  parameter[U_TE3].push_back(7.82400000);
  parameter[U_TE3].push_back(-0.02968100);
  parameter[U_TE3].push_back(7.93783200);
  parameter[U_TE3].push_back(-0.33078100);
  parameter[U_TE3].push_back(-10.14120200);
  parameter[U_TE3].push_back(6.63334700);
  parameter[U_TE3].push_back(-1.22111200);

  parameter[U_TE5].push_back(8.03600000);
  parameter[U_TE5].push_back(-0.00909700);
  parameter[U_TE5].push_back(4.33193500);
  parameter[U_TE5].push_back(0.43416500);
  parameter[U_TE5].push_back(-5.80831400);
  parameter[U_TE5].push_back(3.52438800);
  parameter[U_TE5].push_back(-0.62382400);

  parameter[DA_BB1].push_back(32.88500000);
  parameter[DA_BB1].push_back(0.08179900);
  parameter[DA_BB1].push_back(-7.31735900);
  parameter[DA_BB1].push_back(2.15614500);
  parameter[DA_BB1].push_back(-3.52263200);
  parameter[DA_BB1].push_back(2.30604700);
  parameter[DA_BB1].push_back(-0.39270100);

  parameter[DA_BB2].push_back(3.80600000);
  parameter[DA_BB2].push_back(-0.10597700);
  parameter[DA_BB2].push_back(9.52537500);
  parameter[DA_BB2].push_back(-6.12991000);
  parameter[DA_BB2].push_back(-0.54092600);
  parameter[DA_BB2].push_back(1.15429100);
  parameter[DA_BB2].push_back(-0.21503500);

  parameter[DA_BB3].push_back(-1.35600000);
  parameter[DA_BB3].push_back(0.58928300);
  parameter[DA_BB3].push_back(6.71894100);
  parameter[DA_BB3].push_back(4.14050900);
  parameter[DA_BB3].push_back(-9.65859900);
  parameter[DA_BB3].push_back(4.43185000);
  parameter[DA_BB3].push_back(-0.64657300);

  parameter[DA_SC1].push_back(6.67100000);
  parameter[DA_SC1].push_back(-0.00871400);
  parameter[DA_SC1].push_back(1.63289100);
  parameter[DA_SC1].push_back(-0.06637700);
  parameter[DA_SC1].push_back(-1.48632900);
  parameter[DA_SC1].push_back(0.78551800);
  parameter[DA_SC1].push_back(-0.12087300);

  parameter[DA_SC2].push_back(5.95100000);
  parameter[DA_SC2].push_back(-0.02634300);
  parameter[DA_SC2].push_back(2.54864300);
  parameter[DA_SC2].push_back(-0.49015800);
  parameter[DA_SC2].push_back(-1.55386900);
  parameter[DA_SC2].push_back(0.86630200);
  parameter[DA_SC2].push_back(-0.13546200);

  parameter[DA_SC3].push_back(11.39400000);
  parameter[DA_SC3].push_back(0.00859500);
  parameter[DA_SC3].push_back(-0.25471400);
  parameter[DA_SC3].push_back(0.48718800);
  parameter[DA_SC3].push_back(-1.74520000);
  parameter[DA_SC3].push_back(0.99246200);
  parameter[DA_SC3].push_back(-0.16351900);

  parameter[DA_SC4].push_back(6.45900000);
  parameter[DA_SC4].push_back(0.01991800);
  parameter[DA_SC4].push_back(4.17962300);
  parameter[DA_SC4].push_back(0.97469100);
  parameter[DA_SC4].push_back(-5.02950400);
  parameter[DA_SC4].push_back(2.55371800);
  parameter[DA_SC4].push_back(-0.39113400);

  parameter[DA_3TE].push_back(4.23000000);
  parameter[DA_3TE].push_back(0.00062600);
  parameter[DA_3TE].push_back(0.92142000);
  parameter[DA_3TE].push_back(0.08016400);
  parameter[DA_3TE].push_back(-0.39000300);
  parameter[DA_3TE].push_back(0.12402500);
  parameter[DA_3TE].push_back(-0.01117900);

  parameter[DA_5TE].push_back(4.23000000);
  parameter[DA_5TE].push_back(0.00055500);
  parameter[DA_5TE].push_back(0.92183900);
  parameter[DA_5TE].push_back(0.07907600);
  parameter[DA_5TE].push_back(-0.38895100);
  parameter[DA_5TE].push_back(0.12359600);
  parameter[DA_5TE].push_back(-0.01111600);

  parameter[DA_TE3].push_back(2.87400000);
  parameter[DA_TE3].push_back(0.00112900);
  parameter[DA_TE3].push_back(12.51167200);
  parameter[DA_TE3].push_back(-7.67548000);
  parameter[DA_TE3].push_back(-2.02234000);
  parameter[DA_TE3].push_back(2.50837100);
  parameter[DA_TE3].push_back(-0.49458500);

  parameter[DA_TE5].push_back(8.03600000);
  parameter[DA_TE5].push_back(0.00473100);
  parameter[DA_TE5].push_back(4.65554400);
  parameter[DA_TE5].push_back(0.66424100);
  parameter[DA_TE5].push_back(-6.62131300);
  parameter[DA_TE5].push_back(3.96107400);
  parameter[DA_TE5].push_back(-0.69075800);

  parameter[DC_BB1].push_back(32.88500000);
  parameter[DC_BB1].push_back(0.08189900);
  parameter[DC_BB1].push_back(-7.32493500);
  parameter[DC_BB1].push_back(2.15976900);
  parameter[DC_BB1].push_back(-3.52612100);
  parameter[DC_BB1].push_back(2.31058600);
  parameter[DC_BB1].push_back(-0.39402700);

  parameter[DC_BB2].push_back(3.80600000);
  parameter[DC_BB2].push_back(-0.10559800);
  parameter[DC_BB2].push_back(9.52527700);
  parameter[DC_BB2].push_back(-6.12131700);
  parameter[DC_BB2].push_back(-0.54899400);
  parameter[DC_BB2].push_back(1.15592900);
  parameter[DC_BB2].push_back(-0.21494500);

  parameter[DC_BB3].push_back(-1.35600000);
  parameter[DC_BB3].push_back(0.55525700);
  parameter[DC_BB3].push_back(6.80305500);
  parameter[DC_BB3].push_back(4.05924700);
  parameter[DC_BB3].push_back(-9.61034700);
  parameter[DC_BB3].push_back(4.41253800);
  parameter[DC_BB3].push_back(-0.64315100);

  parameter[DC_SC1].push_back(5.95100000);
  parameter[DC_SC1].push_back(-0.02899900);
  parameter[DC_SC1].push_back(2.59587800);
  parameter[DC_SC1].push_back(-0.55388300);
  parameter[DC_SC1].push_back(-1.56395100);
  parameter[DC_SC1].push_back(0.88967400);
  parameter[DC_SC1].push_back(-0.14062500);

  parameter[DC_SC2].push_back(11.62100000);
  parameter[DC_SC2].push_back(0.01358100);
  parameter[DC_SC2].push_back(-0.24913000);
  parameter[DC_SC2].push_back(0.48787200);
  parameter[DC_SC2].push_back(-1.52867300);
  parameter[DC_SC2].push_back(0.83694900);
  parameter[DC_SC2].push_back(-0.13395300);

  parameter[DC_SC3].push_back(5.01900000);
  parameter[DC_SC3].push_back(-0.03298400);
  parameter[DC_SC3].push_back(5.54242800);
  parameter[DC_SC3].push_back(-0.96081500);
  parameter[DC_SC3].push_back(-3.71051600);
  parameter[DC_SC3].push_back(2.16500200);
  parameter[DC_SC3].push_back(-0.35023400);

  parameter[DC_3TE].push_back(4.23000000);
  parameter[DC_3TE].push_back(0.00055700);
  parameter[DC_3TE].push_back(0.92181400);
  parameter[DC_3TE].push_back(0.07924000);
  parameter[DC_3TE].push_back(-0.38916400);
  parameter[DC_3TE].push_back(0.12369900);
  parameter[DC_3TE].push_back(-0.01113300);

  parameter[DC_5TE].push_back(4.23000000);
  parameter[DC_5TE].push_back(0.00066500);
  parameter[DC_5TE].push_back(0.92103900);
  parameter[DC_5TE].push_back(0.08064600);
  parameter[DC_5TE].push_back(-0.39034900);
  parameter[DC_5TE].push_back(0.12417600);
  parameter[DC_5TE].push_back(-0.01120600);

  parameter[DC_TE3].push_back(2.87400000);
  parameter[DC_TE3].push_back(-0.05235500);
  parameter[DC_TE3].push_back(13.09201200);
  parameter[DC_TE3].push_back(-9.48128200);
  parameter[DC_TE3].push_back(-0.14958600);
  parameter[DC_TE3].push_back(1.75537200);
  parameter[DC_TE3].push_back(-0.39347500);

  parameter[DC_TE5].push_back(8.03600000);
  parameter[DC_TE5].push_back(-0.00513600);
  parameter[DC_TE5].push_back(4.67705700);
  parameter[DC_TE5].push_back(0.48333300);
  parameter[DC_TE5].push_back(-6.34511000);
  parameter[DC_TE5].push_back(3.83388500);
  parameter[DC_TE5].push_back(-0.67367800);

  parameter[DG_BB1].push_back(32.88500000);
  parameter[DG_BB1].push_back(0.08182900);
  parameter[DG_BB1].push_back(-7.32133900);
  parameter[DG_BB1].push_back(2.15767900);
  parameter[DG_BB1].push_back(-3.52369700);
  parameter[DG_BB1].push_back(2.30839600);
  parameter[DG_BB1].push_back(-0.39348300);

  parameter[DG_BB2].push_back(3.80600000);
  parameter[DG_BB2].push_back(-0.10618100);
  parameter[DG_BB2].push_back(9.54169000);
  parameter[DG_BB2].push_back(-6.15177600);
  parameter[DG_BB2].push_back(-0.53462400);
  parameter[DG_BB2].push_back(1.15581300);
  parameter[DG_BB2].push_back(-0.21567000);

  parameter[DG_BB3].push_back(-1.35600000);
  parameter[DG_BB3].push_back(0.57489100);
  parameter[DG_BB3].push_back(6.75164700);
  parameter[DG_BB3].push_back(4.11300900);
  parameter[DG_BB3].push_back(-9.63394600);
  parameter[DG_BB3].push_back(4.41675400);
  parameter[DG_BB3].push_back(-0.64339900);

  parameter[DG_SC1].push_back(6.67100000);
  parameter[DG_SC1].push_back(-0.00886600);
  parameter[DG_SC1].push_back(1.63333000);
  parameter[DG_SC1].push_back(-0.06892100);
  parameter[DG_SC1].push_back(-1.48683500);
  parameter[DG_SC1].push_back(0.78670800);
  parameter[DG_SC1].push_back(-0.12113900);

  parameter[DG_SC2].push_back(11.39400000);
  parameter[DG_SC2].push_back(0.00907900);
  parameter[DG_SC2].push_back(-0.22475500);
  parameter[DG_SC2].push_back(0.49535100);
  parameter[DG_SC2].push_back(-1.75324900);
  parameter[DG_SC2].push_back(0.98767400);
  parameter[DG_SC2].push_back(-0.16150800);

  parameter[DG_SC3].push_back(10.90100000);
  parameter[DG_SC3].push_back(0.02207600);
  parameter[DG_SC3].push_back(0.17932200);
  parameter[DG_SC3].push_back(0.73253200);
  parameter[DG_SC3].push_back(-1.95554900);
  parameter[DG_SC3].push_back(0.98339900);
  parameter[DG_SC3].push_back(-0.14763600);

  parameter[DG_SC4].push_back(6.45900000);
  parameter[DG_SC4].push_back(0.02018400);
  parameter[DG_SC4].push_back(4.17705400);
  parameter[DG_SC4].push_back(0.98531700);
  parameter[DG_SC4].push_back(-5.04354900);
  parameter[DG_SC4].push_back(2.56123700);
  parameter[DG_SC4].push_back(-0.39249300);

  parameter[DG_3TE].push_back(4.23000000);
  parameter[DG_3TE].push_back(0.00061700);
  parameter[DG_3TE].push_back(0.92140100);
  parameter[DG_3TE].push_back(0.08016400);
  parameter[DG_3TE].push_back(-0.39003500);
  parameter[DG_3TE].push_back(0.12406900);
  parameter[DG_3TE].push_back(-0.01119200);

  parameter[DG_5TE].push_back(4.23000000);
  parameter[DG_5TE].push_back(0.00064900);
  parameter[DG_5TE].push_back(0.92110500);
  parameter[DG_5TE].push_back(0.08031500);
  parameter[DG_5TE].push_back(-0.38997000);
  parameter[DG_5TE].push_back(0.12401200);
  parameter[DG_5TE].push_back(-0.01118100);

  parameter[DG_TE3].push_back(2.87400000);
  parameter[DG_TE3].push_back(0.00182000);
  parameter[DG_TE3].push_back(12.41507000);
  parameter[DG_TE3].push_back(-7.47384800);
  parameter[DG_TE3].push_back(-2.11864700);
  parameter[DG_TE3].push_back(2.50112600);
  parameter[DG_TE3].push_back(-0.48652200);

  parameter[DG_TE5].push_back(8.03600000);
  parameter[DG_TE5].push_back(0.00676400);
  parameter[DG_TE5].push_back(4.65989200);
  parameter[DG_TE5].push_back(0.78482500);
  parameter[DG_TE5].push_back(-6.86460600);
  parameter[DG_TE5].push_back(4.11675400);
  parameter[DG_TE5].push_back(-0.72249100);

  parameter[DT_BB1].push_back(32.88500000);
  parameter[DT_BB1].push_back(0.08220100);
  parameter[DT_BB1].push_back(-7.33006800);
  parameter[DT_BB1].push_back(2.16636500);
  parameter[DT_BB1].push_back(-3.53465700);
  parameter[DT_BB1].push_back(2.31447600);
  parameter[DT_BB1].push_back(-0.39445400);

  parameter[DT_BB2].push_back(3.80600000);
  parameter[DT_BB2].push_back(-0.10723000);
  parameter[DT_BB2].push_back(9.56675000);
  parameter[DT_BB2].push_back(-6.20236100);
  parameter[DT_BB2].push_back(-0.49550400);
  parameter[DT_BB2].push_back(1.14300600);
  parameter[DT_BB2].push_back(-0.21420000);

  parameter[DT_BB3].push_back(-1.35600000);
  parameter[DT_BB3].push_back(0.56737900);
  parameter[DT_BB3].push_back(6.76595400);
  parameter[DT_BB3].push_back(4.08976100);
  parameter[DT_BB3].push_back(-9.61512500);
  parameter[DT_BB3].push_back(4.40975100);
  parameter[DT_BB3].push_back(-0.64239800);

  parameter[DT_SC1].push_back(5.95100000);
  parameter[DT_SC1].push_back(-0.02926500);
  parameter[DT_SC1].push_back(2.59630300);
  parameter[DT_SC1].push_back(-0.56152200);
  parameter[DT_SC1].push_back(-1.56532600);
  parameter[DT_SC1].push_back(0.89322800);
  parameter[DT_SC1].push_back(-0.14142900);

  parameter[DT_SC2].push_back(10.90100000);
  parameter[DT_SC2].push_back(0.02183400);
  parameter[DT_SC2].push_back(0.19463000);
  parameter[DT_SC2].push_back(0.72393000);
  parameter[DT_SC2].push_back(-1.93199500);
  parameter[DT_SC2].push_back(0.96856300);
  parameter[DT_SC2].push_back(-0.14512600);

  parameter[DT_SC3].push_back(4.31400000);
  parameter[DT_SC3].push_back(-0.07745600);
  parameter[DT_SC3].push_back(12.49820300);
  parameter[DT_SC3].push_back(-7.64994200);
  parameter[DT_SC3].push_back(-3.00359600);
  parameter[DT_SC3].push_back(3.26263300);
  parameter[DT_SC3].push_back(-0.64498600);

  parameter[DT_3TE].push_back(4.23000000);
  parameter[DT_3TE].push_back(0.00062000);
  parameter[DT_3TE].push_back(0.92141100);
  parameter[DT_3TE].push_back(0.08030900);
  parameter[DT_3TE].push_back(-0.39021500);
  parameter[DT_3TE].push_back(0.12414000);
  parameter[DT_3TE].push_back(-0.01120100);

  parameter[DT_5TE].push_back(4.23000000);
  parameter[DT_5TE].push_back(0.00063700);
  parameter[DT_5TE].push_back(0.92130800);
  parameter[DT_5TE].push_back(0.08026900);
  parameter[DT_5TE].push_back(-0.39007500);
  parameter[DT_5TE].push_back(0.12406600);
  parameter[DT_5TE].push_back(-0.01118800);

  parameter[DT_TE3].push_back(2.87400000);
  parameter[DT_TE3].push_back(-0.00251200);
  parameter[DT_TE3].push_back(12.43576400);
  parameter[DT_TE3].push_back(-7.55343800);
  parameter[DT_TE3].push_back(-2.07363500);
  parameter[DT_TE3].push_back(2.51279300);
  parameter[DT_TE3].push_back(-0.49437100);

  parameter[DT_TE5].push_back(8.03600000);
  parameter[DT_TE5].push_back(0.00119900);
  parameter[DT_TE5].push_back(4.91762300);
  parameter[DT_TE5].push_back(0.65637000);
  parameter[DT_TE5].push_back(-7.23392500);
  parameter[DT_TE5].push_back(4.44636600);
  parameter[DT_TE5].push_back(-0.79467800);

  auto* moldat=plumed.getActionSet().selectLatest<GenericMolInfo*>(this);
  if( moldat ) {
    for(unsigned i=0; i<atoms.size(); ++i) {
      std::string Aname = moldat->getAtomName(atoms[i]);
      std::string Rname = moldat->getResidueName(atoms[i]);
      if(Rname=="ALA") {
        if(Aname=="BB") {
          atoi[i]=ALA_BB;
        } else error("Atom name not known: "+Aname);
      } else if(Rname=="ARG") {
        if(Aname=="BB") {
          atoi[i]=ARG_BB;
        } else if(Aname=="SC1") {
          atoi[i]=ARG_SC1;
        } else if(Aname=="SC2") {
          atoi[i]=ARG_SC2;
        } else error("Atom name not known: "+Aname);
      } else if(Rname=="ASN") {
        if(Aname=="BB") {
          atoi[i]=ASN_BB;
        } else if(Aname=="SC1") {
          atoi[i]=ASN_SC1;
        } else error("Atom name not known: "+Aname);
      } else if(Rname=="ASP") {
        if(Aname=="BB") {
          atoi[i]=ASP_BB;
        } else if(Aname=="SC1") {
          atoi[i]=ASP_SC1;
        } else error("Atom name not known: "+Aname);
      } else if(Rname=="CYS") {
        if(Aname=="BB") {
          atoi[i]=CYS_BB;
        } else if(Aname=="SC1") {
          atoi[i]=CYS_SC1;
        } else error("Atom name not known: "+Aname);
      } else if(Rname=="GLN") {
        if(Aname=="BB") {
          atoi[i]=GLN_BB;
        } else if(Aname=="SC1") {
          atoi[i]=GLN_SC1;
        } else error("Atom name not known: "+Aname);
      } else if(Rname=="GLU") {
        if(Aname=="BB") {
          atoi[i]=GLU_BB;
        } else if(Aname=="SC1") {
          atoi[i]=GLU_SC1;
        } else error("Atom name not known: "+Aname);
      } else if(Rname=="GLY") {
        if(Aname=="BB") {
          atoi[i]=GLY_BB;
        } else error("Atom name not known: "+Aname);
      } else if(Rname=="HIS") {
        if(Aname=="BB") {
          atoi[i]=HIS_BB;
        } else if(Aname=="SC1") {
          atoi[i]=HIS_SC1;
        } else if(Aname=="SC2") {
          atoi[i]=HIS_SC2;
        } else if(Aname=="SC3") {
          atoi[i]=HIS_SC3;
        } else error("Atom name not known: "+Aname);
      } else if(Rname=="ILE") {
        if(Aname=="BB") {
          atoi[i]=ILE_BB;
        } else if(Aname=="SC1") {
          atoi[i]=ILE_SC1;
        } else error("Atom name not known: "+Aname);
      } else if(Rname=="LEU") {
        if(Aname=="BB") {
          atoi[i]=LEU_BB;
        } else if(Aname=="SC1") {
          atoi[i]=LEU_SC1;
        } else error("Atom name not known: "+Aname);
      } else if(Rname=="LYS") {
        if(Aname=="BB") {
          atoi[i]=LYS_BB;
        } else if(Aname=="SC1") {
          atoi[i]=LYS_SC1;
        } else if(Aname=="SC2") {
          atoi[i]=LYS_SC2;
        } else error("Atom name not known: "+Aname);
      } else if(Rname=="MET") {
        if(Aname=="BB") {
          atoi[i]=MET_BB;
        } else if(Aname=="SC1") {
          atoi[i]=MET_SC1;
        } else error("Atom name not known: "+Aname);
      } else if(Rname=="PHE") {
        if(Aname=="BB") {
          atoi[i]=PHE_BB;
        } else if(Aname=="SC1") {
          atoi[i]=PHE_SC1;
        } else if(Aname=="SC2") {
          atoi[i]=PHE_SC2;
        } else if(Aname=="SC3") {
          atoi[i]=PHE_SC3;
        } else error("Atom name not known: "+Aname);
      } else if(Rname=="PRO") {
        if(Aname=="BB") {
          atoi[i]=PRO_BB;
        } else if(Aname=="SC1") {
          atoi[i]=PRO_SC1;
        } else error("Atom name not known: "+Aname);
      } else if(Rname=="SER") {
        if(Aname=="BB") {
          atoi[i]=SER_BB;
        } else if(Aname=="SC1") {
          atoi[i]=SER_SC1;
        } else error("Atom name not known: "+Aname);
      } else if(Rname=="THR") {
        if(Aname=="BB") {
          atoi[i]=THR_BB;
        } else if(Aname=="SC1") {
          atoi[i]=THR_SC1;
        } else error("Atom name not known: "+Aname);
      } else if(Rname=="TRP") {
        if(Aname=="BB") {
          atoi[i]=TRP_BB;
        } else if(Aname=="SC1") {
          atoi[i]=TRP_SC1;
        } else if(Aname=="SC2") {
          atoi[i]=TRP_SC2;
        } else if(Aname=="SC3") {
          atoi[i]=TRP_SC3;
        } else if(Aname=="SC4") {
          atoi[i]=TRP_SC4;
        } else error("Atom name not known: "+Aname);
      } else if(Rname=="TYR") {
        if(Aname=="BB") {
          atoi[i]=TYR_BB;
        } else if(Aname=="SC1") {
          atoi[i]=TYR_SC1;
        } else if(Aname=="SC2") {
          atoi[i]=TYR_SC2;
        } else if(Aname=="SC3") {
          atoi[i]=TYR_SC3;
        } else error("Atom name not known: "+Aname);
      } else if(Rname=="VAL") {
        if(Aname=="BB") {
          atoi[i]=VAL_BB;
        } else if(Aname=="SC1") {
          atoi[i]=VAL_SC1;
        } else error("Atom name not known: "+Aname);
      } else if(Rname=="  A") {
        if(Aname=="BB1") {
          atoi[i]=A_BB1;
        } else if(Aname=="BB2") {
          atoi[i]=A_BB2;
        } else if(Aname=="BB3") {
          atoi[i]=A_BB3;
        } else if(Aname=="SC1") {
          atoi[i]=A_SC1;
        } else if(Aname=="SC2") {
          atoi[i]=A_SC2;
        } else if(Aname=="SC3") {
          atoi[i]=A_SC3;
        } else if(Aname=="SC4") {
          atoi[i]=A_SC4;
        } else if(Aname=="3TE") {
          atoi[i]=A_3TE;
        } else if(Aname=="5TE") {
          atoi[i]=A_5TE;
        } else if(Aname=="TE3") {
          atoi[i]=A_TE3;
        } else if(Aname=="TE5") {
          atoi[i]=A_TE5;
        } else error("Atom name not known: "+Aname);
      } else if(Rname=="  C") {
        if(Aname=="BB1") {
          atoi[i]=C_BB1;
        } else if(Aname=="BB2") {
          atoi[i]=C_BB2;
        } else if(Aname=="BB3") {
          atoi[i]=C_BB3;
        } else if(Aname=="SC1") {
          atoi[i]=C_SC1;
        } else if(Aname=="SC2") {
          atoi[i]=C_SC2;
        } else if(Aname=="SC3") {
          atoi[i]=C_SC3;
        } else if(Aname=="3TE") {
          atoi[i]=C_3TE;
        } else if(Aname=="5TE") {
          atoi[i]=C_5TE;
        } else if(Aname=="TE3") {
          atoi[i]=C_TE3;
        } else if(Aname=="TE5") {
          atoi[i]=C_TE5;
        } else error("Atom name not known: "+Aname);
      } else if(Rname=="  G") {
        if(Aname=="BB1") {
          atoi[i]=G_BB1;
        } else if(Aname=="BB2") {
          atoi[i]=G_BB2;
        } else if(Aname=="BB3") {
          atoi[i]=G_BB3;
        } else if(Aname=="SC1") {
          atoi[i]=G_SC1;
        } else if(Aname=="SC2") {
          atoi[i]=G_SC2;
        } else if(Aname=="SC3") {
          atoi[i]=G_SC3;
        } else if(Aname=="SC4") {
          atoi[i]=G_SC4;
        } else if(Aname=="3TE") {
          atoi[i]=G_3TE;
        } else if(Aname=="5TE") {
          atoi[i]=G_5TE;
        } else if(Aname=="TE3") {
          atoi[i]=G_TE3;
        } else if(Aname=="TE5") {
          atoi[i]=G_TE5;
        } else error("Atom name not known: "+Aname);
      } else if(Rname=="  U") {
        if(Aname=="BB1") {
          atoi[i]=U_BB1;
        } else if(Aname=="BB2") {
          atoi[i]=U_BB2;
        } else if(Aname=="BB3") {
          atoi[i]=U_BB3;
        } else if(Aname=="SC1") {
          atoi[i]=U_SC1;
        } else if(Aname=="SC2") {
          atoi[i]=U_SC2;
        } else if(Aname=="SC3") {
          atoi[i]=U_SC3;
        } else if(Aname=="3TE") {
          atoi[i]=U_3TE;
        } else if(Aname=="5TE") {
          atoi[i]=U_5TE;
        } else if(Aname=="TE3") {
          atoi[i]=U_TE3;
        } else if(Aname=="TE5") {
          atoi[i]=U_TE5;
        } else error("Atom name not known: "+Aname);
      } else if(Rname==" DA") {
        if(Aname=="BB1") {
          atoi[i]=DA_BB1;
        } else if(Aname=="BB2") {
          atoi[i]=DA_BB2;
        } else if(Aname=="BB3") {
          atoi[i]=DA_BB3;
        } else if(Aname=="SC1") {
          atoi[i]=DA_SC1;
        } else if(Aname=="SC2") {
          atoi[i]=DA_SC2;
        } else if(Aname=="SC3") {
          atoi[i]=DA_SC3;
        } else if(Aname=="SC4") {
          atoi[i]=DA_SC4;
        } else if(Aname=="3TE") {
          atoi[i]=DA_3TE;
        } else if(Aname=="5TE") {
          atoi[i]=DA_5TE;
        } else if(Aname=="TE3") {
          atoi[i]=DA_TE3;
        } else if(Aname=="TE5") {
          atoi[i]=DA_TE5;
        } else error("Atom name not known: "+Aname);
      } else if(Rname==" DC") {
        if(Aname=="BB1") {
          atoi[i]=DC_BB1;
        } else if(Aname=="BB2") {
          atoi[i]=DC_BB2;
        } else if(Aname=="BB3") {
          atoi[i]=DC_BB3;
        } else if(Aname=="SC1") {
          atoi[i]=DC_SC1;
        } else if(Aname=="SC2") {
          atoi[i]=DC_SC2;
        } else if(Aname=="SC3") {
          atoi[i]=DC_SC3;
        } else if(Aname=="3TE") {
          atoi[i]=DC_3TE;
        } else if(Aname=="5TE") {
          atoi[i]=DC_5TE;
        } else if(Aname=="TE3") {
          atoi[i]=DC_TE3;
        } else if(Aname=="TE5") {
          atoi[i]=DC_TE5;
        } else error("Atom name not known: "+Aname);
      } else if(Rname==" DG") {
        if(Aname=="BB1") {
          atoi[i]=DG_BB1;
        } else if(Aname=="BB2") {
          atoi[i]=DG_BB2;
        } else if(Aname=="BB3") {
          atoi[i]=DG_BB3;
        } else if(Aname=="SC1") {
          atoi[i]=DG_SC1;
        } else if(Aname=="SC2") {
          atoi[i]=DG_SC2;
        } else if(Aname=="SC3") {
          atoi[i]=DG_SC3;
        } else if(Aname=="SC4") {
          atoi[i]=DG_SC4;
        } else if(Aname=="3TE") {
          atoi[i]=DG_3TE;
        } else if(Aname=="5TE") {
          atoi[i]=DG_5TE;
        } else if(Aname=="TE3") {
          atoi[i]=DG_TE3;
        } else if(Aname=="TE5") {
          atoi[i]=DG_TE5;
        } else error("Atom name not known: "+Aname);
      } else if(Rname==" DT") {
        if(Aname=="BB1") {
          atoi[i]=DT_BB1;
        } else if(Aname=="BB2") {
          atoi[i]=DT_BB2;
        } else if(Aname=="BB3") {
          atoi[i]=DT_BB3;
        } else if(Aname=="SC1") {
          atoi[i]=DT_SC1;
        } else if(Aname=="SC2") {
          atoi[i]=DT_SC2;
        } else if(Aname=="SC3") {
          atoi[i]=DT_SC3;
        } else if(Aname=="3TE") {
          atoi[i]=DT_3TE;
        } else if(Aname=="5TE") {
          atoi[i]=DT_5TE;
        } else if(Aname=="TE3") {
          atoi[i]=DT_TE3;
        } else if(Aname=="TE5") {
          atoi[i]=DT_TE5;
        } else error("Atom name not known: "+Aname);
      } else error("Residue not known: "+Rname);
    }
  } else {
    error("MOLINFO DATA not found\n");
  }
}

void SAXS::getOnebeadparam(const PDB &pdb, const std::vector<AtomNumber> &atoms, std::vector<std::vector<long double> > &parameter_vac, std::vector<std::vector<long double> > &parameter_mix, std::vector<std::vector<long double> > &parameter_solv, std::vector<unsigned> residue_atom)
{

  parameter_solv[TRP].push_back(60737.60249988003);
  parameter_solv[TRP].push_back(-77.75716755173752);
  parameter_solv[TRP].push_back(-205962.98557711052);
  parameter_solv[TRP].push_back(-62013.46984155453);
  parameter_solv[TRP].push_back(680710.7592231638);
  parameter_solv[TRP].push_back(-681336.8777362367);
  parameter_solv[TRP].push_back(211473.65530642506);

  parameter_solv[TYR].push_back(46250.80359987982);
  parameter_solv[TYR].push_back(-45.8287864681578);
  parameter_solv[TYR].push_back(-143872.91752817619);
  parameter_solv[TYR].push_back(-39049.68736409533);
  parameter_solv[TYR].push_back(441321.71874090104);
  parameter_solv[TYR].push_back(-434478.0972346327);
  parameter_solv[TYR].push_back(133179.3694641212);

  parameter_solv[PHE].push_back(42407.164900118914);
  parameter_solv[PHE].push_back(-159.1980754191431);
  parameter_solv[PHE].push_back(-123847.86192757386);
  parameter_solv[PHE].push_back(-41797.69041575073);
  parameter_solv[PHE].push_back(380283.7035277073);
  parameter_solv[PHE].push_back(-361432.67247521743);
  parameter_solv[PHE].push_back(107750.64978068044);

  parameter_solv[HIP].push_back(24473.47360011923);
  parameter_solv[HIP].push_back(-111.64156672747428);
  parameter_solv[HIP].push_back(-65826.16993707925);
  parameter_solv[HIP].push_back(-23305.91329798928);
  parameter_solv[HIP].push_back(194795.11911635034);
  parameter_solv[HIP].push_back(-180454.49458095312);
  parameter_solv[HIP].push_back(52699.374196745615);

  parameter_solv[ARG].push_back(34106.70239988039);
  parameter_solv[ARG].push_back(152.7472727640246);
  parameter_solv[ARG].push_back(-117086.49392248681);
  parameter_solv[ARG].push_back(-19664.229479267167);
  parameter_solv[ARG].push_back(364454.0909203641);
  parameter_solv[ARG].push_back(-382075.8018312776);
  parameter_solv[ARG].push_back(122775.75036605193);

  parameter_solv[LYS].push_back(32292.090000118922);
  parameter_solv[LYS].push_back(-111.97371180593888);
  parameter_solv[LYS].push_back(-91953.10997619898);
  parameter_solv[LYS].push_back(-30690.807047993283);
  parameter_solv[LYS].push_back(282092.40760143084);
  parameter_solv[LYS].push_back(-269503.2592457489);
  parameter_solv[LYS].push_back(80777.81552915688);

  parameter_solv[CYS].push_back(11352.902500119093);
  parameter_solv[CYS].push_back(-45.5226331859686);
  parameter_solv[CYS].push_back(-20925.085562607524);
  parameter_solv[CYS].push_back(-5662.685408989286);
  parameter_solv[CYS].push_back(38559.10376731146);
  parameter_solv[CYS].push_back(-27885.23426006181);
  parameter_solv[CYS].push_back(6280.15058191397);

  parameter_solv[ASP].push_back(13511.73760011933);
  parameter_solv[ASP].push_back(-59.929111107656595);
  parameter_solv[ASP].push_back(-25849.869639655575);
  parameter_solv[ASP].push_back(-7541.669448872824);
  parameter_solv[ASP].push_back(50760.92045144903);
  parameter_solv[ASP].push_back(-37677.87583269734);
  parameter_solv[ASP].push_back(8745.7056219399);

  parameter_solv[GLU].push_back(20443.280400119456);
  parameter_solv[GLU].push_back(-113.77561814283207);
  parameter_solv[GLU].push_back(-45587.79314626863);
  parameter_solv[GLU].push_back(-16187.556837331254);
  parameter_solv[GLU].push_back(112609.65830609271);
  parameter_solv[GLU].push_back(-93362.05323205091);
  parameter_solv[GLU].push_back(24519.557866124724);

  parameter_solv[ILE].push_back(27858.948100119596);
  parameter_solv[ILE].push_back(-159.27355145839834);
  parameter_solv[ILE].push_back(-61571.43463039565);
  parameter_solv[ILE].push_back(-21324.879474559468);
  parameter_solv[ILE].push_back(144070.7572894681);
  parameter_solv[ILE].push_back(-115021.81959095894);
  parameter_solv[ILE].push_back(28939.085108838968);

  parameter_solv[LEU].push_back(27858.948100119596);
  parameter_solv[LEU].push_back(-165.61892007509647);
  parameter_solv[LEU].push_back(-62564.568746500125);
  parameter_solv[LEU].push_back(-22465.332149768525);
  parameter_solv[LEU].push_back(151616.79489291538);
  parameter_solv[LEU].push_back(-122905.6119395393);
  parameter_solv[LEU].push_back(31436.664377885514);

  parameter_solv[MET].push_back(25609.60090011981);
  parameter_solv[MET].push_back(-135.38857843066708);
  parameter_solv[MET].push_back(-67771.01108177133);
  parameter_solv[MET].push_back(-25228.934337676077);
  parameter_solv[MET].push_back(199649.95030712147);
  parameter_solv[MET].push_back(-182251.94895101967);
  parameter_solv[MET].push_back(52502.88444247481);

  parameter_solv[ASN].push_back(14376.010000119095);
  parameter_solv[ASN].push_back(-67.65579048748472);
  parameter_solv[ASN].push_back(-28302.87809850141);
  parameter_solv[ASN].push_back(-8577.439830985548);
  parameter_solv[ASN].push_back(57532.879075695324);
  parameter_solv[ASN].push_back(-43261.79286366774);
  parameter_solv[ASN].push_back(10186.448634149085);

  parameter_solv[PRO].push_back(16866.21690011944);
  parameter_solv[PRO].push_back(-70.84327801054884);
  parameter_solv[PRO].push_back(-31465.84064925844);
  parameter_solv[PRO].push_back(-8653.3693368317);
  parameter_solv[PRO].push_back(58032.28250733714);
  parameter_solv[PRO].push_back(-41521.01146771431);
  parameter_solv[PRO].push_back(9184.530596102064);

  parameter_solv[GLN].push_back(21503.289600119);
  parameter_solv[GLN].push_back(-121.30164008960246);
  parameter_solv[GLN].push_back(-50468.580981118175);
  parameter_solv[GLN].push_back(-18462.49098408308);
  parameter_solv[GLN].push_back(132718.44904081387);
  parameter_solv[GLN].push_back(-113787.22666510186);
  parameter_solv[GLN].push_back(30920.348610969988);

  parameter_solv[SER].push_back(9181.472400119354);
  parameter_solv[SER].push_back(-28.77519915767741);
  parameter_solv[SER].push_back(-15205.543144104717);
  parameter_solv[SER].push_back(-3377.782176346411);
  parameter_solv[SER].push_back(23345.555771001076);
  parameter_solv[SER].push_back(-15312.694356014094);
  parameter_solv[SER].push_back(3013.8428466148);

  parameter_solv[THR].push_back(15020.953600119403);
  parameter_solv[THR].push_back(-61.91004832631006);
  parameter_solv[THR].push_back(-27814.537889259853);
  parameter_solv[THR].push_back(-7532.227289701552);
  parameter_solv[THR].push_back(50586.30566118166);
  parameter_solv[THR].push_back(-35943.866131120165);
  parameter_solv[THR].push_back(7880.093558764326);

  parameter_solv[VAL].push_back(19647.628900119355);
  parameter_solv[VAL].push_back(-89.04983250107853);
  parameter_solv[VAL].push_back(-38050.09958470928);
  parameter_solv[VAL].push_back(-10921.427112288537);
  parameter_solv[VAL].push_back(72774.32322962297);
  parameter_solv[VAL].push_back(-52689.060152305225);
  parameter_solv[VAL].push_back(11806.492503632868);

  parameter_solv[ALA].push_back(7515.156100119276);
  parameter_solv[ALA].push_back(-20.226381685697746);
  parameter_solv[ALA].push_back(-11761.841094237716);
  parameter_solv[ALA].push_back(-2341.4929468980367);
  parameter_solv[ALA].push_back(16545.385777961936);
  parameter_solv[ALA].push_back(-10397.175253025776);
  parameter_solv[ALA].push_back(1921.5264606725107);

  parameter_solv[GLY].push_back(3594.002500119159);
  parameter_solv[GLY].push_back(-6.910836154887606);
  parameter_solv[GLY].push_back(-4937.354220666574);
  parameter_solv[GLY].push_back(-785.4549468992149);
  parameter_solv[GLY].push_back(5852.854429532936);
  parameter_solv[GLY].push_back(-3391.2927115487832);
  parameter_solv[GLY].push_back(552.3280571490722);

  parameter_solv[HIS].push_back(22888.664100119073);
  parameter_solv[HIS].push_back(-133.86265270962434);
  parameter_solv[HIS].push_back(-57533.51591635819);
  parameter_solv[HIS].push_back(-21767.293192014684);
  parameter_solv[HIS].push_back(161255.14120001195);
  parameter_solv[HIS].push_back(-142176.64081149307);
  parameter_solv[HIS].push_back(39642.61185646193);

  parameter_mix[TRP].push_back(48294.0117571196);
  parameter_mix[TRP].push_back(-205.45879626487798);
  parameter_mix[TRP].push_back(-148816.1858118254);
  parameter_mix[TRP].push_back(-54968.030079609875);
  parameter_mix[TRP].push_back(491793.79967057955);
  parameter_mix[TRP].push_back(-476312.9117969879);
  parameter_mix[TRP].push_back(144159.96165644142);

  parameter_mix[TYR].push_back(36984.20240312081);
  parameter_mix[TYR].push_back(-83.86380083812203);
  parameter_mix[TYR].push_back(-108820.52211887162);
  parameter_mix[TYR].push_back(-33934.69818901515);
  parameter_mix[TYR].push_back(341504.736372253);
  parameter_mix[TYR].push_back(-334008.1748614056);
  parameter_mix[TYR].push_back(102033.08077851454);

  parameter_mix[PHE].push_back(32119.469231338233);
  parameter_mix[PHE].push_back(-172.96940450568917);
  parameter_mix[PHE].push_back(-85831.4326887122);
  parameter_mix[PHE].push_back(-33193.32405438845);
  parameter_mix[PHE].push_back(262940.64471909316);
  parameter_mix[PHE].push_back(-243540.06898907054);
  parameter_mix[PHE].push_back(71084.54387480798);

  parameter_mix[HIP].push_back(22833.36414923898);
  parameter_mix[HIP].push_back(-134.0493955562186);
  parameter_mix[HIP].push_back(-55325.55607328898);
  parameter_mix[HIP].push_back(-21898.314938881984);
  parameter_mix[HIP].push_back(159995.6912885654);
  parameter_mix[HIP].push_back(-142968.19796084083);
  parameter_mix[HIP].push_back(40417.44581470003);

  parameter_mix[ARG].push_back(31385.401600920715);
  parameter_mix[ARG].push_back(36.114094042884254);
  parameter_mix[ARG].push_back(-103730.44467490204);
  parameter_mix[ARG].push_back(-27036.249157905615);
  parameter_mix[ARG].push_back(347011.0339314942);
  parameter_mix[ARG].push_back(-358879.9736802336);
  parameter_mix[ARG].push_back(114432.18361399164);

  parameter_mix[LYS].push_back(25511.35812671878);
  parameter_mix[LYS].push_back(-130.4381491986372);
  parameter_mix[LYS].push_back(-69258.61236879184);
  parameter_mix[LYS].push_back(-27066.36783798707);
  parameter_mix[LYS].push_back(220092.65231165203);
  parameter_mix[LYS].push_back(-207794.5056092443);
  parameter_mix[LYS].push_back(61665.57004630315);

  parameter_mix[CYS].push_back(11505.517261618916);
  parameter_mix[CYS].push_back(-33.60468076978334);
  parameter_mix[CYS].push_back(-18328.882710004465);
  parameter_mix[CYS].push_back(-3956.9113649567626);
  parameter_mix[CYS].push_back(27546.35146501212);
  parameter_mix[CYS].push_back(-18024.826330595406);
  parameter_mix[CYS].push_back(3551.2207387570024);

  parameter_mix[ASP].push_back(13713.858501879382);
  parameter_mix[ASP].push_back(-51.33286241257164);
  parameter_mix[ASP].push_back(-23807.8549764091);
  parameter_mix[ASP].push_back(-6153.667315935503);
  parameter_mix[ASP].push_back(41296.118377286424);
  parameter_mix[ASP].push_back(-28740.28391184026);
  parameter_mix[ASP].push_back(6132.671533319127);

  parameter_mix[GLU].push_back(19156.03660739947);
  parameter_mix[GLU].push_back(-110.90600703589246);
  parameter_mix[GLU].push_back(-40319.3351514524);
  parameter_mix[GLU].push_back(-14679.813393816446);
  parameter_mix[GLU].push_back(96769.28565573556);
  parameter_mix[GLU].push_back(-77909.09315520026);
  parameter_mix[GLU].push_back(19770.047062759568);

  parameter_mix[ILE].push_back(20693.06215917923);
  parameter_mix[ILE].push_back(-102.87208880594848);
  parameter_mix[ILE].push_back(-41080.44036311675);
  parameter_mix[ILE].push_back(-12874.439649378206);
  parameter_mix[ILE].push_back(84947.33147117581);
  parameter_mix[ILE].push_back(-63779.07871450237);
  parameter_mix[ILE].push_back(14938.919981690511);

  parameter_mix[LEU].push_back(20693.062159179233);
  parameter_mix[LEU].push_back(-114.09539845409269);
  parameter_mix[LEU].push_back(-42417.3431074524);
  parameter_mix[LEU].push_back(-14393.801090829746);
  parameter_mix[LEU].push_back(93640.48403643962);
  parameter_mix[LEU].push_back(-71990.10354816525);
  parameter_mix[LEU].push_back(17299.01082057651);

  parameter_mix[MET].push_back(22400.800002738917);
  parameter_mix[MET].push_back(-138.14469221559762);
  parameter_mix[MET].push_back(-53013.97694299946);
  parameter_mix[MET].push_back(-21079.899452619244);
  parameter_mix[MET].push_back(148607.1089339919);
  parameter_mix[MET].push_back(-129827.63962878387);
  parameter_mix[MET].push_back(35882.3297822684);

  parameter_mix[ASN].push_back(14384.287416519475);
  parameter_mix[ASN].push_back(-55.24976731179147);
  parameter_mix[ASN].push_back(-25372.978199926372);
  parameter_mix[ASN].push_back(-6646.452004616925);
  parameter_mix[ASN].push_back(44594.5027556148);
  parameter_mix[ASN].push_back(-31202.511764907107);
  parameter_mix[ASN].push_back(6703.764135873442);

  parameter_mix[PRO].push_back(13503.797145659117);
  parameter_mix[PRO].push_back(-38.58316011847087);
  parameter_mix[PRO].push_back(-21446.17847324053);
  parameter_mix[PRO].push_back(-4480.55896170459);
  parameter_mix[PRO].push_back(31274.287350083254);
  parameter_mix[PRO].push_back(-19984.249229169505);
  parameter_mix[PRO].push_back(3782.272312712745);

  parameter_mix[GLN].push_back(19938.23724683901);
  parameter_mix[GLN].push_back(-121.24884503048865);
  parameter_mix[GLN].push_back(-43928.589472297834);
  parameter_mix[GLN].push_back(-16805.069757865473);
  parameter_mix[GLN].push_back(112831.61348476357);
  parameter_mix[GLN].push_back(-93979.08819184235);
  parameter_mix[GLN].push_back(24741.563493163732);

  parameter_mix[SER].push_back(8813.67020471935);
  parameter_mix[SER].push_back(-18.291615317790175);
  parameter_mix[SER].push_back(-12585.074732466266);
  parameter_mix[SER].push_back(-2064.454891600786);
  parameter_mix[SER].push_back(15273.905065790364);
  parameter_mix[SER].push_back(-8813.056005263466);
  parameter_mix[SER].push_back(1404.9812302289881);

  parameter_mix[THR].push_back(13233.997179639062);
  parameter_mix[THR].push_back(-39.40454157416847);
  parameter_mix[THR].push_back(-21430.58717233547);
  parameter_mix[THR].push_back(-4566.332853710876);
  parameter_mix[THR].push_back(31717.497780073558);
  parameter_mix[THR].push_back(-20299.614304281313);
  parameter_mix[THR].push_back(3837.207224537505);

  parameter_mix[VAL].push_back(15135.438016299158);
  parameter_mix[VAL].push_back(-51.415141550353205);
  parameter_mix[VAL].push_back(-25859.078442379723);
  parameter_mix[VAL].push_back(-6007.697291593915);
  parameter_mix[VAL].push_back(40997.969600345634);
  parameter_mix[VAL].push_back(-27036.257386814148);
  parameter_mix[VAL].push_back(5328.922363811635);

  parameter_mix[ALA].push_back(6586.942863819189);
  parameter_mix[ALA].push_back(-10.96713559950907);
  parameter_mix[ALA].push_back(-8758.836131731925);
  parameter_mix[ALA].push_back(-1223.1723720922605);
  parameter_mix[ALA].push_back(9475.182453543037);
  parameter_mix[ALA].push_back(-5124.611191433804);
  parameter_mix[ALA].push_back(721.7625962949869);

  parameter_mix[GLY].push_back(3596.0718542192762);
  parameter_mix[GLY].push_back(-4.079285964028122);
  parameter_mix[GLY].push_back(-4089.4217504382686);
  parameter_mix[GLY].push_back(-450.9650932154967);
  parameter_mix[GLY].push_back(3737.026778223427);
  parameter_mix[GLY].push_back(-1862.9856575810572);
  parameter_mix[GLY].push_back(222.97288276257262);

  parameter_mix[HIS].push_back(21779.124723299232);
  parameter_mix[HIS].push_back(-131.4603421188538);
  parameter_mix[HIS].push_back(-49068.74667421681);
  parameter_mix[HIS].push_back(-18685.909496392127);
  parameter_mix[HIS].push_back(127724.60792384286);
  parameter_mix[HIS].push_back(-107419.22159440348);
  parameter_mix[HIS].push_back(28577.228634530744);

  parameter_vac[TRP].push_back(9599.949107368187);
  parameter_vac[TRP].push_back(-66.35331786175249);
  parameter_vac[TRP].push_back(-26311.640290970638);
  parameter_vac[TRP].push_back(-11577.314600529338);
  parameter_vac[TRP].push_back(85847.52554160352);
  parameter_vac[TRP].push_back(-79417.17065742958);
  parameter_vac[TRP].push_back(23090.348430572863);

  parameter_vac[TYR].push_back(7393.553846412945);
  parameter_vac[TYR].push_back(-27.51954035778316);
  parameter_vac[TYR].push_back(-20329.10485615286);
  parameter_vac[TYR].push_back(-7444.276340508767);
  parameter_vac[TYR].push_back(66343.22315132803);
  parameter_vac[TYR].push_back(-64470.58721639446);
  parameter_vac[TYR].push_back(19614.63563898146);

  parameter_vac[PHE].push_back(6081.874997705279);
  parameter_vac[PHE].push_back(-40.474695969500104);
  parameter_vac[PHE].push_back(-14354.627390498901);
  parameter_vac[PHE].push_back(-6156.69750315959);
  parameter_vac[PHE].push_back(42580.84239395237);
  parameter_vac[PHE].push_back(-37704.09749809582);
  parameter_vac[PHE].push_back(10543.005717478625);

  parameter_vac[HIP].push_back(5325.791987063724);
  parameter_vac[HIP].push_back(-35.512112257530156);
  parameter_vac[HIP].push_back(-11488.443296477566);
  parameter_vac[HIP].push_back(-4916.724935318093);
  parameter_vac[HIP].push_back(32134.338675979947);
  parameter_vac[HIP].push_back(-27388.387595464188);
  parameter_vac[HIP].push_back(7359.899986748838);

  parameter_vac[ARG].push_back(7220.306892248294);
  parameter_vac[ARG].push_back(-20.65912886190997);
  parameter_vac[ARG].push_back(-22700.70129646048);
  parameter_vac[ARG].push_back(-8696.901551172636);
  parameter_vac[ARG].push_back(83641.36257312517);
  parameter_vac[ARG].push_back(-85237.33676336925);
  parameter_vac[ARG].push_back(26899.162688310953);

  parameter_vac[LYS].push_back(5038.613120729022);
  parameter_vac[LYS].push_back(-34.08366887546492);
  parameter_vac[LYS].push_back(-12812.921120433106);
  parameter_vac[LYS].push_back(-5843.761329082788);
  parameter_vac[LYS].push_back(42419.08427856609);
  parameter_vac[LYS].push_back(-39460.49038159249);
  parameter_vac[LYS].push_back(11542.320830663035);

  parameter_vac[CYS].push_back(2915.0458981763995);
  parameter_vac[CYS].push_back(-5.380571839804511);
  parameter_vac[CYS].push_back(-3865.366285883624);
  parameter_vac[CYS].push_back(-602.3275271136284);
  parameter_vac[CYS].push_back(4524.133086072617);
  parameter_vac[CYS].push_back(-2537.87137720241);
  parameter_vac[CYS].push_back(381.52870758240016);

  parameter_vac[ASP].push_back(3479.750728224898);
  parameter_vac[ASP].push_back(-10.33897891836596);
  parameter_vac[ASP].push_back(-5382.628188436401);
  parameter_vac[ASP].push_back(-1183.8060939576694);
  parameter_vac[ASP].push_back(8100.082378727997);
  parameter_vac[ASP].push_back(-5162.630696148773);
  parameter_vac[ASP].push_back(958.993022379732);

  parameter_vac[GLU].push_back(4487.461543955491);
  parameter_vac[GLU].push_back(-26.671865751817936);
  parameter_vac[GLU].push_back(-8829.738168429001);
  parameter_vac[GLU].push_back(-3297.668395415257);
  parameter_vac[GLU].push_back(20686.457747123466);
  parameter_vac[GLU].push_back(-16030.814134196151);
  parameter_vac[GLU].push_back(3858.4457728083275);

  parameter_vac[ILE].push_back(3842.5968201937776);
  parameter_vac[ILE].push_back(-13.848165050578492);
  parameter_vac[ILE].push_back(-6480.062699452774);
  parameter_vac[ILE].push_back(-1636.3888925440413);
  parameter_vac[ILE].push_back(10967.333210698738);
  parameter_vac[ILE].push_back(-7483.704914714421);
  parameter_vac[ILE].push_back(1548.5696047594895);

  parameter_vac[LEU].push_back(3842.5968201937785);
  parameter_vac[LEU].push_back(-16.2745108270949);
  parameter_vac[LEU].push_back(-6807.110269770606);
  parameter_vac[LEU].push_back(-1926.6303434106014);
  parameter_vac[LEU].push_back(12577.952756390941);
  parameter_vac[LEU].push_back(-8829.40489330961);
  parameter_vac[LEU].push_back(1882.919316016889);

  parameter_vac[MET].push_back(4898.512892967389);
  parameter_vac[MET].push_back(-30.588244886468207);
  parameter_vac[MET].push_back(-10159.093665859045);
  parameter_vac[MET].push_back(-4025.0261508449653);
  parameter_vac[MET].push_back(26007.394369425827);
  parameter_vac[MET].push_back(-21199.218680206573);
  parameter_vac[MET].push_back(5423.004225853842);

  parameter_vac[ASN].push_back(3598.1423998115492);
  parameter_vac[ASN].push_back(-10.357995638888545);
  parameter_vac[ASN].push_back(-5565.603011562138);
  parameter_vac[ASN].push_back(-1190.3294930971967);
  parameter_vac[ASN].push_back(8227.920711951123);
  parameter_vac[ASN].push_back(-5222.61541118056);
  parameter_vac[ASN].push_back(968.593406702772);

  parameter_vac[PRO].push_back(2702.925890807494);
  parameter_vac[PRO].push_back(-4.11690159421177);
  parameter_vac[PRO].push_back(-3395.325331307625);
  parameter_vac[PRO].push_back(-458.95242128002894);
  parameter_vac[PRO].push_back(3584.3640448715823);
  parameter_vac[PRO].push_back(-1921.4140769384692);
  parameter_vac[PRO].push_back(267.08577848319516);

  parameter_vac[GLN].push_back(4621.773132292556);
  parameter_vac[GLN].push_back(-29.511778489038818);
  parameter_vac[GLN].push_back(-9486.077450010192);
  parameter_vac[GLN].push_back(-3768.5756897489828);
  parameter_vac[GLN].push_back(23828.07111260487);
  parameter_vac[GLN].push_back(-19110.205836780202);
  parameter_vac[GLN].push_back(4791.718204894083);

  parameter_vac[SER].push_back(2115.1504654043965);
  parameter_vac[SER].push_back(-2.4158378234251234);
  parameter_vac[SER].push_back(-2488.1131972903822);
  parameter_vac[SER].push_back(-263.64072945387693);
  parameter_vac[SER].push_back(2251.376687850687);
  parameter_vac[SER].push_back(-1066.0790768852626);
  parameter_vac[SER].push_back(105.5155397911316);

  parameter_vac[THR].push_back(2914.9061707158835);
  parameter_vac[THR].push_back(-5.032844592364407);
  parameter_vac[THR].push_back(-3903.2546253886653);
  parameter_vac[THR].push_back(-559.4734271244915);
  parameter_vac[THR].push_back(4315.044828297787);
  parameter_vac[THR].push_back(-2331.211908177365);
  parameter_vac[THR].push_back(323.76849758109853);

  parameter_vac[VAL].push_back(2914.8744247581953);
  parameter_vac[VAL].push_back(-5.847217106105881);
  parameter_vac[VAL].push_back(-4096.370479502377);
  parameter_vac[VAL].push_back(-655.2917606620404);
  parameter_vac[VAL].push_back(4888.77261250007);
  parameter_vac[VAL].push_back(-2765.7552774385167);
  parameter_vac[VAL].push_back(421.9081598033515);

  parameter_vac[ALA].push_back(1443.3438146824446);
  parameter_vac[ALA].push_back(-1.1234573178567506);
  parameter_vac[ALA].push_back(-1492.4547663363514);
  parameter_vac[ALA].push_back(-121.47935619968672);
  parameter_vac[ALA].push_back(1139.689871538201);
  parameter_vac[ALA].push_back(-483.8336547914466);
  parameter_vac[ALA].push_back(32.48231950404626);

  parameter_vac[GLY].push_back(899.5356000422925);
  parameter_vac[GLY].push_back(-0.5200880084066986);
  parameter_vac[GLY].push_back(-787.5892053280859);
  parameter_vac[GLY].push_back(-56.07596224884467);
  parameter_vac[GLY].push_back(546.4212287680981);
  parameter_vac[GLY].push_back(-222.2667666932616);
  parameter_vac[GLY].push_back(12.474587265791476);

  parameter_vac[HIS].push_back(5180.842705000207);
  parameter_vac[HIS].push_back(-29.578973475252766);
  parameter_vac[HIS].push_back(-10323.417251934066);
  parameter_vac[HIS].push_back(-3788.977215582307);
  parameter_vac[HIS].push_back(24427.720792289427);
  parameter_vac[HIS].push_back(-19307.35836837878);
  parameter_vac[HIS].push_back(4780.831414992477);

  // NUCLEIC ACIDS

  parameter_solv[BB_PO2].push_back(575.5201001192197);
  parameter_solv[BB_PO2].push_back(-0.6126595489733868);
  parameter_solv[BB_PO2].push_back(-623.3371092254897);
  parameter_solv[BB_PO2].push_back(-68.05795957022156);
  parameter_solv[BB_PO2].push_back(561.8052621243662);
  parameter_solv[BB_PO2].push_back(-283.39573309540344);
  parameter_solv[BB_PO2].push_back(35.55001698010027);

  parameter_solv[BB_DNA].push_back(21211.009600118316);
  parameter_solv[BB_DNA].push_back(-90.18805990529991);
  parameter_solv[BB_DNA].push_back(-39731.1337351215);
  parameter_solv[BB_DNA].push_back(-10920.373563712878);
  parameter_solv[BB_DNA].push_back(72882.21702424977);
  parameter_solv[BB_DNA].push_back(-51747.487078112754);
  parameter_solv[BB_DNA].push_back(11308.67842901876);

  parameter_solv[BB_DNA_5].push_back(22737.624100119025);
  parameter_solv[BB_DNA_5].push_back(-102.72714886664163);
  parameter_solv[BB_DNA_5].push_back(-43685.329677789705);
  parameter_solv[BB_DNA_5].push_back(-12564.259374093454);
  parameter_solv[BB_DNA_5].push_back(83454.87540484876);
  parameter_solv[BB_DNA_5].push_back(-60367.15652138888);
  parameter_solv[BB_DNA_5].push_back(13507.33372986899);

  parameter_solv[BB_DNA_3].push_back(22737.62410011902);
  parameter_solv[BB_DNA_3].push_back(-101.57816684452263);
  parameter_solv[BB_DNA_3].push_back(-43488.53670557616);
  parameter_solv[BB_DNA_3].push_back(-12345.056184958417);
  parameter_solv[BB_DNA_3].push_back(81963.5236411489);
  parameter_solv[BB_DNA_3].push_back(-58791.59443618196);
  parameter_solv[BB_DNA_3].push_back(13003.199362335576);

  parameter_solv[BB_RNA].push_back(23953.752900120977);
  parameter_solv[BB_RNA].push_back(-117.35779348824401);
  parameter_solv[BB_RNA].push_back(-47644.41735332837);
  parameter_solv[BB_RNA].push_back(-14641.556643789863);
  parameter_solv[BB_RNA].push_back(96893.48627050382);
  parameter_solv[BB_RNA].push_back(-72249.62534169314);
  parameter_solv[BB_RNA].push_back(16792.05552105538);

  parameter_solv[BB_RNA_5].push_back(25574.406400119024);
  parameter_solv[BB_RNA_5].push_back(-131.99642772933734);
  parameter_solv[BB_RNA_5].push_back(-52136.51404531249);
  parameter_solv[BB_RNA_5].push_back(-16682.14273917604);
  parameter_solv[BB_RNA_5].push_back(110278.019216394);
  parameter_solv[BB_RNA_5].push_back(-83715.92027818545);
  parameter_solv[BB_RNA_5].push_back(19875.891337706045);

  parameter_solv[BB_RNA_3].push_back(25574.406400119024);
  parameter_solv[BB_RNA_3].push_back(-127.96875237036166);
  parameter_solv[BB_RNA_3].push_back(-51407.183917584385);
  parameter_solv[BB_RNA_3].push_back(-15922.900669975606);
  parameter_solv[BB_RNA_3].push_back(105078.58889106264);
  parameter_solv[BB_RNA_3].push_back(-78289.16276190648);
  parameter_solv[BB_RNA_3].push_back(18156.83214344118);

  parameter_solv[BASE_A].push_back(13282.562500119211);
  parameter_solv[BASE_A].push_back(-76.45124168404048);
  parameter_solv[BASE_A].push_back(-28376.06994108963);
  parameter_solv[BASE_A].push_back(-9972.910773722022);
  parameter_solv[BASE_A].push_back(65873.86341939073);
  parameter_solv[BASE_A].push_back(-52064.33492910885);
  parameter_solv[BASE_A].push_back(12931.608989412513);

  parameter_solv[BASE_C].push_back(10600.76160011891);
  parameter_solv[BASE_C].push_back(-49.1670871249108);
  parameter_solv[BASE_C].push_back(-20239.818742072875);
  parameter_solv[BASE_C].push_back(-6020.278780090207);
  parameter_solv[BASE_C].push_back(39632.13288981881);
  parameter_solv[BASE_C].push_back(-28954.779736165576);
  parameter_solv[BASE_C].push_back(6551.541109526305);

  parameter_solv[BASE_G].push_back(15470.384400119934);
  parameter_solv[BASE_G].push_back(-93.8013620200972);
  parameter_solv[BASE_G].push_back(-36188.29687013545);
  parameter_solv[BASE_G].push_back(-13717.685098209471);
  parameter_solv[BASE_G].push_back(95658.18473657136);
  parameter_solv[BASE_G].push_back(-81262.37811451119);
  parameter_solv[BASE_G].push_back(21841.903930943085);

  parameter_solv[BASE_T].push_back(17210.81610011936);
  parameter_solv[BASE_T].push_back(-93.10189802920208);
  parameter_solv[BASE_T].push_back(-36466.51927689957);
  parameter_solv[BASE_T].push_back(-12425.55615716932);
  parameter_solv[BASE_T].push_back(83847.427808925);
  parameter_solv[BASE_T].push_back(-66735.64997846584);
  parameter_solv[BASE_T].push_back(16757.3463987507);

  parameter_solv[BASE_U].push_back(10909.802500119395);
  parameter_solv[BASE_U].push_back(-46.17712672768298);
  parameter_solv[BASE_U].push_back(-20149.67695512526);
  parameter_solv[BASE_U].push_back(-5590.242961204435);
  parameter_solv[BASE_U].push_back(37169.2740983132);
  parameter_solv[BASE_U].push_back(-26475.631627167604);
  parameter_solv[BASE_U].push_back(5808.201015156168);

  parameter_mix[BB_PO2].push_back(1487.2888381188868);
  parameter_mix[BB_PO2].push_back(-0.6155376265599789);
  parameter_mix[BB_PO2].push_back(-1181.5076027691764);
  parameter_mix[BB_PO2].push_back(-66.25027450710594);
  parameter_mix[BB_PO2].push_back(697.0421991965113);
  parameter_mix[BB_PO2].push_back(-261.8559466354847);
  parameter_mix[BB_PO2].push_back(9.974337082362194);

  parameter_mix[BB_DNA].push_back(17766.29474499878);
  parameter_mix[BB_DNA].push_back(-48.97330188566253);
  parameter_mix[BB_DNA].push_back(-28199.563596327207);
  parameter_mix[BB_DNA].push_back(-5623.82085602494);
  parameter_mix[BB_DNA].push_back(39646.22954828498);
  parameter_mix[BB_DNA].push_back(-24658.81157651943);
  parameter_mix[BB_DNA].push_back(4453.73906293146);

  parameter_mix[BB_DNA_5].push_back(18696.09744203927);
  parameter_mix[BB_DNA_5].push_back(-56.29408880833802);
  parameter_mix[BB_DNA_5].push_back(-30486.108599707608);
  parameter_mix[BB_DNA_5].push_back(-6524.195857141158);
  parameter_mix[BB_DNA_5].push_back(45280.80142686446);
  parameter_mix[BB_DNA_5].push_back(-29007.98616567993);
  parameter_mix[BB_DNA_5].push_back(5488.566965501818);

  parameter_mix[BB_DNA_3].push_back(18696.097442039274);
  parameter_mix[BB_DNA_3].push_back(-55.5645003501971);
  parameter_mix[BB_DNA_3].push_back(-30422.262113654506);
  parameter_mix[BB_DNA_3].push_back(-6409.659659309089);
  parameter_mix[BB_DNA_3].push_back(44605.76043515699);
  parameter_mix[BB_DNA_3].push_back(-28295.62152988411);
  parameter_mix[BB_DNA_3].push_back(5262.5765863484);

  parameter_mix[BB_RNA].push_back(21356.177105457366);
  parameter_mix[BB_RNA].push_back(-76.73490647754872);
  parameter_mix[BB_RNA].push_back(-36845.234814782816);
  parameter_mix[BB_RNA].push_back(-9066.559625582728);
  parameter_mix[BB_RNA].push_back(61167.998793390485);
  parameter_mix[BB_RNA].push_back(-41467.23384423218);
  parameter_mix[BB_RNA].push_back(8518.937793863257);

  parameter_mix[BB_RNA_5].push_back(22386.63276427916);
  parameter_mix[BB_RNA_5].push_back(-85.70426456933487);
  parameter_mix[BB_RNA_5].push_back(-39490.50298502025);
  parameter_mix[BB_RNA_5].push_back(-10223.702594972712);
  parameter_mix[BB_RNA_5].push_back(68450.60459618448);
  parameter_mix[BB_RNA_5].push_back(-47409.91098159006);
  parameter_mix[BB_RNA_5].push_back(10031.136138513202);

  parameter_mix[BB_RNA_3].push_back(22386.63276427916);
  parameter_mix[BB_RNA_3].push_back(-81.93760812351479);
  parameter_mix[BB_RNA_3].push_back(-39031.70571520093);
  parameter_mix[BB_RNA_3].push_back(-9666.316086142708);
  parameter_mix[BB_RNA_3].push_back(65120.07128126262);
  parameter_mix[BB_RNA_3].push_back(-44110.13603681317);
  parameter_mix[BB_RNA_3].push_back(9036.76498256983);

  parameter_mix[BASE_A].push_back(15897.31116611889);
  parameter_mix[BASE_A].push_back(-67.86385832953485);
  parameter_mix[BASE_A].push_back(-28851.754660951636);
  parameter_mix[BASE_A].push_back(-8144.431687170413);
  parameter_mix[BASE_A].push_back(53606.39082954489);
  parameter_mix[BASE_A].push_back(-38083.51243782253);
  parameter_mix[BASE_A].push_back(8293.47107993253);

  parameter_mix[BASE_C].push_back(11733.2828871599);
  parameter_mix[BASE_C].push_back(-38.76775400274115);
  parameter_mix[BASE_C].push_back(-19318.84666423464);
  parameter_mix[BASE_C].push_back(-4507.915522704176);
  parameter_mix[BASE_C].push_back(30576.57671286052);
  parameter_mix[BASE_C].push_back(-20132.46696910844);
  parameter_mix[BASE_C].push_back(3947.8727087996162);

  parameter_mix[BASE_G].push_back(19146.612417237808);
  parameter_mix[BASE_G].push_back(-102.37046638004914);
  parameter_mix[BASE_G].push_back(-38718.96478190546);
  parameter_mix[BASE_G].push_back(-13238.106081860074);
  parameter_mix[BASE_G].push_back(87309.07460288722);
  parameter_mix[BASE_G].push_back(-68364.82442984737);
  parameter_mix[BASE_G].push_back(16815.362401369);

  parameter_mix[BASE_T].push_back(17050.440260819163);
  parameter_mix[BASE_T].push_back(-76.33750600643376);
  parameter_mix[BASE_T].push_back(-31849.539096715005);
  parameter_mix[BASE_T].push_back(-9484.498992751434);
  parameter_mix[BASE_T].push_back(62881.895771680494);
  parameter_mix[BASE_T].push_back(-46531.948557759024);
  parameter_mix[BASE_T].push_back(10734.196329884822);

  parameter_mix[BASE_U].push_back(11904.095265219023);
  parameter_mix[BASE_U].push_back(-34.67511054915295);
  parameter_mix[BASE_U].push_back(-18842.275003104005);
  parameter_mix[BASE_U].push_back(-3993.1174764890684);
  parameter_mix[BASE_U].push_back(27663.625106762345);
  parameter_mix[BASE_U].push_back(-17577.387831701515);
  parameter_mix[BASE_U].push_back(3273.183903219142);

  parameter_vac[BB_PO2].push_back(960.8822037291127);
  parameter_vac[BB_PO2].push_back(-0.09312135742159174);
  parameter_vac[BB_PO2].push_back(-469.39643497461844);
  parameter_vac[BB_PO2].push_back(-9.779346709041985);
  parameter_vac[BB_PO2].push_back(162.1581550003227);
  parameter_vac[BB_PO2].push_back(-37.06686233305618);
  parameter_vac[BB_PO2].push_back(-4.695586672655664);

  parameter_vac[BB_DNA].push_back(3720.2522996838984);
  parameter_vac[BB_DNA].push_back(-5.4229642176938);
  parameter_vac[BB_DNA].push_back(-4800.897672711981);
  parameter_vac[BB_DNA].push_back(-597.2274673070993);
  parameter_vac[BB_DNA].push_back(4825.908840953665);
  parameter_vac[BB_DNA].push_back(-2451.397454446564);
  parameter_vac[BB_DNA].push_back(294.93071756645685);

  parameter_vac[BB_DNA_5].push_back(3843.234214262163);
  parameter_vac[BB_DNA_5].push_back(-6.423078416284452);
  parameter_vac[BB_DNA_5].push_back(-5112.1216386963115);
  parameter_vac[BB_DNA_5].push_back(-713.8373583426668);
  parameter_vac[BB_DNA_5].push_back(5547.545382516269);
  parameter_vac[BB_DNA_5].push_back(-2973.5659871174225);
  parameter_vac[BB_DNA_5].push_back(407.2789106630427);

  parameter_vac[BB_DNA_3].push_back(3843.234214262163);
  parameter_vac[BB_DNA_3].push_back(-6.268636561475645);
  parameter_vac[BB_DNA_3].push_back(-5103.192931218086);
  parameter_vac[BB_DNA_3].push_back(-693.8705734390547);
  parameter_vac[BB_DNA_3].push_back(5443.979645097035);
  parameter_vac[BB_DNA_3].push_back(-2871.4337477324893);
  parameter_vac[BB_DNA_3].push_back(377.3062915349831);

  parameter_vac[BB_RNA].push_back(4760.071443398374);
  parameter_vac[BB_RNA].push_back(-11.0990475402486);
  parameter_vac[BB_RNA].push_back(-6934.713566418421);
  parameter_vac[BB_RNA].push_back(-1256.5202524085096);
  parameter_vac[BB_RNA].push_back(9024.962587066922);
  parameter_vac[BB_RNA].push_back(-5386.842667932241);
  parameter_vac[BB_RNA].push_back(907.42947751372);

  parameter_vac[BB_RNA_5].push_back(4899.051406033406);
  parameter_vac[BB_RNA_5].push_back(-12.279240472628238);
  parameter_vac[BB_RNA_5].push_back(-7276.273570813667);
  parameter_vac[BB_RNA_5].push_back(-1400.9520839250868);
  parameter_vac[BB_RNA_5].push_back(9912.215823228895);
  parameter_vac[BB_RNA_5].push_back(-6079.2565270404075);
  parameter_vac[BB_RNA_5].push_back(1073.53428175472);

  parameter_vac[BB_RNA_3].push_back(4899.051406033406);
  parameter_vac[BB_RNA_3].push_back(-11.642804195148194);
  parameter_vac[BB_RNA_3].push_back(-7213.774619570996);
  parameter_vac[BB_RNA_3].push_back(-1317.4463949342964);
  parameter_vac[BB_RNA_3].push_back(9450.928929264686);
  parameter_vac[BB_RNA_3].push_back(-5643.856117200917);
  parameter_vac[BB_RNA_3].push_back(949.4698817407918);

  parameter_vac[BASE_A].push_back(4756.697028810353);
  parameter_vac[BASE_A].push_back(-12.158940746852812);
  parameter_vac[BASE_A].push_back(-7106.473423744205);
  parameter_vac[BASE_A].push_back(-1376.295184173137);
  parameter_vac[BASE_A].push_back(9747.132255557788);
  parameter_vac[BASE_A].push_back(-5900.026637038756);
  parameter_vac[BASE_A].push_back(1004.6226388342955);

  parameter_vac[BASE_C].push_back(3246.698975674651);
  parameter_vac[BASE_C].push_back(-6.125036521218687);
  parameter_vac[BASE_C].push_back(-4280.666521437201);
  parameter_vac[BASE_C].push_back(-684.0183580843932);
  parameter_vac[BASE_C].push_back(5077.062889522692);
  parameter_vac[BASE_C].push_back(-2870.3239317750963);
  parameter_vac[BASE_C].push_back(434.51551177863547);

  parameter_vac[BASE_G].push_back(5924.105658596052);
  parameter_vac[BASE_G].push_back(-23.097956587232552);
  parameter_vac[BASE_G].push_back(-10149.526301285418);
  parameter_vac[BASE_G].push_back(-2752.9166169522528);
  parameter_vac[BASE_G].push_back(18239.32985385683);
  parameter_vac[BASE_G].push_back(-12749.277858800957);
  parameter_vac[BASE_G].push_back(2715.354663787367);

  parameter_vac[BASE_T].push_back(4222.889713694404);
  parameter_vac[BASE_T].push_back(-12.15861456306705);
  parameter_vac[BASE_T].push_back(-6395.50289789404);
  parameter_vac[BASE_T].push_back(-1421.3942549301012);
  parameter_vac[BASE_T].push_back(9757.061008720135);
  parameter_vac[BASE_T].push_back(-6399.630933839126);
  parameter_vac[BASE_T].push_back(1258.9874225605438);

  parameter_vac[BASE_U].push_back(3247.251361465539);
  parameter_vac[BASE_U].push_back(-5.211020853261115);
  parameter_vac[BASE_U].push_back(-4125.165310360279);
  parameter_vac[BASE_U].push_back(-575.1860235473902);
  parameter_vac[BASE_U].push_back(4457.6562621371495);
  parameter_vac[BASE_U].push_back(-2368.7250146912766);
  parameter_vac[BASE_U].push_back(313.23997718445014);

  for(unsigned i=0; i<atoms.size(); ++i) {
    std::string Aname = pdb.getAtomName(atoms[i]);
    std::string Rname = pdb.getResidueName(atoms[i]);
    Rname.erase(std::remove_if(Rname.begin(), Rname.end(), ::isspace),Rname.end());
    if(Rname=="ALA") {
      atoi[residue_atom[i]]=ALA;
    } else if(Rname=="ARG") {
      atoi[residue_atom[i]]=ARG;
    } else if(Rname=="ASN") {
      atoi[residue_atom[i]]=ASN;
    } else if(Rname=="ASP") {
      atoi[residue_atom[i]]=ASP;
    } else if(Rname=="CYS") {
      atoi[residue_atom[i]]=CYS;
    } else if(Rname=="GLN") {
      atoi[residue_atom[i]]=GLN;
    } else if(Rname=="GLU") {
      atoi[residue_atom[i]]=GLU;
    } else if(Rname=="GLY") {
      atoi[residue_atom[i]]=GLY;
    } else if(Rname=="HIS") {
      atoi[residue_atom[i]]=HIS;
    } else if(Rname=="HID") {
      atoi[residue_atom[i]]=HIS;
    } else if(Rname=="HIE") {
      atoi[residue_atom[i]]=HIS;
    } else if(Rname=="HIP") {
      atoi[residue_atom[i]]=HIP;
      // CHARMM NAMING FOR PROTONATION STATES OF HISTIDINE
    } else if(Rname=="HSD") {
      atoi[residue_atom[i]]=HIS;
    } else if(Rname=="HSE") {
      atoi[residue_atom[i]]=HIS;
    } else if(Rname=="HSP") {
      atoi[residue_atom[i]]=HIP;
    } else if(Rname=="ILE") {
      atoi[residue_atom[i]]=ILE;
    } else if(Rname=="LEU") {
      atoi[residue_atom[i]]=LEU;
    } else if(Rname=="LYS") {
      atoi[residue_atom[i]]=LYS;
    } else if(Rname=="MET") {
      atoi[residue_atom[i]]=MET;
    } else if(Rname=="PHE") {
      atoi[residue_atom[i]]=PHE;
    } else if(Rname=="PRO") {
      atoi[residue_atom[i]]=PRO;
    } else if(Rname=="SER") {
      atoi[residue_atom[i]]=SER;
    } else if(Rname=="THR") {
      atoi[residue_atom[i]]=THR;
    } else if(Rname=="TRP") {
      atoi[residue_atom[i]]=TRP;
    } else if(Rname=="TYR") {
      atoi[residue_atom[i]]=TYR;
    } else if(Rname=="VAL") {
      atoi[residue_atom[i]]=VAL;
    }
    // NUCLEIC ACIDS
    // nucleobases are not automatically populated as an additional check on the health of the PDB.
    // RNA - G
    else if(Rname=="G") {
      if( Aname=="P"   || Aname=="OP1" || Aname=="OP2" || Aname=="OP3" ||
          Aname=="O1P" || Aname=="O2P" || Aname=="O3P" ) {
        atoi [residue_atom[i]]=BB_PO2;
      } else if(Aname=="O5'"  || Aname=="C5'"  || Aname=="O4'"  || Aname=="C4'"  ||
                Aname=="O3'"  || Aname=="C3'"  || Aname=="O2'"  || Aname=="C2'"  ||
                Aname=="C1'"  || Aname=="H5'"  || Aname=="H5''" || Aname=="H4'"  ||
                Aname=="H3'"  || Aname=="H2'"  || Aname=="H1'"  || Aname=="H3T"  ||
                Aname=="HO5'" || Aname=="HO3'" || Aname=="HO2'" || Aname=="H5'1" ||
                Aname=="H5'2" || Aname=="HO'2" || Aname=="H2'1" || Aname=="H5T" ) {
        atoi[residue_atom[i]]=BB_RNA;
      } else if( Aname=="N1" || Aname=="C2"  || Aname=="N2" || Aname=="N3" ||
                 Aname=="C4" || Aname=="C5"  || Aname=="C6" || Aname=="O6" ||
                 Aname=="N7" || Aname=="C8"  || Aname=="N9" || Aname=="H1" ||
                 Aname=="H8" || Aname=="H21" || Aname=="H22" ) {
        atoi[residue_atom[i]]=BASE_G;
      } else error("Atom name "+Aname+" is not defined for residue "+Rname+". Check the PDB.");
      // RNA - G3
    } else if(Rname=="G3") {
      if( Aname=="P"   || Aname=="OP1" || Aname=="OP2" || Aname=="OP3" ||
          Aname=="O1P" || Aname=="O2P" || Aname=="O3P" ) {
        atoi [residue_atom[i]]=BB_PO2;
      } else if(Aname=="O5'"  || Aname=="C5'" || Aname=="O4'"  || Aname=="C4'"  ||
                Aname=="O3'"  || Aname=="C3'" || Aname=="O2'"  || Aname=="C2'"  ||
                Aname=="C1'"  || Aname=="H5'" || Aname=="H5''" || Aname=="H4'"  ||
                Aname=="H3'"  || Aname=="H2'" || Aname=="H1'"  || Aname=="H3T"  ||
                Aname=="H2'1" || Aname=="HO3'"|| Aname=="HO2'" || Aname=="H5'1" ||
                Aname=="H5'2" || Aname=="HO'2" ) {
        atoi[residue_atom[i]]=BB_RNA_3;
      } else if(Aname=="N1" || Aname=="C2"  || Aname=="N2" || Aname=="N3" ||
                Aname=="C4" || Aname=="C5"  || Aname=="C6" || Aname=="O6" ||
                Aname=="N7" || Aname=="C8"  || Aname=="N9" || Aname=="H1" ||
                Aname=="H8" || Aname=="H21" || Aname=="H22" ) {
        atoi[residue_atom[i]]=BASE_G;
      } else error("Atom name "+Aname+" is not defined for residue "+Rname+". Check the PDB.");
      // RNA - G5
    } else if(Rname=="G5") {
      if( Aname=="O5'"  || Aname=="C5'"  || Aname=="O4'"  || Aname=="C4'"  ||
          Aname=="O3'"  || Aname=="C3'"  || Aname=="O2'"  || Aname=="C2'"  ||
          Aname=="C1'"  || Aname=="H5'"  || Aname=="H5''" || Aname=="H4'"  ||
          Aname=="H3'"  || Aname=="H2'"  || Aname=="H1'"  || Aname=="HO5'" ||
          Aname=="HO2'" || Aname=="H5'1" || Aname=="H5'2" || Aname=="HO'2" ||
          Aname=="H2'1" || Aname=="H5T" ) {
        atoi[residue_atom[i]]=BB_RNA_5;
      } else if(Aname=="N1" || Aname=="C2"  || Aname=="N2" || Aname=="N3" ||
                Aname=="C4" || Aname=="C5"  || Aname=="C6" || Aname=="O6" ||
                Aname=="N7" || Aname=="C8"  || Aname=="N9" || Aname=="H1" ||
                Aname=="H8" || Aname=="H21" || Aname=="H22" ) {
        atoi[residue_atom[i]]=BASE_G;
      } else error("Atom name "+Aname+" is not defined for residue "+Rname+". Check the PDB.");
      // RNA - U
    } else if(Rname=="U") {
      if( Aname=="P"   || Aname=="OP1" || Aname=="OP2" || Aname=="OP3" ||
          Aname=="O1P" || Aname=="O2P" || Aname=="O3P" ) {
        atoi [residue_atom[i]]=BB_PO2;
      } else if(Aname=="O5'"  || Aname=="C5'"  || Aname=="O4'"  || Aname=="C4'"  ||
                Aname=="O3'"  || Aname=="C3'"  || Aname=="O2'"  || Aname=="C2'"  ||
                Aname=="C1'"  || Aname=="H5'"  || Aname=="H5''" || Aname=="H4'"  ||
                Aname=="H3'"  || Aname=="H2'"  || Aname=="H1'"  || Aname=="H3T"  ||
                Aname=="HO5'" || Aname=="HO3'" || Aname=="HO2'" || Aname=="H5'1" ||
                Aname=="H5'2" || Aname=="HO'2" || Aname=="H2'1" || Aname=="H5T" ) {
        atoi[residue_atom[i]]=BB_RNA;
      } else if( Aname=="N1" || Aname=="C2"  || Aname=="O2" || Aname=="N3" ||
                 Aname=="C4" || Aname=="O4"  || Aname=="C5" || Aname=="C6" ||
                 Aname=="H3" || Aname=="H5"  || Aname=="H6") {
        atoi[residue_atom[i]]=BASE_U;
      } else error("Atom name "+Aname+" is not defined for residue "+Rname+". Check the PDB.");
      // RNA - U3
    } else if(Rname=="U3") {
      if( Aname=="P"   || Aname=="OP1" || Aname=="OP2" || Aname=="OP3" ||
          Aname=="O1P" || Aname=="O2P" || Aname=="O3P" ) {
        atoi [residue_atom[i]]=BB_PO2;
      } else if(Aname=="O5'"  || Aname=="C5'" || Aname=="O4'"  || Aname=="C4'"  ||
                Aname=="O3'"  || Aname=="C3'" || Aname=="O2'"  || Aname=="C2'"  ||
                Aname=="C1'"  || Aname=="H5'" || Aname=="H5''" || Aname=="H4'"  ||
                Aname=="H3'"  || Aname=="H2'" || Aname=="H1'"  || Aname=="H3T"  ||
                Aname=="H2'1" || Aname=="HO3'"|| Aname=="HO2'" || Aname=="H5'1" ||
                Aname=="H5'2" || Aname=="HO'2" ) {
        atoi[residue_atom[i]]=BB_RNA_3;
      } else if(Aname=="N1" || Aname=="C2"  || Aname=="O2" || Aname=="N3" ||
                Aname=="C4" || Aname=="O4"  || Aname=="C5" || Aname=="C6" ||
                Aname=="H3" || Aname=="H5"  || Aname=="H6") {
        atoi[residue_atom[i]]=BASE_U;
      } else error("Atom name "+Aname+" is not defined for residue "+Rname+". Check the PDB.");
      // RNA - U5
    } else if(Rname=="U5") {
      if( Aname=="O5'"  || Aname=="C5'"  || Aname=="O4'"  || Aname=="C4'"  ||
          Aname=="O3'"  || Aname=="C3'"  || Aname=="O2'"  || Aname=="C2'"  ||
          Aname=="C1'"  || Aname=="H5'"  || Aname=="H5''" || Aname=="H4'"  ||
          Aname=="H3'"  || Aname=="H2'"  || Aname=="H1'"  || Aname=="HO5'" ||
          Aname=="HO2'" || Aname=="H5'1" || Aname=="H5'2" || Aname=="HO'2" ||
          Aname=="H2'1" || Aname=="H5T" ) {
        atoi[residue_atom[i]]=BB_RNA_5;
      } else if(Aname=="N1" || Aname=="C2"  || Aname=="O2" || Aname=="N3" ||
                Aname=="C4" || Aname=="O4"  || Aname=="C5" || Aname=="C6" ||
                Aname=="H3" || Aname=="H5"  || Aname=="H6") {
        atoi[residue_atom[i]]=BASE_U;
      } else error("Atom name "+Aname+" is not defined for residue "+Rname+". Check the PDB.");
      // RNA - A
    } else if(Rname=="A") {
      if( Aname=="P"   || Aname=="OP1" || Aname=="OP2" || Aname=="OP3" ||
          Aname=="O1P" || Aname=="O2P" || Aname=="O3P" ) {
        atoi [residue_atom[i]]=BB_PO2;
      } else if(Aname=="O5'"  || Aname=="C5'"  || Aname=="O4'"  || Aname=="C4'"  ||
                Aname=="O3'"  || Aname=="C3'"  || Aname=="O2'"  || Aname=="C2'"  ||
                Aname=="C1'"  || Aname=="H5'"  || Aname=="H5''" || Aname=="H4'"  ||
                Aname=="H3'"  || Aname=="H2'"  || Aname=="H1'"  || Aname=="H3T"  ||
                Aname=="HO5'" || Aname=="HO3'" || Aname=="HO2'" || Aname=="H5'1" ||
                Aname=="H5'2" || Aname=="HO'2" || Aname=="H2'1" || Aname=="H5T" ) {
        atoi[residue_atom[i]]=BB_RNA;
      } else if(Aname=="N1"  || Aname=="C2" || Aname=="N3" || Aname=="C4" ||
                Aname=="C5"  || Aname=="C6" || Aname=="N6" || Aname=="N7" ||
                Aname=="C8"  || Aname=="N9" || Aname=="H2" || Aname=="H8" ||
                Aname=="H61" || Aname=="H62" ) {
        atoi[residue_atom[i]]=BASE_A;
      } else error("Atom name "+Aname+" is not defined for residue "+Rname+". Check the PDB.");
      // RNA - A3
    } else if(Rname=="A3") {
      if( Aname=="P"   || Aname=="OP1" || Aname=="OP2" || Aname=="OP3" ||
          Aname=="O1P" || Aname=="O2P" || Aname=="O3P" ) {
        atoi [residue_atom[i]]=BB_PO2;
      } else if(Aname=="O5'"  || Aname=="C5'" || Aname=="O4'"  || Aname=="C4'"  ||
                Aname=="O3'"  || Aname=="C3'" || Aname=="O2'"  || Aname=="C2'"  ||
                Aname=="C1'"  || Aname=="H5'" || Aname=="H5''" || Aname=="H4'"  ||
                Aname=="H3'"  || Aname=="H2'" || Aname=="H1'"  || Aname=="H3T"  ||
                Aname=="H2'1" || Aname=="HO3'"|| Aname=="HO2'" || Aname=="H5'1" ||
                Aname=="H5'2" || Aname=="HO'2" ) {
        atoi[residue_atom[i]]=BB_RNA_3;
      } else if(Aname=="N1"  || Aname=="C2" || Aname=="N3" || Aname=="C4" ||
                Aname=="C5"  || Aname=="C6" || Aname=="N6" || Aname=="N7" ||
                Aname=="C8"  || Aname=="N9" || Aname=="H2" || Aname=="H8" ||
                Aname=="H61" || Aname=="H62" ) {
        atoi[residue_atom[i]]=BASE_A;
      } else error("Atom name "+Aname+" is not defined for residue "+Rname+". Check the PDB.");
      // RNA - A5
    } else if(Rname=="A5") {
      if( Aname=="O5'"  || Aname=="C5'"  || Aname=="O4'"  || Aname=="C4'"  ||
          Aname=="O3'"  || Aname=="C3'"  || Aname=="O2'"  || Aname=="C2'"  ||
          Aname=="C1'"  || Aname=="H5'"  || Aname=="H5''" || Aname=="H4'"  ||
          Aname=="H3'"  || Aname=="H2'"  || Aname=="H1'"  || Aname=="HO5'" ||
          Aname=="HO2'" || Aname=="H5'1" || Aname=="H5'2" || Aname=="HO'2" ||
          Aname=="H2'1" || Aname=="H5T" ) {
        atoi[residue_atom[i]]=BB_RNA_5;
      } else if(Aname=="N1"  || Aname=="C2" || Aname=="N3" || Aname=="C4" ||
                Aname=="C5"  || Aname=="C6" || Aname=="N6" || Aname=="N7" ||
                Aname=="C8"  || Aname=="N9" || Aname=="H2" || Aname=="H8" ||
                Aname=="H61" || Aname=="H62" ) {
        atoi[residue_atom[i]]=BASE_A;
      } else error("Atom name "+Aname+" is not defined for residue "+Rname+". Check the PDB.");
      // RNA - C
    } else if(Rname=="C") {
      if( Aname=="P"   || Aname=="OP1" || Aname=="OP2" || Aname=="OP3" ||
          Aname=="O1P" || Aname=="O2P" || Aname=="O3P" ) {
        atoi [residue_atom[i]]=BB_PO2;
      } else if(Aname=="O5'"  || Aname=="C5'"  || Aname=="O4'"  || Aname=="C4'"  ||
                Aname=="O3'"  || Aname=="C3'"  || Aname=="O2'"  || Aname=="C2'"  ||
                Aname=="C1'"  || Aname=="H5'"  || Aname=="H5''" || Aname=="H4'"  ||
                Aname=="H3'"  || Aname=="H2'"  || Aname=="H1'"  || Aname=="H3T"  ||
                Aname=="HO5'" || Aname=="HO3'" || Aname=="HO2'" || Aname=="H5'1" ||
                Aname=="H5'2" || Aname=="HO'2" || Aname=="H2'1" || Aname=="H5T" ) {
        atoi[residue_atom[i]]=BB_RNA;
      } else if(Aname=="N1" || Aname=="C2" || Aname=="O2"  || Aname=="N3" ||
                Aname=="C4" || Aname=="N4" || Aname=="C5"  || Aname=="C6" ||
                Aname=="H5" || Aname=="H6" || Aname=="H41" || Aname=="H42" ) {
        atoi[residue_atom[i]]=BASE_C;
      } else error("Atom name "+Aname+" is not defined for residue "+Rname+". Check the PDB.");
      // RNA - C3
    } else if(Rname=="C3") {
      if( Aname=="P"   || Aname=="OP1" || Aname=="OP2" || Aname=="OP3" ||
          Aname=="O1P" || Aname=="O2P" || Aname=="O3P" ) {
        atoi [residue_atom[i]]=BB_PO2;
      } else if(Aname=="O5'"  || Aname=="C5'" || Aname=="O4'"  || Aname=="C4'"  ||
                Aname=="O3'"  || Aname=="C3'" || Aname=="O2'"  || Aname=="C2'"  ||
                Aname=="C1'"  || Aname=="H5'" || Aname=="H5''" || Aname=="H4'"  ||
                Aname=="H3'"  || Aname=="H2'" || Aname=="H1'"  || Aname=="H3T"  ||
                Aname=="H2'1" || Aname=="HO3'"|| Aname=="HO2'" || Aname=="H5'1" ||
                Aname=="H5'2" || Aname=="HO'2" ) {
        atoi[residue_atom[i]]=BB_RNA_3;
      } else if(Aname=="N1" || Aname=="C2" || Aname=="O2"  || Aname=="N3" ||
                Aname=="C4" || Aname=="N4" || Aname=="C5"  || Aname=="C6" ||
                Aname=="H5" || Aname=="H6" || Aname=="H41" || Aname=="H42" ) {
        atoi[residue_atom[i]]=BASE_C;
      } else error("Atom name "+Aname+" is not defined for residue "+Rname+". Check the PDB.");
      // RNA - C5
    } else if(Rname=="C5") {
      if( Aname=="O5'"  || Aname=="C5'"  || Aname=="O4'"  || Aname=="C4'"  ||
          Aname=="O3'"  || Aname=="C3'"  || Aname=="O2'"  || Aname=="C2'"  ||
          Aname=="C1'"  || Aname=="H5'"  || Aname=="H5''" || Aname=="H4'"  ||
          Aname=="H3'"  || Aname=="H2'"  || Aname=="H1'"  || Aname=="HO5'" ||
          Aname=="HO2'" || Aname=="H5'1" || Aname=="H5'2" || Aname=="HO'2" ||
          Aname=="H2'1" || Aname=="H5T" ) {
        atoi[residue_atom[i]]=BB_RNA_5;
      } else if(Aname=="N1" || Aname=="C2" || Aname=="O2"  || Aname=="N3" ||
                Aname=="C4" || Aname=="N4" || Aname=="C5"  || Aname=="C6" ||
                Aname=="H5" || Aname=="H6" || Aname=="H41" || Aname=="H42" ) {
        atoi[residue_atom[i]]=BASE_C;
      } else error("Atom name "+Aname+" is not defined for residue "+Rname+". Check the PDB.");
      // DNA - G
    } else if(Rname=="DG") {
      if( Aname=="P"   || Aname=="OP1" || Aname=="OP2" || Aname=="OP3" ||
          Aname=="O1P" || Aname=="O2P" || Aname=="O3P" ) {
        atoi [residue_atom[i]]=BB_PO2;
      } else if(Aname=="O5'"  || Aname=="C5'"  || Aname=="O4'"  || Aname=="C4'"  ||
                Aname=="O3'"  || Aname=="C3'"  || Aname=="C2'"  || Aname=="C1'"  ||
                Aname=="H5'"  || Aname=="H5''" || Aname=="H4'"  || Aname=="H3'"  ||
                Aname=="H2'"  || Aname=="H2''" || Aname=="H1'"  || Aname=="HO5'" ||
                Aname=="HO3'" || Aname=="H5'1" || Aname=="H5'2" || Aname=="H2'1" ||
                Aname=="H2'2" || Aname=="H5T"  || Aname=="H3T" ) {
        atoi[residue_atom[i]]=BB_DNA;
      } else if(Aname=="N1" || Aname=="C2"  || Aname=="N2" || Aname=="N3" ||
                Aname=="C4" || Aname=="C5"  || Aname=="C6" || Aname=="O6" ||
                Aname=="N7" || Aname=="C8"  || Aname=="N9" || Aname=="H1" ||
                Aname=="H8" || Aname=="H21" || Aname=="H22" ) {
        atoi[residue_atom[i]]=BASE_G;
      } else error("Atom name "+Aname+" is not defined for residue "+Rname+". Check the PDB.");
      // DNA - G3
    } else if(Rname=="DG3") {
      if( Aname=="P"   || Aname=="OP1" || Aname=="OP2" || Aname=="OP3" ||
          Aname=="O1P" || Aname=="O2P" || Aname=="O3P" ) {
        atoi [residue_atom[i]]=BB_PO2;
      } else if(Aname=="O5'"  || Aname=="C5'"  || Aname=="O4'"  || Aname=="C4'"  ||
                Aname=="O3'"  || Aname=="C3'"  || Aname=="C2'"  || Aname=="C1'"  ||
                Aname=="H5'"  || Aname=="H5''" || Aname=="H4'"  || Aname=="H3'"  ||
                Aname=="H2'"  || Aname=="H2''" || Aname=="H1'"  || Aname=="HO3'" ||
                Aname=="H5'1" || Aname=="H5'2" || Aname=="H2'1" || Aname=="H2'2" ||
                Aname=="H3T" ) {
        atoi[residue_atom[i]]=BB_DNA_3;
      } else if(Aname=="N1" || Aname=="C2"  || Aname=="N2" || Aname=="N3" ||
                Aname=="C4" || Aname=="C5"  || Aname=="C6" || Aname=="O6" ||
                Aname=="N7" || Aname=="C8"  || Aname=="N9" || Aname=="H1" ||
                Aname=="H8" || Aname=="H21" || Aname=="H22" ) {
        atoi[residue_atom[i]]=BASE_G;
      } else error("Atom name "+Aname+" is not defined for residue "+Rname+". Check the PDB.");
      // DNA - G5
    } else if(Rname=="DG5") {
      if( Aname=="O5'"  || Aname=="C5'"  || Aname=="O4'"  || Aname=="C4'"  ||
          Aname=="O3'"  || Aname=="C3'"  || Aname=="C2'"  ||  Aname=="C1'" ||
          Aname=="H5'"  || Aname=="H5''" || Aname=="H4'"  || Aname=="H3'"  ||
          Aname=="H2'"  || Aname=="H2''" || Aname=="H1'"  || Aname=="HO5'" ||
          Aname=="H5'1" || Aname=="H5'2" || Aname=="H2'1" || Aname=="H2'2" ||
          Aname=="H5T" ) {
        atoi[residue_atom[i]]=BB_DNA_5;
      } else if(Aname=="N1" || Aname=="C2"  || Aname=="N2" || Aname=="N3" ||
                Aname=="C4" || Aname=="C5"  || Aname=="C6" || Aname=="O6" ||
                Aname=="N7" || Aname=="C8"  || Aname=="N9" || Aname=="H1" ||
                Aname=="H8" || Aname=="H21" || Aname=="H22" ) {
        atoi[residue_atom[i]]=BASE_G;
      } else error("Atom name "+Aname+" is not defined for residue "+Rname+". Check the PDB.");
      // DNA - T
    } else if(Rname=="DT") {
      if( Aname=="P"   || Aname=="OP1" || Aname=="OP2" || Aname=="OP3" ||
          Aname=="O1P" || Aname=="O2P" || Aname=="O3P" ) {
        atoi [residue_atom[i]]=BB_PO2;
      } else if(Aname=="O5'"  || Aname=="C5'"  || Aname=="O4'"  || Aname=="C4'"  ||
                Aname=="O3'"  || Aname=="C3'"  || Aname=="C2'"  || Aname=="C1'"  ||
                Aname=="H5'"  || Aname=="H5''" || Aname=="H4'"  || Aname=="H3'"  ||
                Aname=="H2'"  || Aname=="H2''" || Aname=="H1'"  || Aname=="HO5'" ||
                Aname=="HO3'" || Aname=="H5'1" || Aname=="H5'2" || Aname=="H2'1" ||
                Aname=="H2'2" || Aname=="H5T"  || Aname=="H3T" ) {
        atoi[residue_atom[i]]=BB_DNA;
      } else if(Aname=="N1"  || Aname=="C2"  || Aname=="O2"  || Aname=="N3"  ||
                Aname=="C4"  || Aname=="O4"  || Aname=="C5"  || Aname=="C6"  ||
                Aname=="C7"  || Aname=="H3"  || Aname=="H6"  || Aname=="H71" ||
                Aname=="H72" || Aname=="H73" ) {
        atoi[residue_atom[i]]=BASE_T;
      } else error("Atom name "+Aname+" is not defined for residue "+Rname+". Check the PDB.");
      // DNA - T3
    } else if(Rname=="DT3") {
      if( Aname=="P"   || Aname=="OP1" || Aname=="OP2" || Aname=="OP3" ||
          Aname=="O1P" || Aname=="O2P" || Aname=="O3P" ) {
        atoi [residue_atom[i]]=BB_PO2;
      } else if(Aname=="O5'"  || Aname=="C5'"  || Aname=="O4'"  || Aname=="C4'"  ||
                Aname=="O3'"  || Aname=="C3'"  || Aname=="C2'"  || Aname=="C1'"  ||
                Aname=="H5'"  || Aname=="H5''" || Aname=="H4'"  || Aname=="H3'"  ||
                Aname=="H2'"  || Aname=="H2''" || Aname=="H1'"  || Aname=="HO3'" ||
                Aname=="H5'1" || Aname=="H5'2" || Aname=="H2'1" || Aname=="H2'2" ||
                Aname=="H3T" ) {
        atoi[residue_atom[i]]=BB_DNA_3;
      } else if(Aname=="N1"  || Aname=="C2"  || Aname=="O2"  || Aname=="N3"  ||
                Aname=="C4"  || Aname=="O4"  || Aname=="C5"  || Aname=="C6"  ||
                Aname=="C7"  || Aname=="H3"  || Aname=="H6"  || Aname=="H71" ||
                Aname=="H72" || Aname=="H73" ) {
        atoi[residue_atom[i]]=BASE_T;
      } else error("Atom name "+Aname+" is not defined for residue "+Rname+". Check the PDB.");
      // DNA - T5
    } else if(Rname=="DT5") {
      if( Aname=="O5'"  || Aname=="C5'"  || Aname=="O4'"  || Aname=="C4'"  ||
          Aname=="O3'"  || Aname=="C3'"  || Aname=="C2'"  ||  Aname=="C1'" ||
          Aname=="H5'"  || Aname=="H5''" || Aname=="H4'"  || Aname=="H3'"  ||
          Aname=="H2'"  || Aname=="H2''" || Aname=="H1'"  || Aname=="HO5'" ||
          Aname=="H5'1" || Aname=="H5'2" || Aname=="H2'1" || Aname=="H2'2" ||
          Aname=="H5T" ) {
        atoi[residue_atom[i]]=BB_DNA_5;
      } else if(Aname=="N1"  || Aname=="C2"  || Aname=="O2"  || Aname=="N3"  ||
                Aname=="C4"  || Aname=="O4"  || Aname=="C5"  || Aname=="C6"  ||
                Aname=="C7"  || Aname=="H3"  || Aname=="H6"  || Aname=="H71" ||
                Aname=="H72" || Aname=="H73" ) {
        atoi[residue_atom[i]]=BASE_T;
      } else error("Atom name "+Aname+" is not defined for residue "+Rname+". Check the PDB.");
      // DNA - A
    } else if(Rname=="DA") {
      if( Aname=="P"   || Aname=="OP1" || Aname=="OP2" || Aname=="OP3" ||
          Aname=="O1P" || Aname=="O2P" || Aname=="O3P" ) {
        atoi [residue_atom[i]]=BB_PO2;
      } else if(Aname=="O5'"  || Aname=="C5'"  || Aname=="O4'"  || Aname=="C4'"  ||
                Aname=="O3'"  || Aname=="C3'"  || Aname=="C2'"  || Aname=="C1'"  ||
                Aname=="H5'"  || Aname=="H5''" || Aname=="H4'"  || Aname=="H3'"  ||
                Aname=="H2'"  || Aname=="H2''" || Aname=="H1'"  || Aname=="HO5'" ||
                Aname=="HO3'" || Aname=="H5'1" || Aname=="H5'2" || Aname=="H2'1" ||
                Aname=="H2'2" || Aname=="H5T"  || Aname=="H3T" ) {
        atoi[residue_atom[i]]=BB_DNA;
      } else if(Aname=="N1"  || Aname=="C2" || Aname=="N3" || Aname=="C4" ||
                Aname=="C5"  || Aname=="C6" || Aname=="N6" || Aname=="N7" ||
                Aname=="C8"  || Aname=="N9" || Aname=="H2" || Aname=="H8" ||
                Aname=="H61" || Aname=="H62" ) {
        atoi[residue_atom[i]]=BASE_A;
      } else error("Atom name "+Aname+" is not defined for residue "+Rname+". Check the PDB.");
      // DNA - A3
    } else if(Rname=="DA3") {
      if( Aname=="P"   || Aname=="OP1" || Aname=="OP2" || Aname=="OP3" ||
          Aname=="O1P" || Aname=="O2P" || Aname=="O3P" ) {
        atoi [residue_atom[i]]=BB_PO2;
      } else if(Aname=="O5'"  || Aname=="C5'"  || Aname=="O4'"  || Aname=="C4'"  ||
                Aname=="O3'"  || Aname=="C3'"  || Aname=="C2'"  || Aname=="C1'"  ||
                Aname=="H5'"  || Aname=="H5''" || Aname=="H4'"  || Aname=="H3'"  ||
                Aname=="H2'"  || Aname=="H2''" || Aname=="H1'"  || Aname=="HO3'" ||
                Aname=="H5'1" || Aname=="H5'2" || Aname=="H2'1" || Aname=="H2'2" ||
                Aname=="H3T" ) {
        atoi[residue_atom[i]]=BB_DNA_3;
      } else if(Aname=="N1"  || Aname=="C2" || Aname=="N3" || Aname=="C4" ||
                Aname=="C5"  || Aname=="C6" || Aname=="N6" || Aname=="N7" ||
                Aname=="C8"  || Aname=="N9" || Aname=="H2" || Aname=="H8" ||
                Aname=="H61" || Aname=="H62" ) {
        atoi[residue_atom[i]]=BASE_A;
      } else error("Atom name "+Aname+" is not defined for residue "+Rname+". Check the PDB.");
      // DNA - A5
    } else if(Rname=="DA5") {
      if( Aname=="O5'"  || Aname=="C5'"  || Aname=="O4'"  || Aname=="C4'"  ||
          Aname=="O3'"  || Aname=="C3'"  || Aname=="C2'"  ||  Aname=="C1'" ||
          Aname=="H5'"  || Aname=="H5''" || Aname=="H4'"  || Aname=="H3'"  ||
          Aname=="H2'"  || Aname=="H2''" || Aname=="H1'"  || Aname=="HO5'" ||
          Aname=="H5'1" || Aname=="H5'2" || Aname=="H2'1" || Aname=="H2'2" ||
          Aname=="H5T" ) {
        atoi[residue_atom[i]]=BB_DNA_5;
      } else if(Aname=="N1"  || Aname=="C2" || Aname=="N3" || Aname=="C4" ||
                Aname=="C5"  || Aname=="C6" || Aname=="N6" || Aname=="N7" ||
                Aname=="C8"  || Aname=="N9" || Aname=="H2" || Aname=="H8" ||
                Aname=="H61" || Aname=="H62" ) {
        atoi[residue_atom[i]]=BASE_A;
      } else error("Atom name "+Aname+" is not defined for residue "+Rname+". Check the PDB.");
      // DNA - C
    } else if(Rname=="DC") {
      if( Aname=="P"   || Aname=="OP1" || Aname=="OP2" || Aname=="OP3" ||
          Aname=="O1P" || Aname=="O2P" || Aname=="O3P" ) {
        atoi [residue_atom[i]]=BB_PO2;
      } else if(Aname=="O5'"  || Aname=="C5'"  || Aname=="O4'"  || Aname=="C4'"  ||
                Aname=="O3'"  || Aname=="C3'"  || Aname=="C2'"  || Aname=="C1'"  ||
                Aname=="H5'"  || Aname=="H5''" || Aname=="H4'"  || Aname=="H3'"  ||
                Aname=="H2'"  || Aname=="H2''" || Aname=="H1'"  || Aname=="HO5'" ||
                Aname=="HO3'" || Aname=="H5'1" || Aname=="H5'2" || Aname=="H2'1" ||
                Aname=="H2'2" || Aname=="H5T"  || Aname=="H3T" ) {
        atoi[residue_atom[i]]=BB_DNA;
      } else if(Aname=="N1" || Aname=="C2" || Aname=="O2"  || Aname=="N3" ||
                Aname=="C4" || Aname=="N4" || Aname=="C5"  || Aname=="C6" ||
                Aname=="H5" || Aname=="H6" || Aname=="H41" || Aname=="H42" ) {
        atoi[residue_atom[i]]=BASE_C;
      } else error("Atom name "+Aname+" is not defined for residue "+Rname+". Check the PDB.");
      // DNA - C3
    } else if(Rname=="DC3") {
      if( Aname=="P"   || Aname=="OP1" || Aname=="OP2" || Aname=="OP3" ||
          Aname=="O1P" || Aname=="O2P" || Aname=="O3P" ) {
        atoi [residue_atom[i]]=BB_PO2;
      } else if(Aname=="O5'"  || Aname=="C5'"  || Aname=="O4'"  || Aname=="C4'"  ||
                Aname=="O3'"  || Aname=="C3'"  || Aname=="C2'"  || Aname=="C1'"  ||
                Aname=="H5'"  || Aname=="H5''" || Aname=="H4'"  || Aname=="H3'"  ||
                Aname=="H2'"  || Aname=="H2''" || Aname=="H1'"  || Aname=="HO3'" ||
                Aname=="H5'1" || Aname=="H5'2" || Aname=="H2'1" || Aname=="H2'2" ||
                Aname=="H3T" ) {
        atoi[residue_atom[i]]=BB_DNA_3;
      } else if(Aname=="N1" || Aname=="C2" || Aname=="O2"  || Aname=="N3" ||
                Aname=="C4" || Aname=="N4" || Aname=="C5"  || Aname=="C6" ||
                Aname=="H5" || Aname=="H6" || Aname=="H41" || Aname=="H42" ) {
        atoi[residue_atom[i]]=BASE_C;
      } else error("Atom name "+Aname+" is not defined for residue "+Rname+". Check the PDB.");
      // DNA - C5
    } else if(Rname=="DC5") {
      if( Aname=="O5'"  || Aname=="C5'"  || Aname=="O4'"  || Aname=="C4'"  ||
          Aname=="O3'"  || Aname=="C3'"  || Aname=="C2'"  ||  Aname=="C1'" ||
          Aname=="H5'"  || Aname=="H5''" || Aname=="H4'"  || Aname=="H3'"  ||
          Aname=="H2'"  || Aname=="H2''" || Aname=="H1'"  || Aname=="HO5'" ||
          Aname=="H5'1" || Aname=="H5'2" || Aname=="H2'1" || Aname=="H2'2" ||
          Aname=="H5T" ) {
        atoi[residue_atom[i]]=BB_DNA_5;
      } else if(Aname=="N1" || Aname=="C2" || Aname=="O2"  || Aname=="N3" ||
                Aname=="C4" || Aname=="N4" || Aname=="C5"  || Aname=="C6" ||
                Aname=="H5" || Aname=="H6" || Aname=="H41" || Aname=="H42" ) {
        atoi[residue_atom[i]]=BASE_C;
      } else error("Atom name "+Aname+" is not defined for residue "+Rname+". Check the PDB.");
    } else error("Residue not known: "+Rname);
  }
}

void SAXS::getOnebeadparam_sansH(const PDB &pdb, const std::vector<AtomNumber> &atoms, std::vector<std::vector<long double> > &parameter_vac_H, std::vector<std::vector<long double> > &parameter_mix_H, std::vector<std::vector<long double> > &parameter_solv_H)
{
  parameter_solv_H[TRP].push_back(60737.60249988011);
  parameter_solv_H[TRP].push_back(-77.77344118516487);
  parameter_solv_H[TRP].push_back(-205962.80436572764);
  parameter_solv_H[TRP].push_back(-62014.18523271781);
  parameter_solv_H[TRP].push_back(680712.0512548896);
  parameter_solv_H[TRP].push_back(-681337.967312983);
  parameter_solv_H[TRP].push_back(211474.00338118695);

  parameter_solv_H[TYR].push_back(46250.803599880084);
  parameter_solv_H[TYR].push_back(-45.827646837514614);
  parameter_solv_H[TYR].push_back(-143872.94597686914);
  parameter_solv_H[TYR].push_back(-39049.51580628132);
  parameter_solv_H[TYR].push_back(441321.31246635393);
  parameter_solv_H[TYR].push_back(-434477.6826175059);
  parameter_solv_H[TYR].push_back(133179.21673104732);

  parameter_solv_H[PHE].push_back(42407.164900118914);
  parameter_solv_H[PHE].push_back(-159.20054549009086);
  parameter_solv_H[PHE].push_back(-123847.83591352346);
  parameter_solv_H[PHE].push_back(-41797.78884558073);
  parameter_solv_H[PHE].push_back(380283.87543872406);
  parameter_solv_H[PHE].push_back(-361432.81356389285);
  parameter_solv_H[PHE].push_back(107750.69385054041);

  parameter_solv_H[HIP].push_back(24473.473600119047);
  parameter_solv_H[HIP].push_back(-111.6412807124612);
  parameter_solv_H[HIP].push_back(-65826.17293437096);
  parameter_solv_H[HIP].push_back(-23305.902022201855);
  parameter_solv_H[HIP].push_back(194795.09953510275);
  parameter_solv_H[HIP].push_back(-180454.47859494278);
  parameter_solv_H[HIP].push_back(52699.36922660704);

  parameter_solv_H[ARG].push_back(34106.70239988039);
  parameter_solv_H[ARG].push_back(152.74468231268114);
  parameter_solv_H[ARG].push_back(-117086.46040369231);
  parameter_solv_H[ARG].push_back(-19664.37512726012);
  parameter_solv_H[ARG].push_back(364454.3721646173);
  parameter_solv_H[ARG].push_back(-382076.05102190404);
  parameter_solv_H[ARG].push_back(122775.83306003918);

  parameter_solv_H[LYS].push_back(32292.09000011877);
  parameter_solv_H[LYS].push_back(-111.97888350941923);
  parameter_solv_H[LYS].push_back(-91953.05212591762);
  parameter_solv_H[LYS].push_back(-30691.03615444628);
  parameter_solv_H[LYS].push_back(282092.82233263896);
  parameter_solv_H[LYS].push_back(-269503.6095978623);
  parameter_solv_H[LYS].push_back(80777.92760273012);

  parameter_solv_H[CYS].push_back(11352.902500119093);
  parameter_solv_H[CYS].push_back(-45.52255488723637);
  parameter_solv_H[CYS].push_back(-20925.086525675117);
  parameter_solv_H[CYS].push_back(-5662.681335644281);
  parameter_solv_H[CYS].push_back(38559.09602816144);
  parameter_solv_H[CYS].push_back(-27885.22747486708);
  parameter_solv_H[CYS].push_back(6280.148346561226);

  parameter_solv_H[ASP].push_back(13511.73760011933);
  parameter_solv_H[ASP].push_back(-59.92934247210642);
  parameter_solv_H[ASP].push_back(-25849.867077822244);
  parameter_solv_H[ASP].push_back(-7541.679510407563);
  parameter_solv_H[ASP].push_back(50760.93853987092);
  parameter_solv_H[ASP].push_back(-37677.89102528413);
  parameter_solv_H[ASP].push_back(8745.710458140105);

  parameter_solv_H[GLU].push_back(20443.280400119456);
  parameter_solv_H[GLU].push_back(-113.77513581661388);
  parameter_solv_H[GLU].push_back(-45587.79863958479);
  parameter_solv_H[GLU].push_back(-16187.534798976243);
  parameter_solv_H[GLU].push_back(112609.61802147207);
  parameter_solv_H[GLU].push_back(-93362.01894077536);
  parameter_solv_H[GLU].push_back(24519.546829431332);

  parameter_solv_H[ILE].push_back(27858.948100119596);
  parameter_solv_H[ILE].push_back(-159.27394962770595);
  parameter_solv_H[ILE].push_back(-61571.43025249802);
  parameter_solv_H[ILE].push_back(-21324.89659912433);
  parameter_solv_H[ILE].push_back(144070.7880009225);
  parameter_solv_H[ILE].push_back(-115021.84534734003);
  parameter_solv_H[ILE].push_back(28939.093300284097);

  parameter_solv_H[LEU].push_back(27858.948100119596);
  parameter_solv_H[LEU].push_back(-165.61872365361);
  parameter_solv_H[LEU].push_back(-62564.5706162518);
  parameter_solv_H[LEU].push_back(-22465.325666767214);
  parameter_solv_H[LEU].push_back(151616.7844050042);
  parameter_solv_H[LEU].push_back(-122905.60389771541);
  parameter_solv_H[LEU].push_back(31436.66201442061);

  parameter_solv_H[MET].push_back(25609.60090011981);
  parameter_solv_H[MET].push_back(-135.38816369794569);
  parameter_solv_H[MET].push_back(-67771.01548433342);
  parameter_solv_H[MET].push_back(-25228.91756660071);
  parameter_solv_H[MET].push_back(199649.92084565928);
  parameter_solv_H[MET].push_back(-182251.9246506795);
  parameter_solv_H[MET].push_back(52502.876819125115);

  parameter_solv_H[ASN].push_back(14376.010000119095);
  parameter_solv_H[ASN].push_back(-67.65587848183215);
  parameter_solv_H[ASN].push_back(-28302.877059425664);
  parameter_solv_H[ASN].push_back(-8577.444107282141);
  parameter_solv_H[ASN].push_back(57532.88704197217);
  parameter_solv_H[ASN].push_back(-43261.79974462857);
  parameter_solv_H[ASN].push_back(10186.450874679671);

  parameter_solv_H[PRO].push_back(16866.21690011944);
  parameter_solv_H[PRO].push_back(-70.84312112734995);
  parameter_solv_H[PRO].push_back(-31465.8423531932);
  parameter_solv_H[PRO].push_back(-8653.362744540535);
  parameter_solv_H[PRO].push_back(58032.27079924916);
  parameter_solv_H[PRO].push_back(-41521.001733021694);
  parameter_solv_H[PRO].push_back(9184.527523759205);

  parameter_solv_H[GLN].push_back(21503.289600119);
  parameter_solv_H[GLN].push_back(-121.3012777474678);
  parameter_solv_H[GLN].push_back(-50468.58503443957);
  parameter_solv_H[GLN].push_back(-18462.47495329696);
  parameter_solv_H[GLN].push_back(132718.42007501892);
  parameter_solv_H[GLN].push_back(-113787.20224345029);
  parameter_solv_H[GLN].push_back(30920.340813688686);

  parameter_solv_H[SER].push_back(9181.47240011935);
  parameter_solv_H[SER].push_back(-28.775273124392083);
  parameter_solv_H[SER].push_back(-15205.54229808512);
  parameter_solv_H[SER].push_back(-3377.785599913673);
  parameter_solv_H[SER].push_back(23345.562090489493);
  parameter_solv_H[SER].push_back(-15312.699787471944);
  parameter_solv_H[SER].push_back(3013.844610647712);

  parameter_solv_H[THR].push_back(15020.953600119403);
  parameter_solv_H[THR].push_back(-61.909951810375105);
  parameter_solv_H[THR].push_back(-27814.538986050964);
  parameter_solv_H[THR].push_back(-7532.222992514079);
  parameter_solv_H[THR].push_back(50586.29804970814);
  parameter_solv_H[THR].push_back(-35943.85986777198);
  parameter_solv_H[THR].push_back(7880.091610023207);

  parameter_solv_H[VAL].push_back(19647.628900119355);
  parameter_solv_H[VAL].push_back(-89.04968136833762);
  parameter_solv_H[VAL].push_back(-38050.10118919102);
  parameter_solv_H[VAL].push_back(-10921.421066774372);
  parameter_solv_H[VAL].push_back(72774.31277743122);
  parameter_solv_H[VAL].push_back(-52689.05168504517);
  parameter_solv_H[VAL].push_back(11806.48989635518);

  parameter_solv_H[ALA].push_back(7515.156100119273);
  parameter_solv_H[ALA].push_back(-20.226317591188526);
  parameter_solv_H[ALA].push_back(-11761.841775007797);
  parameter_solv_H[ALA].push_back(-2341.4903622033885);
  parameter_solv_H[ALA].push_back(16545.381259883452);
  parameter_solv_H[ALA].push_back(-10397.171546969075);
  parameter_solv_H[ALA].push_back(1921.5253045340198);

  parameter_solv_H[GLY].push_back(3594.002500119159);
  parameter_solv_H[GLY].push_back(-6.910832388009796);
  parameter_solv_H[GLY].push_back(-4937.3542895091905);
  parameter_solv_H[GLY].push_back(-785.4545979203357);
  parameter_solv_H[GLY].push_back(5852.853693316741);
  parameter_solv_H[GLY].push_back(-3391.2920205126734);
  parameter_solv_H[GLY].push_back(552.3278183161507);

  parameter_solv_H[HIS].push_back(22888.664100119073);
  parameter_solv_H[HIS].push_back(-133.86281863999585);
  parameter_solv_H[HIS].push_back(-57533.51412287858);
  parameter_solv_H[HIS].push_back(-21767.300111408193);
  parameter_solv_H[HIS].push_back(161255.15347073504);
  parameter_solv_H[HIS].push_back(-142176.65100718598);
  parameter_solv_H[HIS].push_back(39642.61507384587);

  parameter_mix_H[TRP].push_back(2974.6515001192306);
  parameter_mix_H[TRP].push_back(-18.361939022074825);
  parameter_mix_H[TRP].push_back(-7284.637435770752);
  parameter_mix_H[TRP].push_back(-2945.7969900381895);
  parameter_mix_H[TRP].push_back(21235.01878657283);
  parameter_mix_H[TRP].push_back(-18909.7406035548);
  parameter_mix_H[TRP].push_back(5324.324204245179);

  parameter_mix_H[TYR].push_back(2029.7362801192114);
  parameter_mix_H[TYR].push_back(-6.983186065527884);
  parameter_mix_H[TYR].push_back(-5041.996113037476);
  parameter_mix_H[TYR].push_back(-1744.5213085724158);
  parameter_mix_H[TYR].push_back(15329.420227814338);
  parameter_mix_H[TYR].push_back(-14648.322529889958);
  parameter_mix_H[TYR].push_back(4405.608657083287);

  parameter_mix_H[PHE].push_back(1704.6885401192117);
  parameter_mix_H[PHE].push_back(-10.077274979133408);
  parameter_mix_H[PHE].push_back(-3769.440088334303);
  parameter_mix_H[PHE].push_back(-1574.6255694551546);
  parameter_mix_H[PHE].push_back(10996.32497868798);
  parameter_mix_H[PHE].push_back(-9840.68281283696);
  parameter_mix_H[PHE].push_back(2792.098605716682);

  parameter_mix_H[HIP].push_back(1376.0462401192394);
  parameter_mix_H[HIP].push_back(-8.576320475413144);
  parameter_mix_H[HIP].push_back(-2796.8327726392167);
  parameter_mix_H[HIP].push_back(-1165.0473128576);
  parameter_mix_H[HIP].push_back(7495.063650365717);
  parameter_mix_H[HIP].push_back(-6331.20422098132);
  parameter_mix_H[HIP].push_back(1692.637366093312);

  parameter_mix_H[ARG].push_back(1280.940480119178);
  parameter_mix_H[ARG].push_back(-7.411214928783748);
  parameter_mix_H[ARG].push_back(-3747.6200569785033);
  parameter_mix_H[ARG].push_back(-1766.5282176004569);
  parameter_mix_H[ARG].push_back(14307.817638456267);
  parameter_mix_H[ARG].push_back(-14297.104122885643);
  parameter_mix_H[ARG].push_back(4450.526244207772);

  parameter_mix_H[LYS].push_back(570.7272001192143);
  parameter_mix_H[LYS].push_back(-5.371742288956095);
  parameter_mix_H[LYS].push_back(-1255.9868267793006);
  parameter_mix_H[LYS].push_back(-748.3071074443138);
  parameter_mix_H[LYS].push_back(4534.824932304509);
  parameter_mix_H[LYS].push_back(-4125.307867230812);
  parameter_mix_H[LYS].push_back(1178.781491068295);

  parameter_mix_H[CYS].push_back(410.21750011921864);
  parameter_mix_H[CYS].push_back(-0.7655651758449595);
  parameter_mix_H[CYS].push_back(-523.8897033718782);
  parameter_mix_H[CYS].push_back(-89.88478273744425);
  parameter_mix_H[CYS].push_back(655.3313542467919);
  parameter_mix_H[CYS].push_back(-407.87897719750896);
  parameter_mix_H[CYS].push_back(76.50541508448237);

  parameter_mix_H[ASP].push_back(893.6531201192147);
  parameter_mix_H[ASP].push_back(-3.0756255172248874);
  parameter_mix_H[ASP].push_back(-1453.1760425275006);
  parameter_mix_H[ASP].push_back(-365.0424824614137);
  parameter_mix_H[ASP].push_back(2443.570600976796);
  parameter_mix_H[ASP].push_back(-1679.8996339740277);
  parameter_mix_H[ASP].push_back(352.33054461512455);

  parameter_mix_H[GLU].push_back(1075.4955601191884);
  parameter_mix_H[GLU].push_back(-6.917429973203965);
  parameter_mix_H[GLU].push_back(-2262.861870389347);
  parameter_mix_H[GLU].push_back(-909.8078514527992);
  parameter_mix_H[GLU].push_back(5841.923857549836);
  parameter_mix_H[GLU].push_back(-4784.620969556751);
  parameter_mix_H[GLU].push_back(1230.873134652953);

  parameter_mix_H[ILE].push_back(466.0127201192081);
  parameter_mix_H[ILE].push_back(-0.9323443258150218);
  parameter_mix_H[ILE].push_back(-576.7178005955719);
  parameter_mix_H[ILE].push_back(-103.03003361062478);
  parameter_mix_H[ILE].push_back(706.4269951176641);
  parameter_mix_H[ILE].push_back(-420.4412859632717);
  parameter_mix_H[ILE].push_back(71.53175726608731);

  parameter_mix_H[LEU].push_back(466.0127201192081);
  parameter_mix_H[LEU].push_back(-1.9793605752606065);
  parameter_mix_H[LEU].push_back(-718.3988478701591);
  parameter_mix_H[LEU].push_back(-227.36409339012113);
  parameter_mix_H[LEU].push_back(1389.2058254917304);
  parameter_mix_H[LEU].push_back(-990.0033118748643);
  parameter_mix_H[LEU].push_back(213.15736815883042);

  parameter_mix_H[MET].push_back(562.9855401192196);
  parameter_mix_H[MET].push_back(-3.7994094933771643);
  parameter_mix_H[MET].push_back(-1139.6331862451661);
  parameter_mix_H[MET].push_back(-516.6313269725724);
  parameter_mix_H[MET].push_back(3268.957245190869);
  parameter_mix_H[MET].push_back(-2809.178864807947);
  parameter_mix_H[MET].push_back(761.4832732100416);

  parameter_mix_H[ASN].push_back(828.7488001191887);
  parameter_mix_H[ASN].push_back(-2.1275493073799625);
  parameter_mix_H[ASN].push_back(-1222.248291388804);
  parameter_mix_H[ASN].push_back(-238.94210659613537);
  parameter_mix_H[ASN].push_back(1660.8322402171973);
  parameter_mix_H[ASN].push_back(-1008.7934996077323);
  parameter_mix_H[ASN].push_back(173.6082238625797);

  parameter_mix_H[PRO].push_back(578.4409801192146);
  parameter_mix_H[PRO].push_back(-0.5379505780909722);
  parameter_mix_H[PRO].push_back(-648.146493857212);
  parameter_mix_H[PRO].push_back(-56.67223895342921);
  parameter_mix_H[PRO].push_back(509.88860586987437);
  parameter_mix_H[PRO].push_back(-214.57871784725265);
  parameter_mix_H[PRO].push_back(11.99659463759968);

  parameter_mix_H[GLN].push_back(989.2334401191976);
  parameter_mix_H[GLN].push_back(-6.307760694331967);
  parameter_mix_H[GLN].push_back(-1971.7067150503622);
  parameter_mix_H[GLN].push_back(-791.333088386235);
  parameter_mix_H[GLN].push_back(4900.009768434847);
  parameter_mix_H[GLN].push_back(-3909.7740976374153);
  parameter_mix_H[GLN].push_back(975.4952613244343);

  parameter_mix_H[SER].push_back(426.39900011920196);
  parameter_mix_H[SER].push_back(-0.42304498358319664);
  parameter_mix_H[SER].push_back(-484.2066027682147);
  parameter_mix_H[SER].push_back(-45.38968988754228);
  parameter_mix_H[SER].push_back(401.3420977115044);
  parameter_mix_H[SER].push_back(-178.0861461692512);
  parameter_mix_H[SER].push_back(13.540349238730284);

  parameter_mix_H[THR].push_back(525.0470401191992);
  parameter_mix_H[THR].push_back(-0.7419102811534484);
  parameter_mix_H[THR].push_back(-652.7134808154495);
  parameter_mix_H[THR].push_back(-80.39481224407903);
  parameter_mix_H[THR].push_back(641.5487902728123);
  parameter_mix_H[THR].push_back(-320.4227667104819);
  parameter_mix_H[THR].push_back(36.03558531183942);

  parameter_mix_H[VAL].push_back(414.6228601192123);
  parameter_mix_H[VAL].push_back(-0.35889335250521337);
  parameter_mix_H[VAL].push_back(-453.11631644097474);
  parameter_mix_H[VAL].push_back(-36.402101097644284);
  parameter_mix_H[VAL].push_back(336.24049431626804);
  parameter_mix_H[VAL].push_back(-127.42235327515239);
  parameter_mix_H[VAL].push_back(0.8013280923923705);

  parameter_mix_H[ALA].push_back(285.21010011920816);
  parameter_mix_H[ALA].push_back(-0.1573012439142169);
  parameter_mix_H[ALA].push_back(-282.8945838800694);
  parameter_mix_H[ALA].push_back(-16.32030056827785);
  parameter_mix_H[ALA].push_back(178.065895049598);
  parameter_mix_H[ALA].push_back(-60.27423229179658);
  parameter_mix_H[ALA].push_back(-1.4695219304131588);

  parameter_mix_H[GLY].push_back(207.18720011920414);
  parameter_mix_H[GLY].push_back(-0.1036587134183235);
  parameter_mix_H[GLY].push_back(-185.70794948240638);
  parameter_mix_H[GLY].push_back(-11.008101039836257);
  parameter_mix_H[GLY].push_back(115.30600405624061);
  parameter_mix_H[GLY].push_back(-42.46629718037158);
  parameter_mix_H[GLY].push_back(0.9238928987070913);

  parameter_mix_H[HIS].push_back(1443.9117601192354);
  parameter_mix_H[HIS].push_back(-7.478618745973115);
  parameter_mix_H[HIS].push_back(-2715.0835155803215);
  parameter_mix_H[HIS].push_back(-918.5243015382779);
  parameter_mix_H[HIS].push_back(5821.6258431396);
  parameter_mix_H[HIS].push_back(-4415.32722209556);
  parameter_mix_H[HIS].push_back(1044.7044029209756);
  parameter_vac_H[TRP].push_back(36.42122511920832);
  parameter_vac_H[TRP].push_back(-0.36925500341767903);
  parameter_vac_H[TRP].push_back(-51.34228792835503);
  parameter_vac_H[TRP].push_back(-34.10021080004831);
  parameter_vac_H[TRP].push_back(132.647034983933);
  parameter_vac_H[TRP].push_back(-82.89152328934257);
  parameter_vac_H[TRP].push_back(13.029994092013231);

  parameter_vac_H[TYR].push_back(22.268961119209557);
  parameter_vac_H[TYR].push_back(-0.1995573892347673);
  parameter_vac_H[TYR].push_back(-36.54202179838511);
  parameter_vac_H[TYR].push_back(-23.820801043096694);
  parameter_vac_H[TYR].push_back(127.46799692275353);
  parameter_vac_H[TYR].push_back(-107.63783234245744);
  parameter_vac_H[TYR].push_back(28.180858902960775);

  parameter_vac_H[PHE].push_back(17.131321119209627);
  parameter_vac_H[PHE].push_back(-0.15766725674246446);
  parameter_vac_H[PHE].push_back(-19.19964432024534);
  parameter_vac_H[PHE].push_back(-12.34326882843138);
  parameter_vac_H[PHE].push_back(38.17216645824474);
  parameter_vac_H[PHE].push_back(-11.245288857407298);
  parameter_vac_H[PHE].push_back(-3.8114731300899343);

  parameter_vac_H[HIP].push_back(19.34240411920875);
  parameter_vac_H[HIP].push_back(-0.13533410292592593);
  parameter_vac_H[HIP].push_back(-25.924121027387276);
  parameter_vac_H[HIP].push_back(-12.36586927492752);
  parameter_vac_H[HIP].push_back(56.75268702111191);
  parameter_vac_H[HIP].push_back(-31.126240293638094);
  parameter_vac_H[HIP].push_back(2.749811579250848);

  parameter_vac_H[ARG].push_back(12.027024119209557);
  parameter_vac_H[ARG].push_back(-0.41927538341868287);
  parameter_vac_H[ARG].push_back(-22.137566939867042);
  parameter_vac_H[ARG].push_back(-43.22615008762667);
  parameter_vac_H[ARG].push_back(165.77466655520323);
  parameter_vac_H[ARG].push_back(-140.68664871425898);
  parameter_vac_H[ARG].push_back(36.67401195170306);

  parameter_vac_H[LYS].push_back(2.5217441192093717);
  parameter_vac_H[LYS].push_back(-0.0032825476242835413);
  parameter_vac_H[LYS].push_back(14.019071697737793);
  parameter_vac_H[LYS].push_back(7.8634074595069245);
  parameter_vac_H[LYS].push_back(-82.44639716451474);
  parameter_vac_H[LYS].push_back(94.32937851921197);
  parameter_vac_H[LYS].push_back(-32.324473823417);

  parameter_vac_H[CYS].push_back(3.705624880856525);
  parameter_vac_H[CYS].push_back(0.005214780840206113);
  parameter_vac_H[CYS].push_back(1.25680902661715);
  parameter_vac_H[CYS].push_back(0.5779209425501814);
  parameter_vac_H[CYS].push_back(-3.716408071089366);
  parameter_vac_H[CYS].push_back(2.3947518943233117);
  parameter_vac_H[CYS].push_back(-0.40204949737133333);

  parameter_vac_H[ASP].push_back(14.776336119209605);
  parameter_vac_H[ASP].push_back(-0.037351220316916435);
  parameter_vac_H[ASP].push_back(-18.556358387626286);
  parameter_vac_H[ASP].push_back(-4.1737354794552886);
  parameter_vac_H[ASP].push_back(28.424721213037405);
  parameter_vac_H[ASP].push_back(-17.51389895324883);
  parameter_vac_H[ASP].push_back(2.9729111724708597);

  parameter_vac_H[GLU].push_back(14.145121119208973);
  parameter_vac_H[GLU].push_back(-0.11468766098213011);
  parameter_vac_H[GLU].push_back(-26.272637652294613);
  parameter_vac_H[GLU].push_back(-13.769758826440151);
  parameter_vac_H[GLU].push_back(80.4575683578491);
  parameter_vac_H[GLU].push_back(-64.19346347075);
  parameter_vac_H[GLU].push_back(15.545440117656236);

  parameter_vac_H[ILE].push_back(1.9488158808808775);
  parameter_vac_H[ILE].push_back(0.05873132133874459);
  parameter_vac_H[ILE].push_back(12.032778845884135);
  parameter_vac_H[ILE].push_back(7.148416980612881);
  parameter_vac_H[ILE].push_back(-41.87377843832961);
  parameter_vac_H[ILE].push_back(33.96120749582283);
  parameter_vac_H[ILE].push_back(-8.362535852631256);

  parameter_vac_H[LEU].push_back(1.9488158808977816);
  parameter_vac_H[LEU].push_back(0.0778305500414777);
  parameter_vac_H[LEU].push_back(12.333370614594);
  parameter_vac_H[LEU].push_back(9.449427967560764);
  parameter_vac_H[LEU].push_back(-52.65457680603262);
  parameter_vac_H[LEU].push_back(44.681877289399615);
  parameter_vac_H[LEU].push_back(-11.460498338671227);

  parameter_vac_H[MET].push_back(3.0940808808117652);
  parameter_vac_H[MET].push_back(0.04903755678213222);
  parameter_vac_H[MET].push_back(8.981927022922049);
  parameter_vac_H[MET].push_back(8.654862771879014);
  parameter_vac_H[MET].push_back(-57.09889409156816);
  parameter_vac_H[MET].push_back(58.87704775164829);
  parameter_vac_H[MET].push_back(-18.60431990258862);

  parameter_vac_H[ASN].push_back(11.943936119209074);
  parameter_vac_H[ASN].push_back(-0.0005000836239497835);
  parameter_vac_H[ASN].push_back(-9.581236453763157);
  parameter_vac_H[ASN].push_back(0.16244025786232308);
  parameter_vac_H[ASN].push_back(2.9276580099749574);
  parameter_vac_H[ASN].push_back(2.133535783835143);
  parameter_vac_H[ASN].push_back(-1.5709968820975018);

  parameter_vac_H[PRO].push_back(4.9595288808229245);
  parameter_vac_H[PRO].push_back(0.017853932680793515);
  parameter_vac_H[PRO].push_back(4.5421559293101605);
  parameter_vac_H[PRO].push_back(2.008455612787203);
  parameter_vac_H[PRO].push_back(-12.444117841318494);
  parameter_vac_H[PRO].push_back(8.511723688836447);
  parameter_vac_H[PRO].push_back(-1.6337543903496765);

  parameter_vac_H[GLN].push_back(11.377129119208574);
  parameter_vac_H[GLN].push_back(-0.0674805307761209);
  parameter_vac_H[GLN].push_back(-16.56692720411458);
  parameter_vac_H[GLN].push_back(-6.477707440126834);
  parameter_vac_H[GLN].push_back(34.78232259512621);
  parameter_vac_H[GLN].push_back(-19.450886909938312);
  parameter_vac_H[GLN].push_back(1.944286925108988);

  parameter_vac_H[SER].push_back(4.95062488096605);
  parameter_vac_H[SER].push_back(0.004676435440506079);
  parameter_vac_H[SER].push_back(-0.1896653085608564);
  parameter_vac_H[SER].push_back(0.5142284931977218);
  parameter_vac_H[SER].push_back(-2.8946087252759893);
  parameter_vac_H[SER].push_back(2.1031239401634836);
  parameter_vac_H[SER].push_back(-0.38226443516361713);

  parameter_vac_H[THR].push_back(4.588163880808971);
  parameter_vac_H[THR].push_back(0.018587905993982613);
  parameter_vac_H[THR].push_back(3.5289861308270214);
  parameter_vac_H[THR].push_back(2.0780583604591567);
  parameter_vac_H[THR].push_back(-12.3802007068414);
  parameter_vac_H[THR].push_back(8.720986674116094);
  parameter_vac_H[THR].push_back(-1.683256475122275);

  parameter_vac_H[VAL].push_back(2.187440880853519);
  parameter_vac_H[VAL].push_back(0.028351524826584255);
  parameter_vac_H[VAL].push_back(8.36584512491955);
  parameter_vac_H[VAL].push_back(3.1686206615123926);
  parameter_vac_H[VAL].push_back(-19.81959917770108);
  parameter_vac_H[VAL].push_back(13.293003038570571);
  parameter_vac_H[VAL].push_back(-2.4595257726774125);

  parameter_vac_H[ALA].push_back(2.7060248808167935);
  parameter_vac_H[ALA].push_back(0.004618897267213416);
  parameter_vac_H[ALA].push_back(2.4990261487383947);
  parameter_vac_H[ALA].push_back(0.49579332664340864);
  parameter_vac_H[ALA].push_back(-3.850400071630347);
  parameter_vac_H[ALA].push_back(1.9501161562030942);
  parameter_vac_H[ALA].push_back(-0.18332582719788362);

  parameter_vac_H[GLY].push_back(2.985983880876256);
  parameter_vac_H[GLY].push_back(0.0005033131808079042);
  parameter_vac_H[GLY].push_back(-0.42250170279962684);
  parameter_vac_H[GLY].push_back(0.05620517453257455);
  parameter_vac_H[GLY].push_back(-0.16801962822020733);
  parameter_vac_H[GLY].push_back(0.23635459648780555);
  parameter_vac_H[GLY].push_back(-0.06585244715658795);

  parameter_vac_H[HIS].push_back(22.77198411920933);
  parameter_vac_H[HIS].push_back(-0.06607491006655417);
  parameter_vac_H[HIS].push_back(-27.277710268717247);
  parameter_vac_H[HIS].push_back(-5.674444390934355);
  parameter_vac_H[HIS].push_back(33.4059567406171);
  parameter_vac_H[HIS].push_back(-11.60826210271092);
  parameter_vac_H[HIS].push_back(-1.7359607560773076);

  // NUCLEIC ACIDS

  // BB_PO2 H and D parameters are identical as there is no H or D in the bead.
  parameter_solv_H[BB_PO2].push_back(575.5201001192197);
  parameter_solv_H[BB_PO2].push_back(-0.6126595489733864);
  parameter_solv_H[BB_PO2].push_back(-623.3371092254899);
  parameter_solv_H[BB_PO2].push_back(-68.05795957022144);
  parameter_solv_H[BB_PO2].push_back(561.8052621243661);
  parameter_solv_H[BB_PO2].push_back(-283.39573309540276);
  parameter_solv_H[BB_PO2].push_back(35.550016980100295);

  parameter_solv_H[BB_DNA].push_back(21211.009600118316);
  parameter_solv_H[BB_DNA].push_back(-90.18805990529991);
  parameter_solv_H[BB_DNA].push_back(-39731.13373512149);
  parameter_solv_H[BB_DNA].push_back(-10920.373563712872);
  parameter_solv_H[BB_DNA].push_back(72882.21702424981);
  parameter_solv_H[BB_DNA].push_back(-51747.487078112776);
  parameter_solv_H[BB_DNA].push_back(11308.678429018755);

  parameter_solv_H[BB_DNA_5].push_back(22737.624100119025);
  parameter_solv_H[BB_DNA_5].push_back(-102.72714886664161);
  parameter_solv_H[BB_DNA_5].push_back(-43685.329677789734);
  parameter_solv_H[BB_DNA_5].push_back(-12564.25937409345);
  parameter_solv_H[BB_DNA_5].push_back(83454.87540484878);
  parameter_solv_H[BB_DNA_5].push_back(-60367.15652138887);
  parameter_solv_H[BB_DNA_5].push_back(13507.333729868991);

  parameter_solv_H[BB_DNA_3].push_back(22737.62410011902);
  parameter_solv_H[BB_DNA_3].push_back(-101.57816684452251);
  parameter_solv_H[BB_DNA_3].push_back(-43488.536705576145);
  parameter_solv_H[BB_DNA_3].push_back(-12345.056184958425);
  parameter_solv_H[BB_DNA_3].push_back(81963.52364114887);
  parameter_solv_H[BB_DNA_3].push_back(-58791.59443618196);
  parameter_solv_H[BB_DNA_3].push_back(13003.199362335583);

  parameter_solv_H[BB_RNA].push_back(23953.752900120977);
  parameter_solv_H[BB_RNA].push_back(-117.35779348824417);
  parameter_solv_H[BB_RNA].push_back(-47644.41735332843);
  parameter_solv_H[BB_RNA].push_back(-14641.556643789861);
  parameter_solv_H[BB_RNA].push_back(96893.48627050371);
  parameter_solv_H[BB_RNA].push_back(-72249.62534169303);
  parameter_solv_H[BB_RNA].push_back(16792.055521055358);

  parameter_solv_H[BB_RNA_5].push_back(25574.406400119024);
  parameter_solv_H[BB_RNA_5].push_back(-131.99642772933734);
  parameter_solv_H[BB_RNA_5].push_back(-52136.51404531251);
  parameter_solv_H[BB_RNA_5].push_back(-16682.14273917604);
  parameter_solv_H[BB_RNA_5].push_back(110278.01921639398);
  parameter_solv_H[BB_RNA_5].push_back(-83715.92027818544);
  parameter_solv_H[BB_RNA_5].push_back(19875.89133770605);

  parameter_solv_H[BB_RNA_3].push_back(25574.406400119027);
  parameter_solv_H[BB_RNA_3].push_back(-127.96875237036166);
  parameter_solv_H[BB_RNA_3].push_back(-51407.18391758439);
  parameter_solv_H[BB_RNA_3].push_back(-15922.900669975606);
  parameter_solv_H[BB_RNA_3].push_back(105078.5888910626);
  parameter_solv_H[BB_RNA_3].push_back(-78289.16276190645);
  parameter_solv_H[BB_RNA_3].push_back(18156.832143441192);

  parameter_solv_H[BASE_A].push_back(13282.562500119211);
  parameter_solv_H[BASE_A].push_back(-76.45124168404048);
  parameter_solv_H[BASE_A].push_back(-28376.06994108963);
  parameter_solv_H[BASE_A].push_back(-9972.910773722022);
  parameter_solv_H[BASE_A].push_back(65873.86341939073);
  parameter_solv_H[BASE_A].push_back(-52064.33492910885);
  parameter_solv_H[BASE_A].push_back(12931.608989412513);

  parameter_solv_H[BASE_C].push_back(10600.76160011891);
  parameter_solv_H[BASE_C].push_back(-49.1670871249108);
  parameter_solv_H[BASE_C].push_back(-20239.818742072875);
  parameter_solv_H[BASE_C].push_back(-6020.278780090207);
  parameter_solv_H[BASE_C].push_back(39632.13288981881);
  parameter_solv_H[BASE_C].push_back(-28954.779736165576);
  parameter_solv_H[BASE_C].push_back(6551.541109526305);

  parameter_solv_H[BASE_G].push_back(15470.384400119934);
  parameter_solv_H[BASE_G].push_back(-93.8013620200972);
  parameter_solv_H[BASE_G].push_back(-36188.29687013545);
  parameter_solv_H[BASE_G].push_back(-13717.685098209471);
  parameter_solv_H[BASE_G].push_back(95658.18473657136);
  parameter_solv_H[BASE_G].push_back(-81262.37811451119);
  parameter_solv_H[BASE_G].push_back(21841.903930943085);

  parameter_solv_H[BASE_T].push_back(17210.81610011936);
  parameter_solv_H[BASE_T].push_back(-93.10189802920208);
  parameter_solv_H[BASE_T].push_back(-36466.51927689957);
  parameter_solv_H[BASE_T].push_back(-12425.55615716932);
  parameter_solv_H[BASE_T].push_back(83847.427808925);
  parameter_solv_H[BASE_T].push_back(-66735.64997846584);
  parameter_solv_H[BASE_T].push_back(16757.3463987507);

  parameter_solv_H[BASE_U].push_back(10909.802500119395);
  parameter_solv_H[BASE_U].push_back(-46.17712672768298);
  parameter_solv_H[BASE_U].push_back(-20149.67695512526);
  parameter_solv_H[BASE_U].push_back(-5590.242961204435);
  parameter_solv_H[BASE_U].push_back(37169.2740983132);
  parameter_solv_H[BASE_U].push_back(-26475.631627167604);
  parameter_solv_H[BASE_U].push_back(5808.201015156168);

  parameter_mix_H[BB_PO2].push_back(80.12660011920252);
  parameter_mix_H[BB_PO2].push_back(-0.0278885551982023);
  parameter_mix_H[BB_PO2].push_back(-60.532194918222984);
  parameter_mix_H[BB_PO2].push_back(-2.976882903409687);
  parameter_mix_H[BB_PO2].push_back(33.30645116638125);
  parameter_mix_H[BB_PO2].push_back(-11.601573219761374);
  parameter_mix_H[BB_PO2].push_back(0.12551046492022422);

  parameter_mix_H[BB_DNA].push_back(712.7621601191935);
  parameter_mix_H[BB_DNA].push_back(-0.3228709821198571);
  parameter_mix_H[BB_DNA].push_back(-784.5118228559945);
  parameter_mix_H[BB_DNA].push_back(-27.196125702249613);
  parameter_mix_H[BB_DNA].push_back(410.0185035102729);
  parameter_mix_H[BB_DNA].push_back(-54.453513369320355);
  parameter_mix_H[BB_DNA].push_back(-44.85506789237683);

  parameter_mix_H[BB_DNA_5].push_back(625.175339965785);
  parameter_mix_H[BB_DNA_5].push_back(0.2691706617748245);
  parameter_mix_H[BB_DNA_5].push_back(-582.8721350420001);
  parameter_mix_H[BB_DNA_5].push_back(46.512408351374326);
  parameter_mix_H[BB_DNA_5].push_back(-58.93886949899108);
  parameter_mix_H[BB_DNA_5].push_back(307.29720336085046);
  parameter_mix_H[BB_DNA_5].push_back(-131.71996309259953);

  parameter_mix_H[BB_DNA_3].push_back(625.1753399401266);
  parameter_mix_H[BB_DNA_3].push_back(0.08763234414546289);
  parameter_mix_H[BB_DNA_3].push_back(-606.8067575087485);
  parameter_mix_H[BB_DNA_3].push_back(20.84427254872218);
  parameter_mix_H[BB_DNA_3].push_back(92.53523123608991);
  parameter_mix_H[BB_DNA_3].push_back(162.04688035654937);
  parameter_mix_H[BB_DNA_3].push_back(-89.13571774638052);

  parameter_mix_H[BB_RNA].push_back(936.9775801191857);
  parameter_mix_H[BB_RNA].push_back(-1.3233686929680253);
  parameter_mix_H[BB_RNA].push_back(-1212.1627155263773);
  parameter_mix_H[BB_RNA].push_back(-141.35324744384351);
  parameter_mix_H[BB_RNA].push_back(1155.8281658363026);
  parameter_mix_H[BB_RNA].push_back(-548.9340055857343);
  parameter_mix_H[BB_RNA].push_back(50.81734777881503);

  parameter_mix_H[BB_RNA_5].push_back(848.5355201165631);
  parameter_mix_H[BB_RNA_5].push_back(-0.49570338490120175);
  parameter_mix_H[BB_RNA_5].push_back(-976.1033073783973);
  parameter_mix_H[BB_RNA_5].push_back(-32.943532187986605);
  parameter_mix_H[BB_RNA_5].push_back(475.66177061923884);
  parameter_mix_H[BB_RNA_5].push_back(17.51955845824258);
  parameter_mix_H[BB_RNA_5].push_back(-96.74451972314769);

  parameter_mix_H[BB_RNA_3].push_back(848.5355201192122);
  parameter_mix_H[BB_RNA_3].push_back(-0.8301109354355396);
  parameter_mix_H[BB_RNA_3].push_back(-1019.9524389785406);
  parameter_mix_H[BB_RNA_3].push_back(-84.1388451424885);
  parameter_mix_H[BB_RNA_3].push_back(787.1277245040931);
  parameter_mix_H[BB_RNA_3].push_back(-294.67807432795627);
  parameter_mix_H[BB_RNA_3].push_back(-1.3214626461251089);

  parameter_mix_H[BASE_A].push_back(1504.9345001191857);
  parameter_mix_H[BASE_A].push_back(-3.5306888452552663);
  parameter_mix_H[BASE_A].push_back(-2234.3933572775572);
  parameter_mix_H[BASE_A].push_back(-380.0255208494757);
  parameter_mix_H[BASE_A].push_back(2726.27802432048);
  parameter_mix_H[BASE_A].push_back(-1490.8825754968443);
  parameter_mix_H[BASE_A].push_back(199.7501110740159);

  parameter_mix_H[BASE_C].push_back(939.8188801192172);
  parameter_mix_H[BASE_C].push_back(-1.489638186262854);
  parameter_mix_H[BASE_C].push_back(-1244.5515798554075);
  parameter_mix_H[BASE_C].push_back(-161.3972705672055);
  parameter_mix_H[BASE_C].push_back(1276.3568466722545);
  parameter_mix_H[BASE_C].push_back(-643.3057776225742);
  parameter_mix_H[BASE_C].push_back(72.75963113826273);

  parameter_mix_H[BASE_G].push_back(1768.434840119199);
  parameter_mix_H[BASE_G].push_back(-6.505347007077434);
  parameter_mix_H[BASE_G].push_back(-2919.3856777898427);
  parameter_mix_H[BASE_G].push_back(-701.2456464463938);
  parameter_mix_H[BASE_G].push_back(4464.594230284102);
  parameter_mix_H[BASE_G].push_back(-2733.138521295608);
  parameter_mix_H[BASE_G].push_back(458.1177706235891);

  parameter_mix_H[BASE_T].push_back(1179.3981001192033);
  parameter_mix_H[BASE_T].push_back(-3.2037849252756527);
  parameter_mix_H[BASE_T].push_back(-1821.255498763799);
  parameter_mix_H[BASE_T].push_back(-371.01993266441303);
  parameter_mix_H[BASE_T].push_back(2604.074226688971);
  parameter_mix_H[BASE_T].push_back(-1648.1965787713084);
  parameter_mix_H[BASE_T].push_back(307.2962186436368);

  parameter_mix_H[BASE_U].push_back(956.3442001192266);
  parameter_mix_H[BASE_U].push_back(-1.724458000760567);
  parameter_mix_H[BASE_U].push_back(-1287.9746970192687);
  parameter_mix_H[BASE_U].push_back(-192.74748379510373);
  parameter_mix_H[BASE_U].push_back(1459.0789258833893);
  parameter_mix_H[BASE_U].push_back(-810.0763075080915);
  parameter_mix_H[BASE_U].push_back(119.81810290248339);

  parameter_vac_H[BB_PO2].push_back(2.7889001116093275);
  parameter_vac_H[BB_PO2].push_back(-0.00011178884266113128);
  parameter_vac_H[BB_PO2].push_back(-1.1702605818380667);
  parameter_vac_H[BB_PO2].push_back(-0.011278044036819933);
  parameter_vac_H[BB_PO2].push_back(0.3214006584089025);
  parameter_vac_H[BB_PO2].push_back(-0.04097165983591666);
  parameter_vac_H[BB_PO2].push_back(-0.017525098100539722);

  parameter_vac_H[BB_DNA].push_back(5.987809026456476);
  parameter_vac_H[BB_DNA].push_back(9.945454528827912e-05);
  parameter_vac_H[BB_DNA].push_back(-1.1884708569330031);
  parameter_vac_H[BB_DNA].push_back(-0.007457733256362841);
  parameter_vac_H[BB_DNA].push_back(0.05666858781418339);
  parameter_vac_H[BB_DNA].push_back(-0.15158797629971757);
  parameter_vac_H[BB_DNA].push_back(0.11642340861329734);

  parameter_vac_H[BB_DNA_5].push_back(4.297328944539055);
  parameter_vac_H[BB_DNA_5].push_back(0.0014793971885106831);
  parameter_vac_H[BB_DNA_5].push_back(1.3961088365255605);
  parameter_vac_H[BB_DNA_5].push_back(0.08974639858979384);
  parameter_vac_H[BB_DNA_5].push_back(-1.5198099705167643);
  parameter_vac_H[BB_DNA_5].push_back(-0.12127122359433733);
  parameter_vac_H[BB_DNA_5].push_back(0.4134601046223601);

  parameter_vac_H[BB_DNA_3].push_back(4.297328886488132);
  parameter_vac_H[BB_DNA_3].push_back(0.0041802954281271905);
  parameter_vac_H[BB_DNA_3].push_back(1.6065462295705266);
  parameter_vac_H[BB_DNA_3].push_back(0.4399805535688805);
  parameter_vac_H[BB_DNA_3].push_back(-3.3806711791929804);
  parameter_vac_H[BB_DNA_3].push_back(1.6729551563628675);
  parameter_vac_H[BB_DNA_3].push_back(-0.10911063067909885);

  parameter_vac_H[BB_RNA].push_back(9.162728984394093);
  parameter_vac_H[BB_RNA].push_back(0.00019952321584579868);
  parameter_vac_H[BB_RNA].push_back(-4.744748946331966);
  parameter_vac_H[BB_RNA].push_back(0.025106563403946364);
  parameter_vac_H[BB_RNA].push_back(1.2302956694109803);
  parameter_vac_H[BB_RNA].push_back(0.12359062278096915);
  parameter_vac_H[BB_RNA].push_back(-0.1725633367685285);

  parameter_vac_H[BB_RNA_5].push_back(7.038408898671503);
  parameter_vac_H[BB_RNA_5].push_back(0.005106788424920148);
  parameter_vac_H[BB_RNA_5].push_back(-0.8981588221803118);
  parameter_vac_H[BB_RNA_5].push_back(0.4922588155214312);
  parameter_vac_H[BB_RNA_5].push_back(-2.6667853454023644);
  parameter_vac_H[BB_RNA_5].push_back(1.533316567240718);
  parameter_vac_H[BB_RNA_5].push_back(-0.07199604869737707);

  parameter_vac_H[BB_RNA_3].push_back(7.038408892621863);
  parameter_vac_H[BB_RNA_3].push_back(0.002993083907266898);
  parameter_vac_H[BB_RNA_3].push_back(-1.3626596831098492);
  parameter_vac_H[BB_RNA_3].push_back(0.3138856961130113);
  parameter_vac_H[BB_RNA_3].push_back(-1.684185014289391);
  parameter_vac_H[BB_RNA_3].push_back(1.1862168720864616);
  parameter_vac_H[BB_RNA_3].push_back(-0.1443894172417523);

  parameter_vac_H[BASE_A].push_back(42.62784088079008);
  parameter_vac_H[BASE_A].push_back(0.02302908536431516);
  parameter_vac_H[BASE_A].push_back(-33.22707177297222);
  parameter_vac_H[BASE_A].push_back(2.6853748424439834);
  parameter_vac_H[BASE_A].push_back(-1.6632902891624768);
  parameter_vac_H[BASE_A].push_back(11.905766349515268);
  parameter_vac_H[BASE_A].push_back(-4.547083454788805);

  parameter_vac_H[BASE_C].push_back(20.83009588079022);
  parameter_vac_H[BASE_C].push_back(0.017055822321768378);
  parameter_vac_H[BASE_C].push_back(-8.349634734370916);
  parameter_vac_H[BASE_C].push_back(1.9324634367723073);
  parameter_vac_H[BASE_C].push_back(-8.435199734060882);
  parameter_vac_H[BASE_C].push_back(8.272798368731268);
  parameter_vac_H[BASE_C].push_back(-1.986671440757263);

  parameter_vac_H[BASE_G].push_back(50.53788088079374);
  parameter_vac_H[BASE_G].push_back(0.024035597617780367);
  parameter_vac_H[BASE_G].push_back(-47.94916639302998);
  parameter_vac_H[BASE_G].push_back(3.143375731466498);
  parameter_vac_H[BASE_G].push_back(4.297009866708155);
  parameter_vac_H[BASE_G].push_back(15.855448505050578);
  parameter_vac_H[BASE_G].push_back(-7.827484135873966);

  parameter_vac_H[BASE_T].push_back(20.20502488079069);
  parameter_vac_H[BASE_T].push_back(0.033659966153300002);
  parameter_vac_H[BASE_T].push_back(-6.057999187718758);
  parameter_vac_H[BASE_T].push_back(4.146969282504351);
  parameter_vac_H[BASE_T].push_back(-20.664315319574357);
  parameter_vac_H[BASE_T].push_back(19.982178623201648);
  parameter_vac_H[BASE_T].push_back(-5.440921587349456);

  parameter_vac_H[BASE_U].push_back(20.958084119209754);
  parameter_vac_H[BASE_U].push_back(-0.005164660707148803);
  parameter_vac_H[BASE_U].push_back(-14.53831312442302);
  parameter_vac_H[BASE_U].push_back(-0.5276995756310442);
  parameter_vac_H[BASE_U].push_back(7.060900707522138);
  parameter_vac_H[BASE_U].push_back(-1.8988408480951036);
  parameter_vac_H[BASE_U].push_back(-0.215000567681094);

  for(unsigned i=0; i<atoms.size(); ++i) {
    std::string Aname = pdb.getAtomName(atoms[i]);
    std::string Rname = pdb.getResidueName(atoms[i]);
    Rname.erase(std::remove_if(Rname.begin(), Rname.end(), ::isspace),Rname.end());
    if(Rname=="ALA") {
      atoi[residue_atom[i]]=ALA;
    } else if(Rname=="ARG") {
      atoi[residue_atom[i]]=ARG;
    } else if(Rname=="ASN") {
      atoi[residue_atom[i]]=ASN;
    } else if(Rname=="ASP") {
      atoi[residue_atom[i]]=ASP;
    } else if(Rname=="CYS") {
      atoi[residue_atom[i]]=CYS;
    } else if(Rname=="GLN") {
      atoi[residue_atom[i]]=GLN;
    } else if(Rname=="GLU") {
      atoi[residue_atom[i]]=GLU;
    } else if(Rname=="GLY") {
      atoi[residue_atom[i]]=GLY;
    } else if(Rname=="HIS") {
      atoi[residue_atom[i]]=HIS;
    } else if(Rname=="HID") {
      atoi[residue_atom[i]]=HIS;
    } else if(Rname=="HIE") {
      atoi[residue_atom[i]]=HIS;
    } else if(Rname=="HIP") {
      atoi[residue_atom[i]]=HIP;
      // CHARMM NAMING FOR PROTONATION STATES OF HISTIDINE
    } else if(Rname=="HSD") {
      atoi[residue_atom[i]]=HIS;
    } else if(Rname=="HSE") {
      atoi[residue_atom[i]]=HIS;
    } else if(Rname=="HSP") {
      atoi[residue_atom[i]]=HIP;
    } else if(Rname=="ILE") {
      atoi[residue_atom[i]]=ILE;
    } else if(Rname=="LEU") {
      atoi[residue_atom[i]]=LEU;
    } else if(Rname=="LYS") {
      atoi[residue_atom[i]]=LYS;
    } else if(Rname=="MET") {
      atoi[residue_atom[i]]=MET;
    } else if(Rname=="PHE") {
      atoi[residue_atom[i]]=PHE;
    } else if(Rname=="PRO") {
      atoi[residue_atom[i]]=PRO;
    } else if(Rname=="SER") {
      atoi[residue_atom[i]]=SER;
    } else if(Rname=="THR") {
      atoi[residue_atom[i]]=THR;
    } else if(Rname=="TRP") {
      atoi[residue_atom[i]]=TRP;
    } else if(Rname=="TYR") {
      atoi[residue_atom[i]]=TYR;
    } else if(Rname=="VAL") {
      atoi[residue_atom[i]]=VAL;
    }
    // NUCLEIC ACIDS
    // nucleobases are not automatically populated as an additional check on the health of the PDB.
    // RNA - G
    else if(Rname=="G") {
      if( Aname=="P"   || Aname=="OP1" || Aname=="OP2" || Aname=="OP3" ||
          Aname=="O1P" || Aname=="O2P" || Aname=="O3P" ) {
        atoi [residue_atom[i]]=BB_PO2;
      } else if(Aname=="O5'"  || Aname=="C5'"  || Aname=="O4'"  || Aname=="C4'"  ||
                Aname=="O3'"  || Aname=="C3'"  || Aname=="O2'"  || Aname=="C2'"  ||
                Aname=="C1'"  || Aname=="H5'"  || Aname=="H5''" || Aname=="H4'"  ||
                Aname=="H3'"  || Aname=="H2'"  || Aname=="H1'"  || Aname=="H3T"  ||
                Aname=="HO5'" || Aname=="HO3'" || Aname=="HO2'" || Aname=="H5'1" ||
                Aname=="H5'2" || Aname=="HO'2" || Aname=="H2'1" || Aname=="H5T" ) {
        atoi[residue_atom[i]]=BB_RNA;
      } else if( Aname=="N1" || Aname=="C2"  || Aname=="N2" || Aname=="N3" ||
                 Aname=="C4" || Aname=="C5"  || Aname=="C6" || Aname=="O6" ||
                 Aname=="N7" || Aname=="C8"  || Aname=="N9" || Aname=="H1" ||
                 Aname=="H8" || Aname=="H21" || Aname=="H22" ) {
        atoi[residue_atom[i]]=BASE_G;
      } else error("Atom name "+Aname+" is not defined for residue "+Rname+". Check the PDB.");
      // RNA - G3
    } else if(Rname=="G3") {
      if( Aname=="P"   || Aname=="OP1" || Aname=="OP2" || Aname=="OP3" ||
          Aname=="O1P" || Aname=="O2P" || Aname=="O3P" ) {
        atoi [residue_atom[i]]=BB_PO2;
      } else if(Aname=="O5'"  || Aname=="C5'" || Aname=="O4'"  || Aname=="C4'"  ||
                Aname=="O3'"  || Aname=="C3'" || Aname=="O2'"  || Aname=="C2'"  ||
                Aname=="C1'"  || Aname=="H5'" || Aname=="H5''" || Aname=="H4'"  ||
                Aname=="H3'"  || Aname=="H2'" || Aname=="H1'"  || Aname=="H3T"  ||
                Aname=="H2'1" || Aname=="HO3'"|| Aname=="HO2'" || Aname=="H5'1" ||
                Aname=="H5'2" || Aname=="HO'2" ) {
        atoi[residue_atom[i]]=BB_RNA_3;
      } else if(Aname=="N1" || Aname=="C2"  || Aname=="N2" || Aname=="N3" ||
                Aname=="C4" || Aname=="C5"  || Aname=="C6" || Aname=="O6" ||
                Aname=="N7" || Aname=="C8"  || Aname=="N9" || Aname=="H1" ||
                Aname=="H8" || Aname=="H21" || Aname=="H22" ) {
        atoi[residue_atom[i]]=BASE_G;
      } else error("Atom name "+Aname+" is not defined for residue "+Rname+". Check the PDB.");
      // RNA - G5
    } else if(Rname=="G5") {
      if( Aname=="O5'"  || Aname=="C5'"  || Aname=="O4'"  || Aname=="C4'"  ||
          Aname=="O3'"  || Aname=="C3'"  || Aname=="O2'"  || Aname=="C2'"  ||
          Aname=="C1'"  || Aname=="H5'"  || Aname=="H5''" || Aname=="H4'"  ||
          Aname=="H3'"  || Aname=="H2'"  || Aname=="H1'"  || Aname=="HO5'" ||
          Aname=="HO2'" || Aname=="H5'1" || Aname=="H5'2" || Aname=="HO'2" ||
          Aname=="H2'1" || Aname=="H5T" ) {
        atoi[residue_atom[i]]=BB_RNA_5;
      } else if(Aname=="N1" || Aname=="C2"  || Aname=="N2" || Aname=="N3" ||
                Aname=="C4" || Aname=="C5"  || Aname=="C6" || Aname=="O6" ||
                Aname=="N7" || Aname=="C8"  || Aname=="N9" || Aname=="H1" ||
                Aname=="H8" || Aname=="H21" || Aname=="H22" ) {
        atoi[residue_atom[i]]=BASE_G;
      } else error("Atom name "+Aname+" is not defined for residue "+Rname+". Check the PDB.");
      // RNA - U
    } else if(Rname=="U") {
      if( Aname=="P"   || Aname=="OP1" || Aname=="OP2" || Aname=="OP3" ||
          Aname=="O1P" || Aname=="O2P" || Aname=="O3P" ) {
        atoi [residue_atom[i]]=BB_PO2;
      } else if(Aname=="O5'"  || Aname=="C5'"  || Aname=="O4'"  || Aname=="C4'"  ||
                Aname=="O3'"  || Aname=="C3'"  || Aname=="O2'"  || Aname=="C2'"  ||
                Aname=="C1'"  || Aname=="H5'"  || Aname=="H5''" || Aname=="H4'"  ||
                Aname=="H3'"  || Aname=="H2'"  || Aname=="H1'"  || Aname=="H3T"  ||
                Aname=="HO5'" || Aname=="HO3'" || Aname=="HO2'" || Aname=="H5'1" ||
                Aname=="H5'2" || Aname=="HO'2" || Aname=="H2'1" || Aname=="H5T" ) {
        atoi[residue_atom[i]]=BB_RNA;
      } else if( Aname=="N1" || Aname=="C2"  || Aname=="O2" || Aname=="N3" ||
                 Aname=="C4" || Aname=="O4"  || Aname=="C5" || Aname=="C6" ||
                 Aname=="H3" || Aname=="H5"  || Aname=="H6") {
        atoi[residue_atom[i]]=BASE_U;
      } else error("Atom name "+Aname+" is not defined for residue "+Rname+". Check the PDB.");
      // RNA - U3
    } else if(Rname=="U3") {
      if( Aname=="P"   || Aname=="OP1" || Aname=="OP2" || Aname=="OP3" ||
          Aname=="O1P" || Aname=="O2P" || Aname=="O3P" ) {
        atoi [residue_atom[i]]=BB_PO2;
      } else if(Aname=="O5'"  || Aname=="C5'" || Aname=="O4'"  || Aname=="C4'"  ||
                Aname=="O3'"  || Aname=="C3'" || Aname=="O2'"  || Aname=="C2'"  ||
                Aname=="C1'"  || Aname=="H5'" || Aname=="H5''" || Aname=="H4'"  ||
                Aname=="H3'"  || Aname=="H2'" || Aname=="H1'"  || Aname=="H3T"  ||
                Aname=="H2'1" || Aname=="HO3'"|| Aname=="HO2'" || Aname=="H5'1" ||
                Aname=="H5'2" || Aname=="HO'2" ) {
        atoi[residue_atom[i]]=BB_RNA_3;
      } else if(Aname=="N1" || Aname=="C2"  || Aname=="O2" || Aname=="N3" ||
                Aname=="C4" || Aname=="O4"  || Aname=="C5" || Aname=="C6" ||
                Aname=="H3" || Aname=="H5"  || Aname=="H6") {
        atoi[residue_atom[i]]=BASE_U;
      } else error("Atom name "+Aname+" is not defined for residue "+Rname+". Check the PDB.");
      // RNA - U5
    } else if(Rname=="U5") {
      if( Aname=="O5'"  || Aname=="C5'"  || Aname=="O4'"  || Aname=="C4'"  ||
          Aname=="O3'"  || Aname=="C3'"  || Aname=="O2'"  || Aname=="C2'"  ||
          Aname=="C1'"  || Aname=="H5'"  || Aname=="H5''" || Aname=="H4'"  ||
          Aname=="H3'"  || Aname=="H2'"  || Aname=="H1'"  || Aname=="HO5'" ||
          Aname=="HO2'" || Aname=="H5'1" || Aname=="H5'2" || Aname=="HO'2" ||
          Aname=="H2'1" || Aname=="H5T" ) {
        atoi[residue_atom[i]]=BB_RNA_5;
      } else if(Aname=="N1" || Aname=="C2"  || Aname=="O2" || Aname=="N3" ||
                Aname=="C4" || Aname=="O4"  || Aname=="C5" || Aname=="C6" ||
                Aname=="H3" || Aname=="H5"  || Aname=="H6") {
        atoi[residue_atom[i]]=BASE_U;
      } else error("Atom name "+Aname+" is not defined for residue "+Rname+". Check the PDB.");
      // RNA - A
    } else if(Rname=="A") {
      if( Aname=="P"   || Aname=="OP1" || Aname=="OP2" || Aname=="OP3" ||
          Aname=="O1P" || Aname=="O2P" || Aname=="O3P" ) {
        atoi [residue_atom[i]]=BB_PO2;
      } else if(Aname=="O5'"  || Aname=="C5'"  || Aname=="O4'"  || Aname=="C4'"  ||
                Aname=="O3'"  || Aname=="C3'"  || Aname=="O2'"  || Aname=="C2'"  ||
                Aname=="C1'"  || Aname=="H5'"  || Aname=="H5''" || Aname=="H4'"  ||
                Aname=="H3'"  || Aname=="H2'"  || Aname=="H1'"  || Aname=="H3T"  ||
                Aname=="HO5'" || Aname=="HO3'" || Aname=="HO2'" || Aname=="H5'1" ||
                Aname=="H5'2" || Aname=="HO'2" || Aname=="H2'1" || Aname=="H5T" ) {
        atoi[residue_atom[i]]=BB_RNA;
      } else if(Aname=="N1"  || Aname=="C2" || Aname=="N3" || Aname=="C4" ||
                Aname=="C5"  || Aname=="C6" || Aname=="N6" || Aname=="N7" ||
                Aname=="C8"  || Aname=="N9" || Aname=="H2" || Aname=="H8" ||
                Aname=="H61" || Aname=="H62" ) {
        atoi[residue_atom[i]]=BASE_A;
      } else error("Atom name "+Aname+" is not defined for residue "+Rname+". Check the PDB.");
      // RNA - A3
    } else if(Rname=="A3") {
      if( Aname=="P"   || Aname=="OP1" || Aname=="OP2" || Aname=="OP3" ||
          Aname=="O1P" || Aname=="O2P" || Aname=="O3P" ) {
        atoi [residue_atom[i]]=BB_PO2;
      } else if(Aname=="O5'"  || Aname=="C5'" || Aname=="O4'"  || Aname=="C4'"  ||
                Aname=="O3'"  || Aname=="C3'" || Aname=="O2'"  || Aname=="C2'"  ||
                Aname=="C1'"  || Aname=="H5'" || Aname=="H5''" || Aname=="H4'"  ||
                Aname=="H3'"  || Aname=="H2'" || Aname=="H1'"  || Aname=="H3T"  ||
                Aname=="H2'1" || Aname=="HO3'"|| Aname=="HO2'" || Aname=="H5'1" ||
                Aname=="H5'2" || Aname=="HO'2" ) {
        atoi[residue_atom[i]]=BB_RNA_3;
      } else if(Aname=="N1"  || Aname=="C2" || Aname=="N3" || Aname=="C4" ||
                Aname=="C5"  || Aname=="C6" || Aname=="N6" || Aname=="N7" ||
                Aname=="C8"  || Aname=="N9" || Aname=="H2" || Aname=="H8" ||
                Aname=="H61" || Aname=="H62" ) {
        atoi[residue_atom[i]]=BASE_A;
      } else error("Atom name "+Aname+" is not defined for residue "+Rname+". Check the PDB.");
      // RNA - A5
    } else if(Rname=="A5") {
      if( Aname=="O5'"  || Aname=="C5'"  || Aname=="O4'"  || Aname=="C4'"  ||
          Aname=="O3'"  || Aname=="C3'"  || Aname=="O2'"  || Aname=="C2'"  ||
          Aname=="C1'"  || Aname=="H5'"  || Aname=="H5''" || Aname=="H4'"  ||
          Aname=="H3'"  || Aname=="H2'"  || Aname=="H1'"  || Aname=="HO5'" ||
          Aname=="HO2'" || Aname=="H5'1" || Aname=="H5'2" || Aname=="HO'2" ||
          Aname=="H2'1" || Aname=="H5T" ) {
        atoi[residue_atom[i]]=BB_RNA_5;
      } else if(Aname=="N1"  || Aname=="C2" || Aname=="N3" || Aname=="C4" ||
                Aname=="C5"  || Aname=="C6" || Aname=="N6" || Aname=="N7" ||
                Aname=="C8"  || Aname=="N9" || Aname=="H2" || Aname=="H8" ||
                Aname=="H61" || Aname=="H62" ) {
        atoi[residue_atom[i]]=BASE_A;
      } else error("Atom name "+Aname+" is not defined for residue "+Rname+". Check the PDB.");
      // RNA - C
    } else if(Rname=="C") {
      if( Aname=="P"   || Aname=="OP1" || Aname=="OP2" || Aname=="OP3" ||
          Aname=="O1P" || Aname=="O2P" || Aname=="O3P" ) {
        atoi [residue_atom[i]]=BB_PO2;
      } else if(Aname=="O5'"  || Aname=="C5'"  || Aname=="O4'"  || Aname=="C4'"  ||
                Aname=="O3'"  || Aname=="C3'"  || Aname=="O2'"  || Aname=="C2'"  ||
                Aname=="C1'"  || Aname=="H5'"  || Aname=="H5''" || Aname=="H4'"  ||
                Aname=="H3'"  || Aname=="H2'"  || Aname=="H1'"  || Aname=="H3T"  ||
                Aname=="HO5'" || Aname=="HO3'" || Aname=="HO2'" || Aname=="H5'1" ||
                Aname=="H5'2" || Aname=="HO'2" || Aname=="H2'1" || Aname=="H5T" ) {
        atoi[residue_atom[i]]=BB_RNA;
      } else if(Aname=="N1" || Aname=="C2" || Aname=="O2"  || Aname=="N3" ||
                Aname=="C4" || Aname=="N4" || Aname=="C5"  || Aname=="C6" ||
                Aname=="H5" || Aname=="H6" || Aname=="H41" || Aname=="H42" ) {
        atoi[residue_atom[i]]=BASE_C;
      } else error("Atom name "+Aname+" is not defined for residue "+Rname+". Check the PDB.");
      // RNA - C3
    } else if(Rname=="C3") {
      if( Aname=="P"   || Aname=="OP1" || Aname=="OP2" || Aname=="OP3" ||
          Aname=="O1P" || Aname=="O2P" || Aname=="O3P" ) {
        atoi [residue_atom[i]]=BB_PO2;
      } else if(Aname=="O5'"  || Aname=="C5'" || Aname=="O4'"  || Aname=="C4'"  ||
                Aname=="O3'"  || Aname=="C3'" || Aname=="O2'"  || Aname=="C2'"  ||
                Aname=="C1'"  || Aname=="H5'" || Aname=="H5''" || Aname=="H4'"  ||
                Aname=="H3'"  || Aname=="H2'" || Aname=="H1'"  || Aname=="H3T"  ||
                Aname=="H2'1" || Aname=="HO3'"|| Aname=="HO2'" || Aname=="H5'1" ||
                Aname=="H5'2" || Aname=="HO'2" ) {
        atoi[residue_atom[i]]=BB_RNA_3;
      } else if(Aname=="N1" || Aname=="C2" || Aname=="O2"  || Aname=="N3" ||
                Aname=="C4" || Aname=="N4" || Aname=="C5"  || Aname=="C6" ||
                Aname=="H5" || Aname=="H6" || Aname=="H41" || Aname=="H42" ) {
        atoi[residue_atom[i]]=BASE_C;
      } else error("Atom name "+Aname+" is not defined for residue "+Rname+". Check the PDB.");
      // RNA - C5
    } else if(Rname=="C5") {
      if( Aname=="O5'"  || Aname=="C5'"  || Aname=="O4'"  || Aname=="C4'"  ||
          Aname=="O3'"  || Aname=="C3'"  || Aname=="O2'"  || Aname=="C2'"  ||
          Aname=="C1'"  || Aname=="H5'"  || Aname=="H5''" || Aname=="H4'"  ||
          Aname=="H3'"  || Aname=="H2'"  || Aname=="H1'"  || Aname=="HO5'" ||
          Aname=="HO2'" || Aname=="H5'1" || Aname=="H5'2" || Aname=="HO'2" ||
          Aname=="H2'1" || Aname=="H5T" ) {
        atoi[residue_atom[i]]=BB_RNA_5;
      } else if(Aname=="N1" || Aname=="C2" || Aname=="O2"  || Aname=="N3" ||
                Aname=="C4" || Aname=="N4" || Aname=="C5"  || Aname=="C6" ||
                Aname=="H5" || Aname=="H6" || Aname=="H41" || Aname=="H42" ) {
        atoi[residue_atom[i]]=BASE_C;
      } else error("Atom name "+Aname+" is not defined for residue "+Rname+". Check the PDB.");
      // DNA - G
    } else if(Rname=="DG") {
      if( Aname=="P"   || Aname=="OP1" || Aname=="OP2" || Aname=="OP3" ||
          Aname=="O1P" || Aname=="O2P" || Aname=="O3P" ) {
        atoi [residue_atom[i]]=BB_PO2;
      } else if(Aname=="O5'"  || Aname=="C5'"  || Aname=="O4'"  || Aname=="C4'"  ||
                Aname=="O3'"  || Aname=="C3'"  || Aname=="C2'"  || Aname=="C1'"  ||
                Aname=="H5'"  || Aname=="H5''" || Aname=="H4'"  || Aname=="H3'"  ||
                Aname=="H2'"  || Aname=="H2''" || Aname=="H1'"  || Aname=="HO5'" ||
                Aname=="HO3'" || Aname=="H5'1" || Aname=="H5'2" || Aname=="H2'1" ||
                Aname=="H2'2" || Aname=="H5T"  || Aname=="H3T" ) {
        atoi[residue_atom[i]]=BB_DNA;
      } else if(Aname=="N1" || Aname=="C2"  || Aname=="N2" || Aname=="N3" ||
                Aname=="C4" || Aname=="C5"  || Aname=="C6" || Aname=="O6" ||
                Aname=="N7" || Aname=="C8"  || Aname=="N9" || Aname=="H1" ||
                Aname=="H8" || Aname=="H21" || Aname=="H22" ) {
        atoi[residue_atom[i]]=BASE_G;
      } else error("Atom name "+Aname+" is not defined for residue "+Rname+". Check the PDB.");
      // DNA - G3
    } else if(Rname=="DG3") {
      if( Aname=="P"   || Aname=="OP1" || Aname=="OP2" || Aname=="OP3" ||
          Aname=="O1P" || Aname=="O2P" || Aname=="O3P" ) {
        atoi [residue_atom[i]]=BB_PO2;
      } else if(Aname=="O5'"  || Aname=="C5'"  || Aname=="O4'"  || Aname=="C4'"  ||
                Aname=="O3'"  || Aname=="C3'"  || Aname=="C2'"  || Aname=="C1'"  ||
                Aname=="H5'"  || Aname=="H5''" || Aname=="H4'"  || Aname=="H3'"  ||
                Aname=="H2'"  || Aname=="H2''" || Aname=="H1'"  || Aname=="HO3'" ||
                Aname=="H5'1" || Aname=="H5'2" || Aname=="H2'1" || Aname=="H2'2" ||
                Aname=="H3T" ) {
        atoi[residue_atom[i]]=BB_DNA_3;
      } else if(Aname=="N1" || Aname=="C2"  || Aname=="N2" || Aname=="N3" ||
                Aname=="C4" || Aname=="C5"  || Aname=="C6" || Aname=="O6" ||
                Aname=="N7" || Aname=="C8"  || Aname=="N9" || Aname=="H1" ||
                Aname=="H8" || Aname=="H21" || Aname=="H22" ) {
        atoi[residue_atom[i]]=BASE_G;
      } else error("Atom name "+Aname+" is not defined for residue "+Rname+". Check the PDB.");
      // DNA - G5
    } else if(Rname=="DG5") {
      if( Aname=="O5'"  || Aname=="C5'"  || Aname=="O4'"  || Aname=="C4'"  ||
          Aname=="O3'"  || Aname=="C3'"  || Aname=="C2'"  ||  Aname=="C1'" ||
          Aname=="H5'"  || Aname=="H5''" || Aname=="H4'"  || Aname=="H3'"  ||
          Aname=="H2'"  || Aname=="H2''" || Aname=="H1'"  || Aname=="HO5'" ||
          Aname=="H5'1" || Aname=="H5'2" || Aname=="H2'1" || Aname=="H2'2" ||
          Aname=="H5T" ) {
        atoi[residue_atom[i]]=BB_DNA_5;
      } else if(Aname=="N1" || Aname=="C2"  || Aname=="N2" || Aname=="N3" ||
                Aname=="C4" || Aname=="C5"  || Aname=="C6" || Aname=="O6" ||
                Aname=="N7" || Aname=="C8"  || Aname=="N9" || Aname=="H1" ||
                Aname=="H8" || Aname=="H21" || Aname=="H22" ) {
        atoi[residue_atom[i]]=BASE_G;
      } else error("Atom name "+Aname+" is not defined for residue "+Rname+". Check the PDB.");
      // DNA - T
    } else if(Rname=="DT") {
      if( Aname=="P"   || Aname=="OP1" || Aname=="OP2" || Aname=="OP3" ||
          Aname=="O1P" || Aname=="O2P" || Aname=="O3P" ) {
        atoi [residue_atom[i]]=BB_PO2;
      } else if(Aname=="O5'"  || Aname=="C5'"  || Aname=="O4'"  || Aname=="C4'"  ||
                Aname=="O3'"  || Aname=="C3'"  || Aname=="C2'"  || Aname=="C1'"  ||
                Aname=="H5'"  || Aname=="H5''" || Aname=="H4'"  || Aname=="H3'"  ||
                Aname=="H2'"  || Aname=="H2''" || Aname=="H1'"  || Aname=="HO5'" ||
                Aname=="HO3'" || Aname=="H5'1" || Aname=="H5'2" || Aname=="H2'1" ||
                Aname=="H2'2" || Aname=="H5T"  || Aname=="H3T" ) {
        atoi[residue_atom[i]]=BB_DNA;
      } else if(Aname=="N1"  || Aname=="C2"  || Aname=="O2"  || Aname=="N3"  ||
                Aname=="C4"  || Aname=="O4"  || Aname=="C5"  || Aname=="C6"  ||
                Aname=="C7"  || Aname=="H3"  || Aname=="H6"  || Aname=="H71" ||
                Aname=="H72" || Aname=="H73" ) {
        atoi[residue_atom[i]]=BASE_T;
      } else error("Atom name "+Aname+" is not defined for residue "+Rname+". Check the PDB.");
      // DNA - T3
    } else if(Rname=="DT3") {
      if( Aname=="P"   || Aname=="OP1" || Aname=="OP2" || Aname=="OP3" ||
          Aname=="O1P" || Aname=="O2P" || Aname=="O3P" ) {
        atoi [residue_atom[i]]=BB_PO2;
      } else if(Aname=="O5'"  || Aname=="C5'"  || Aname=="O4'"  || Aname=="C4'"  ||
                Aname=="O3'"  || Aname=="C3'"  || Aname=="C2'"  || Aname=="C1'"  ||
                Aname=="H5'"  || Aname=="H5''" || Aname=="H4'"  || Aname=="H3'"  ||
                Aname=="H2'"  || Aname=="H2''" || Aname=="H1'"  || Aname=="HO3'" ||
                Aname=="H5'1" || Aname=="H5'2" || Aname=="H2'1" || Aname=="H2'2" ||
                Aname=="H3T" ) {
        atoi[residue_atom[i]]=BB_DNA_3;
      } else if(Aname=="N1"  || Aname=="C2"  || Aname=="O2"  || Aname=="N3"  ||
                Aname=="C4"  || Aname=="O4"  || Aname=="C5"  || Aname=="C6"  ||
                Aname=="C7"  || Aname=="H3"  || Aname=="H6"  || Aname=="H71" ||
                Aname=="H72" || Aname=="H73" ) {
        atoi[residue_atom[i]]=BASE_T;
      } else error("Atom name "+Aname+" is not defined for residue "+Rname+". Check the PDB.");
      // DNA - T5
    } else if(Rname=="DT5") {
      if( Aname=="O5'"  || Aname=="C5'"  || Aname=="O4'"  || Aname=="C4'"  ||
          Aname=="O3'"  || Aname=="C3'"  || Aname=="C2'"  ||  Aname=="C1'" ||
          Aname=="H5'"  || Aname=="H5''" || Aname=="H4'"  || Aname=="H3'"  ||
          Aname=="H2'"  || Aname=="H2''" || Aname=="H1'"  || Aname=="HO5'" ||
          Aname=="H5'1" || Aname=="H5'2" || Aname=="H2'1" || Aname=="H2'2" ||
          Aname=="H5T" ) {
        atoi[residue_atom[i]]=BB_DNA_5;
      } else if(Aname=="N1"  || Aname=="C2"  || Aname=="O2"  || Aname=="N3"  ||
                Aname=="C4"  || Aname=="O4"  || Aname=="C5"  || Aname=="C6"  ||
                Aname=="C7"  || Aname=="H3"  || Aname=="H6"  || Aname=="H71" ||
                Aname=="H72" || Aname=="H73" ) {
        atoi[residue_atom[i]]=BASE_T;
      } else error("Atom name "+Aname+" is not defined for residue "+Rname+". Check the PDB.");
      // DNA - A
    } else if(Rname=="DA") {
      if( Aname=="P"   || Aname=="OP1" || Aname=="OP2" || Aname=="OP3" ||
          Aname=="O1P" || Aname=="O2P" || Aname=="O3P" ) {
        atoi [residue_atom[i]]=BB_PO2;
      } else if(Aname=="O5'"  || Aname=="C5'"  || Aname=="O4'"  || Aname=="C4'"  ||
                Aname=="O3'"  || Aname=="C3'"  || Aname=="C2'"  || Aname=="C1'"  ||
                Aname=="H5'"  || Aname=="H5''" || Aname=="H4'"  || Aname=="H3'"  ||
                Aname=="H2'"  || Aname=="H2''" || Aname=="H1'"  || Aname=="HO5'" ||
                Aname=="HO3'" || Aname=="H5'1" || Aname=="H5'2" || Aname=="H2'1" ||
                Aname=="H2'2" || Aname=="H5T"  || Aname=="H3T" ) {
        atoi[residue_atom[i]]=BB_DNA;
      } else if(Aname=="N1"  || Aname=="C2" || Aname=="N3" || Aname=="C4" ||
                Aname=="C5"  || Aname=="C6" || Aname=="N6" || Aname=="N7" ||
                Aname=="C8"  || Aname=="N9" || Aname=="H2" || Aname=="H8" ||
                Aname=="H61" || Aname=="H62" ) {
        atoi[residue_atom[i]]=BASE_A;
      } else error("Atom name "+Aname+" is not defined for residue "+Rname+". Check the PDB.");
      // DNA - A3
    } else if(Rname=="DA3") {
      if( Aname=="P"   || Aname=="OP1" || Aname=="OP2" || Aname=="OP3" ||
          Aname=="O1P" || Aname=="O2P" || Aname=="O3P" ) {
        atoi [residue_atom[i]]=BB_PO2;
      } else if(Aname=="O5'"  || Aname=="C5'"  || Aname=="O4'"  || Aname=="C4'"  ||
                Aname=="O3'"  || Aname=="C3'"  || Aname=="C2'"  || Aname=="C1'"  ||
                Aname=="H5'"  || Aname=="H5''" || Aname=="H4'"  || Aname=="H3'"  ||
                Aname=="H2'"  || Aname=="H2''" || Aname=="H1'"  || Aname=="HO3'" ||
                Aname=="H5'1" || Aname=="H5'2" || Aname=="H2'1" || Aname=="H2'2" ||
                Aname=="H3T" ) {
        atoi[residue_atom[i]]=BB_DNA_3;
      } else if(Aname=="N1"  || Aname=="C2" || Aname=="N3" || Aname=="C4" ||
                Aname=="C5"  || Aname=="C6" || Aname=="N6" || Aname=="N7" ||
                Aname=="C8"  || Aname=="N9" || Aname=="H2" || Aname=="H8" ||
                Aname=="H61" || Aname=="H62" ) {
        atoi[residue_atom[i]]=BASE_A;
      } else error("Atom name "+Aname+" is not defined for residue "+Rname+". Check the PDB.");
      // DNA - A5
    } else if(Rname=="DA5") {
      if( Aname=="O5'"  || Aname=="C5'"  || Aname=="O4'"  || Aname=="C4'"  ||
          Aname=="O3'"  || Aname=="C3'"  || Aname=="C2'"  ||  Aname=="C1'" ||
          Aname=="H5'"  || Aname=="H5''" || Aname=="H4'"  || Aname=="H3'"  ||
          Aname=="H2'"  || Aname=="H2''" || Aname=="H1'"  || Aname=="HO5'" ||
          Aname=="H5'1" || Aname=="H5'2" || Aname=="H2'1" || Aname=="H2'2" ||
          Aname=="H5T" ) {
        atoi[residue_atom[i]]=BB_DNA_5;
      } else if(Aname=="N1"  || Aname=="C2" || Aname=="N3" || Aname=="C4" ||
                Aname=="C5"  || Aname=="C6" || Aname=="N6" || Aname=="N7" ||
                Aname=="C8"  || Aname=="N9" || Aname=="H2" || Aname=="H8" ||
                Aname=="H61" || Aname=="H62" ) {
        atoi[residue_atom[i]]=BASE_A;
      } else error("Atom name "+Aname+" is not defined for residue "+Rname+". Check the PDB.");
      // DNA - C
    } else if(Rname=="DC") {
      if( Aname=="P"   || Aname=="OP1" || Aname=="OP2" || Aname=="OP3" ||
          Aname=="O1P" || Aname=="O2P" || Aname=="O3P" ) {
        atoi [residue_atom[i]]=BB_PO2;
      } else if(Aname=="O5'"  || Aname=="C5'"  || Aname=="O4'"  || Aname=="C4'"  ||
                Aname=="O3'"  || Aname=="C3'"  || Aname=="C2'"  || Aname=="C1'"  ||
                Aname=="H5'"  || Aname=="H5''" || Aname=="H4'"  || Aname=="H3'"  ||
                Aname=="H2'"  || Aname=="H2''" || Aname=="H1'"  || Aname=="HO5'" ||
                Aname=="HO3'" || Aname=="H5'1" || Aname=="H5'2" || Aname=="H2'1" ||
                Aname=="H2'2" || Aname=="H5T"  || Aname=="H3T" ) {
        atoi[residue_atom[i]]=BB_DNA;
      } else if(Aname=="N1" || Aname=="C2" || Aname=="O2"  || Aname=="N3" ||
                Aname=="C4" || Aname=="N4" || Aname=="C5"  || Aname=="C6" ||
                Aname=="H5" || Aname=="H6" || Aname=="H41" || Aname=="H42" ) {
        atoi[residue_atom[i]]=BASE_C;
      } else error("Atom name "+Aname+" is not defined for residue "+Rname+". Check the PDB.");
      // DNA - C3
    } else if(Rname=="DC3") {
      if( Aname=="P"   || Aname=="OP1" || Aname=="OP2" || Aname=="OP3" ||
          Aname=="O1P" || Aname=="O2P" || Aname=="O3P" ) {
        atoi [residue_atom[i]]=BB_PO2;
      } else if(Aname=="O5'"  || Aname=="C5'"  || Aname=="O4'"  || Aname=="C4'"  ||
                Aname=="O3'"  || Aname=="C3'"  || Aname=="C2'"  || Aname=="C1'"  ||
                Aname=="H5'"  || Aname=="H5''" || Aname=="H4'"  || Aname=="H3'"  ||
                Aname=="H2'"  || Aname=="H2''" || Aname=="H1'"  || Aname=="HO3'" ||
                Aname=="H5'1" || Aname=="H5'2" || Aname=="H2'1" || Aname=="H2'2" ||
                Aname=="H3T" ) {
        atoi[residue_atom[i]]=BB_DNA_3;
      } else if(Aname=="N1" || Aname=="C2" || Aname=="O2"  || Aname=="N3" ||
                Aname=="C4" || Aname=="N4" || Aname=="C5"  || Aname=="C6" ||
                Aname=="H5" || Aname=="H6" || Aname=="H41" || Aname=="H42" ) {
        atoi[residue_atom[i]]=BASE_C;
      } else error("Atom name "+Aname+" is not defined for residue "+Rname+". Check the PDB.");
      // DNA - C5
    } else if(Rname=="DC5") {
      if( Aname=="O5'"  || Aname=="C5'"  || Aname=="O4'"  || Aname=="C4'"  ||
          Aname=="O3'"  || Aname=="C3'"  || Aname=="C2'"  ||  Aname=="C1'" ||
          Aname=="H5'"  || Aname=="H5''" || Aname=="H4'"  || Aname=="H3'"  ||
          Aname=="H2'"  || Aname=="H2''" || Aname=="H1'"  || Aname=="HO5'" ||
          Aname=="H5'1" || Aname=="H5'2" || Aname=="H2'1" || Aname=="H2'2" ||
          Aname=="H5T" ) {
        atoi[residue_atom[i]]=BB_DNA_5;
      } else if(Aname=="N1" || Aname=="C2" || Aname=="O2"  || Aname=="N3" ||
                Aname=="C4" || Aname=="N4" || Aname=="C5"  || Aname=="C6" ||
                Aname=="H5" || Aname=="H6" || Aname=="H41" || Aname=="H42" ) {
        atoi[residue_atom[i]]=BASE_C;
      } else error("Atom name "+Aname+" is not defined for residue "+Rname+". Check the PDB.");
    } else error("Residue not known: "+Rname);
  }
}

void SAXS::getOnebeadparam_sansD(const PDB &pdb, const std::vector<AtomNumber> &atoms, std::vector<std::vector<long double> > &parameter_vac_D, std::vector<std::vector<long double> > &parameter_mix_D)
{ // parameter_solv is identical in SAXS/SANS_H/SANS_D since it depends exclusively on param_v. For that reason we kept param_solv only in SAXS and SANS_H.
  parameter_mix_D[TRP].push_back(8105.740500119327);
  parameter_mix_D[TRP].push_back(-41.785616935469804);
  parameter_mix_D[TRP].push_back(-25456.92790554363);
  parameter_mix_D[TRP].push_back(-10058.20599969184);
  parameter_mix_D[TRP].push_back(86171.76479108425);
  parameter_mix_D[TRP].push_back(-83227.63139882773);
  parameter_mix_D[TRP].push_back(25121.390436258724);

  parameter_mix_D[TYR].push_back(6059.530560118732);
  parameter_mix_D[TYR].push_back(-24.522695525705736);
  parameter_mix_D[TYR].push_back(-17180.858815360847);
  parameter_mix_D[TYR].push_back(-5990.1358528219325);
  parameter_mix_D[TYR].push_back(52936.46126637543);
  parameter_mix_D[TYR].push_back(-50150.0042622683);
  parameter_mix_D[TYR].push_back(14914.553672440441);

  parameter_mix_D[PHE].push_back(5563.404880119222);
  parameter_mix_D[PHE].push_back(-33.609784645922794);
  parameter_mix_D[PHE].push_back(-14576.935030777448);
  parameter_mix_D[PHE].push_back(-5759.170105553782);
  parameter_mix_D[PHE].push_back(43316.895956549866);
  parameter_mix_D[PHE].push_back(-39106.58694570862);
  parameter_mix_D[PHE].push_back(11143.375742877468);

  parameter_mix_D[HIP].push_back(3981.7108801192553);
  parameter_mix_D[HIP].push_back(-23.788371565946427);
  parameter_mix_D[HIP].push_back(-9471.73953776056);
  parameter_mix_D[HIP].push_back(-3690.3981577198365);
  parameter_mix_D[HIP].push_back(26365.958584217453);
  parameter_mix_D[HIP].push_back(-23067.58974902849);
  parameter_mix_D[HIP].push_back(6390.507451097114);

  parameter_mix_D[ARG].push_back(6279.489359881259);
  parameter_mix_D[ARG].push_back(1.2061878338083583);
  parameter_mix_D[ARG].push_back(-20305.413937989913);
  parameter_mix_D[ARG].push_back(-5621.666335222669);
  parameter_mix_D[ARG].push_back(67341.96785520067);
  parameter_mix_D[ARG].push_back(-68849.15464591733);
  parameter_mix_D[ARG].push_back(21773.0630363882);

  parameter_mix_D[LYS].push_back(5434.487400119193);
  parameter_mix_D[LYS].push_back(-29.32356328987909);
  parameter_mix_D[LYS].push_back(-14363.66155749977);
  parameter_mix_D[LYS].push_back(-5650.383128516514);
  parameter_mix_D[LYS].push_back(44573.73888236887);
  parameter_mix_D[LYS].push_back(-41515.980945300485);
  parameter_mix_D[LYS].push_back(12181.965046747513);

  parameter_mix_D[CYS].push_back(1519.4030001192032);
  parameter_mix_D[CYS].push_back(-3.564386334921097);
  parameter_mix_D[CYS].push_back(-2275.813167459516);
  parameter_mix_D[CYS].push_back(-409.54431591328125);
  parameter_mix_D[CYS].push_back(2969.5412742839258);
  parameter_mix_D[CYS].push_back(-1798.3157146799638);
  parameter_mix_D[CYS].push_back(314.568167888235);

  parameter_mix_D[ASP].push_back(1861.6998401191709);
  parameter_mix_D[ASP].push_back(-5.349780637260551);
  parameter_mix_D[ASP].push_back(-2960.36741510377);
  parameter_mix_D[ASP].push_back(-621.8270745040523);
  parameter_mix_D[ASP].push_back(4334.798300452934);
  parameter_mix_D[ASP].push_back(-2776.8560521554878);
  parameter_mix_D[ASP].push_back(527.9777182094936);

  parameter_mix_D[GLU].push_back(2861.6017201192253);
  parameter_mix_D[GLU].push_back(-13.146456903921809);
  parameter_mix_D[GLU].push_back(-5393.408563875243);
  parameter_mix_D[GLU].push_back(-1646.460570818364);
  parameter_mix_D[GLU].push_back(10884.544923253858);
  parameter_mix_D[GLU].push_back(-8159.923373048856);
  parameter_mix_D[GLU].push_back(1914.545660397314);

  parameter_mix_D[ILE].push_back(4288.585540119189);
  parameter_mix_D[ILE].push_back(-19.937215352880365);
  parameter_mix_D[ILE].push_back(-8324.540144463375);
  parameter_mix_D[ILE].push_back(-2431.835931316717);
  parameter_mix_D[ILE].push_back(16079.9912986194);
  parameter_mix_D[ILE].push_back(-11637.693060394462);
  parameter_mix_D[ILE].push_back(2600.8258068480495);

  parameter_mix_D[LEU].push_back(4288.585540119186);
  parameter_mix_D[LEU].push_back(-21.50343599461759);
  parameter_mix_D[LEU].push_back(-8479.703435720274);
  parameter_mix_D[LEU].push_back(-2647.8693829269596);
  parameter_mix_D[LEU].push_back(17297.18115838578);
  parameter_mix_D[LEU].push_back(-12826.972408323161);
  parameter_mix_D[LEU].push_back(2953.1262521615645);

  parameter_mix_D[MET].push_back(3561.6276801191552);
  parameter_mix_D[MET].push_back(-22.19323392975885);
  parameter_mix_D[MET].push_back(-8348.33907053846);
  parameter_mix_D[MET].push_back(-3323.053272414289);
  parameter_mix_D[MET].push_back(23153.238909304255);
  parameter_mix_D[MET].push_back(-20091.960440908682);
  parameter_mix_D[MET].push_back(5518.759669687693);

  parameter_mix_D[ASN].push_back(2326.5396001192003);
  parameter_mix_D[ASN].push_back(-8.634908921289112);
  parameter_mix_D[ASN].push_back(-4057.4552636749636);
  parameter_mix_D[ASN].push_back(-1032.743130124821);
  parameter_mix_D[ASN].push_back(6957.141592429445);
  parameter_mix_D[ASN].push_back(-4808.265318722317);
  parameter_mix_D[ASN].push_back(1016.3944815533755);

  parameter_mix_D[PRO].push_back(2471.1663601191985);
  parameter_mix_D[PRO].push_back(-6.360795284260088);
  parameter_mix_D[PRO].push_back(-3825.4533158429153);
  parameter_mix_D[PRO].push_back(-728.7164844824666);
  parameter_mix_D[PRO].push_back(5195.036303827973);
  parameter_mix_D[PRO].push_back(-3183.733716480742);
  parameter_mix_D[PRO].push_back(563.2376162754107);

  parameter_mix_D[GLN].push_back(3431.669280119236);
  parameter_mix_D[GLN].push_back(-19.412747205646166);
  parameter_mix_D[GLN].push_back(-7298.017973002134);
  parameter_mix_D[GLN].push_back(-2659.3014182337706);
  parameter_mix_D[GLN].push_back(17890.76595805173);
  parameter_mix_D[GLN].push_back(-14684.603067192957);
  parameter_mix_D[GLN].push_back(3814.338335151394);

  parameter_mix_D[SER].push_back(1423.885200119192);
  parameter_mix_D[SER].push_back(-2.586428606204385);
  parameter_mix_D[SER].push_back(-1966.7369507188134);
  parameter_mix_D[SER].push_back(-289.17277383434106);
  parameter_mix_D[SER].push_back(2209.478296043199);
  parameter_mix_D[SER].push_back(-1216.1521614944);
  parameter_mix_D[SER].push_back(177.0615931546754);

  parameter_mix_D[THR].push_back(2311.2364801191825);
  parameter_mix_D[THR].push_back(-6.258071321531929);
  parameter_mix_D[THR].push_back(-3656.295629081312);
  parameter_mix_D[THR].push_back(-716.4013890357804);
  parameter_mix_D[THR].push_back(5071.656317108832);
  parameter_mix_D[THR].push_back(-3125.8076789667816);
  parameter_mix_D[THR].push_back(555.9775741081131);

  parameter_mix_D[VAL].push_back(3041.128320119224);
  parameter_mix_D[VAL].push_back(-9.314034190716423);
  parameter_mix_D[VAL].push_back(-5075.684780220629);
  parameter_mix_D[VAL].push_back(-1070.7083380665008);
  parameter_mix_D[VAL].push_back(7455.654515006894);
  parameter_mix_D[VAL].push_back(-4701.19187164774);
  parameter_mix_D[VAL].push_back(863.4906179388547);

  parameter_mix_D[ALA].push_back(1187.65300011922);
  parameter_mix_D[ALA].push_back(-1.7011187932116822);
  parameter_mix_D[ALA].push_back(-1521.0113615359212);
  parameter_mix_D[ALA].push_back(-187.93745840575576);
  parameter_mix_D[ALA].push_back(1514.6745873304449);
  parameter_mix_D[ALA].push_back(-775.3890045113897);
  parameter_mix_D[ALA].push_back(96.41428177656567);

  parameter_mix_D[GLY].push_back(581.6349001192067);
  parameter_mix_D[GLY].push_back(-0.5877833598361395);
  parameter_mix_D[GLY].push_back(-640.0421286186524);
  parameter_mix_D[GLY].push_back(-64.58515074152534);
  parameter_mix_D[GLY].push_back(551.9509853583185);
  parameter_mix_D[GLY].push_back(-264.1522021146006);
  parameter_mix_D[GLY].push_back(28.36986478439301);

  parameter_mix_D[HIS].push_back(3648.812220119277);
  parameter_mix_D[HIS].push_back(-22.703075403555548);
  parameter_mix_D[HIS].push_back(-8260.235189881098);
  parameter_mix_D[HIS].push_back(-3190.3176569039265);
  parameter_mix_D[HIS].push_back(21589.074332364213);
  parameter_mix_D[HIS].push_back(-18108.640157613925);
  parameter_mix_D[HIS].push_back(4801.237639634437);

  parameter_vac_D[TRP].push_back(270.43802511921314);
  parameter_vac_D[TRP].push_back(-2.196022464340772);
  parameter_vac_D[TRP].push_back(-780.9546710244318);
  parameter_vac_D[TRP].push_back(-371.1573508312626);
  parameter_vac_D[TRP].push_back(2668.7678731652445);
  parameter_vac_D[TRP].push_back(-2478.2920954223678);
  parameter_vac_D[TRP].push_back(722.3731624901676);

  parameter_vac_D[TYR].push_back(198.471744119211);
  parameter_vac_D[TYR].push_back(-1.236792846228289);
  parameter_vac_D[TYR].push_back(-508.0448711054671);
  parameter_vac_D[TYR].push_back(-210.55908129481216);
  parameter_vac_D[TYR].push_back(1558.3884734212413);
  parameter_vac_D[TYR].push_back(-1418.36319255665);
  parameter_vac_D[TYR].push_back(407.21567613893296);

  parameter_vac_D[PHE].push_back(182.46606411921402);
  parameter_vac_D[PHE].push_back(-1.2708008333861447);
  parameter_vac_D[PHE].push_back(-424.50905926426054);
  parameter_vac_D[PHE].push_back(-177.97207825696387);
  parameter_vac_D[PHE].push_back(1180.839971941918);
  parameter_vac_D[PHE].push_back(-1004.004765231886);
  parameter_vac_D[PHE].push_back(269.34384064610344);

  parameter_vac_D[HIP].push_back(161.95107611920753);
  parameter_vac_D[HIP].push_back(-0.9661246983835707);
  parameter_vac_D[HIP].push_back(-332.04673226423995);
  parameter_vac_D[HIP].push_back(-125.41755194926544);
  parameter_vac_D[HIP].push_back(808.705672166199);
  parameter_vac_D[HIP].push_back(-648.8340711218191);
  parameter_vac_D[HIP].push_back(163.71251277400307);

  parameter_vac_D[ARG].push_back(289.0340011192071);
  parameter_vac_D[ARG].push_back(-1.4195753436279361);
  parameter_vac_D[ARG].push_back(-836.3864005546434);
  parameter_vac_D[ARG].push_back(-346.7081039129904);
  parameter_vac_D[ARG].push_back(2922.003491580559);
  parameter_vac_D[ARG].push_back(-2864.816533173085);
  parameter_vac_D[ARG].push_back(877.9525045072293);

  parameter_vac_D[LYS].push_back(228.64464111920753);
  parameter_vac_D[LYS].push_back(-1.686580749083617);
  parameter_vac_D[LYS].push_back(-544.8870548339771);
  parameter_vac_D[LYS].push_back(-252.11087773186324);
  parameter_vac_D[LYS].push_back(1693.784850493428);
  parameter_vac_D[LYS].push_back(-1514.2375008160348);
  parameter_vac_D[LYS].push_back(427.0713155512121);

  parameter_vac_D[CYS].push_back(50.836900116324315);
  parameter_vac_D[CYS].push_back(-0.040204572899665315);
  parameter_vac_D[CYS].push_back(-55.592868149339424);
  parameter_vac_D[CYS].push_back(-4.341359624977117);
  parameter_vac_D[CYS].push_back(41.55290573185214);
  parameter_vac_D[CYS].push_back(-17.248208429078456);
  parameter_vac_D[CYS].push_back(1.0736187172140528);

  parameter_vac_D[ASP].push_back(64.12806411920792);
  parameter_vac_D[ASP].push_back(-0.08245818875074411);
  parameter_vac_D[ASP].push_back(-78.95500211069523);
  parameter_vac_D[ASP].push_back(-9.030157332821238);
  parameter_vac_D[ASP].push_back(74.72033164806712);
  parameter_vac_D[ASP].push_back(-36.71042192737952);
  parameter_vac_D[ASP].push_back(4.0989206257493676);

  parameter_vac_D[GLU].push_back(100.14004911920799);
  parameter_vac_D[GLU].push_back(-0.28685123265362006);
  parameter_vac_D[GLU].push_back(-152.44619103423773);
  parameter_vac_D[GLU].push_back(-32.99432901288321);
  parameter_vac_D[GLU].push_back(225.5853175183811);
  parameter_vac_D[GLU].push_back(-144.8489352831419);
  parameter_vac_D[GLU].push_back(27.49692658880534);

  parameter_vac_D[ILE].push_back(165.04540911921134);
  parameter_vac_D[ILE].push_back(-0.5061553029227089);
  parameter_vac_D[ILE].push_back(-275.1890586090823);
  parameter_vac_D[ILE].push_back(-57.288063177375356);
  parameter_vac_D[ILE].push_back(398.9780357099449);
  parameter_vac_D[ILE].push_back(-245.42678814428692);
  parameter_vac_D[ILE].push_back(42.72941025472001);

  parameter_vac_D[LEU].push_back(165.04540911921134);
  parameter_vac_D[LEU].push_back(-0.580034983510499);
  parameter_vac_D[LEU].push_back(-281.30910057877514);
  parameter_vac_D[LEU].push_back(-66.19427345166183);
  parameter_vac_D[LEU].push_back(445.19214155995115);
  parameter_vac_D[LEU].push_back(-287.0653610399624);
  parameter_vac_D[LEU].push_back(53.86626261066706);

  parameter_vac_D[MET].push_back(123.83238411920684);
  parameter_vac_D[MET].push_back(-0.7698672022751385);
  parameter_vac_D[MET].push_back(-251.2481622173618);
  parameter_vac_D[MET].push_back(-100.67742019193848);
  parameter_vac_D[MET].push_back(641.1563254731632);
  parameter_vac_D[MET].push_back(-524.8742634212379);
  parameter_vac_D[MET].push_back(135.36487813767542);

  parameter_vac_D[ASN].push_back(94.12880411921148);
  parameter_vac_D[ASN].push_back(-0.22986194121078912);
  parameter_vac_D[ASN].push_back(-138.78769705028003);
  parameter_vac_D[ASN].push_back(-25.896846049402594);
  parameter_vac_D[ASN].push_back(184.55609781654326);
  parameter_vac_D[ASN].push_back(-110.14043851975404);
  parameter_vac_D[ASN].push_back(18.388834098004153);

  parameter_vac_D[PRO].push_back(90.51619611920745);
  parameter_vac_D[PRO].push_back(-0.0977238494110807);
  parameter_vac_D[PRO].push_back(-109.43531311067846);
  parameter_vac_D[PRO].push_back(-10.592981104983805);
  parameter_vac_D[PRO].push_back(93.64863466237733);
  parameter_vac_D[PRO].push_back(-42.348197720920865);
  parameter_vac_D[PRO].push_back(3.5854078482704574);

  parameter_vac_D[GLN].push_back(136.91340111920806);
  parameter_vac_D[GLN].push_back(-0.7259026842220699);
  parameter_vac_D[GLN].push_back(-257.0347011897067);
  parameter_vac_D[GLN].push_back(-89.99600255417684);
  parameter_vac_D[GLN].push_back(570.3890595917421);
  parameter_vac_D[GLN].push_back(-438.8977029769549);
  parameter_vac_D[GLN].push_back(105.48846039376491);

  parameter_vac_D[SER].push_back(55.20490011583253);
  parameter_vac_D[SER].push_back(-0.038078030710377984);
  parameter_vac_D[SER].push_back(-58.79085960838952);
  parameter_vac_D[SER].push_back(-4.067364063406562);
  parameter_vac_D[SER].push_back(41.319899403658475);
  parameter_vac_D[SER].push_back(-15.865682241288962);
  parameter_vac_D[SER].push_back(0.5028409006168431);

  parameter_vac_D[THR].push_back(88.90604111920842);
  parameter_vac_D[THR].push_back(-0.11566717587697625);
  parameter_vac_D[THR].push_back(-114.4541243837681);
  parameter_vac_D[THR].push_back(-12.541537413808342);
  parameter_vac_D[THR].push_back(106.4974738790947);
  parameter_vac_D[THR].push_back(-50.15009912825225);
  parameter_vac_D[THR].push_back(4.719349514074467);

  parameter_vac_D[VAL].push_back(117.67910411920792);
  parameter_vac_D[VAL].push_back(-0.18187311248567883);
  parameter_vac_D[VAL].push_back(-162.8697844894754);
  parameter_vac_D[VAL].push_back(-19.769248288711825);
  parameter_vac_D[VAL].push_back(162.59270939168965);
  parameter_vac_D[VAL].push_back(-79.37261506441627);
  parameter_vac_D[VAL].push_back(8.230771959393175);

  parameter_vac_D[ALA].push_back(46.92250011448002);
  parameter_vac_D[ALA].push_back(-0.020339064649444412);
  parameter_vac_D[ALA].push_back(-44.41584945233503);
  parameter_vac_D[ALA].push_back(-2.1483754537886113);
  parameter_vac_D[ALA].push_back(25.713667829058785);
  parameter_vac_D[ALA].push_back(-8.222782061575268);
  parameter_vac_D[ALA].push_back(-0.2521732728817875);

  parameter_vac_D[GLY].push_back(23.532201119209795);
  parameter_vac_D[GLY].push_back(-0.00628609590047614);
  parameter_vac_D[GLY].push_back(-17.28421910139733);
  parameter_vac_D[GLY].push_back(-0.6641226821159686);
  parameter_vac_D[GLY].push_back(8.536119110048007);
  parameter_vac_D[GLY].push_back(-2.5438638688361466);
  parameter_vac_D[GLY].push_back(-0.11165675928832643);

  parameter_vac_D[HIS].push_back(145.41948111920982);
  parameter_vac_D[HIS].push_back(-0.8548328183368781);
  parameter_vac_D[HIS].push_back(-290.8653238004162);
  parameter_vac_D[HIS].push_back(-107.85375269366395);
  parameter_vac_D[HIS].push_back(685.7025818759361);
  parameter_vac_D[HIS].push_back(-538.2592043545858);
  parameter_vac_D[HIS].push_back(132.17357375729733);

  // NUCLEIC ACIDS

  parameter_mix_D[BB_PO2].push_back(80.12660011920252);
  parameter_mix_D[BB_PO2].push_back(-0.02788855519820236);
  parameter_mix_D[BB_PO2].push_back(-60.53219491822279);
  parameter_mix_D[BB_PO2].push_back(-2.9768829034096806);
  parameter_mix_D[BB_PO2].push_back(33.30645116638123);
  parameter_mix_D[BB_PO2].push_back(-11.601573219761375);
  parameter_mix_D[BB_PO2].push_back(0.12551046492022438);

  parameter_mix_D[BB_DNA].push_back(2835.3195201193003);
  parameter_mix_D[BB_DNA].push_back(-7.954301723608173);
  parameter_mix_D[BB_DNA].push_back(-4509.325563460958);
  parameter_mix_D[BB_DNA].push_back(-909.1870692311344);
  parameter_mix_D[BB_DNA].push_back(6375.156903893768);
  parameter_mix_D[BB_DNA].push_back(-3956.4787847570715);
  parameter_mix_D[BB_DNA].push_back(708.9872879613656);

  parameter_mix_D[BB_DNA_5].push_back(3136.73358011921);
  parameter_mix_D[BB_DNA_5].push_back(-10.023435855160427);
  parameter_mix_D[BB_DNA_5].push_back(-5208.921666368173);
  parameter_mix_D[BB_DNA_5].push_back(-1160.4403539440214);
  parameter_mix_D[BB_DNA_5].push_back(7962.598421448727);
  parameter_mix_D[BB_DNA_5].push_back(-5149.059857691847);
  parameter_mix_D[BB_DNA_5].push_back(984.5217027570121);

  parameter_mix_D[BB_DNA_3].push_back(3136.73358011921);
  parameter_mix_D[BB_DNA_3].push_back(-9.618834865806274);
  parameter_mix_D[BB_DNA_3].push_back(-5164.249220443828);
  parameter_mix_D[BB_DNA_3].push_back(-1103.2721475326382);
  parameter_mix_D[BB_DNA_3].push_back(7633.46089052312);
  parameter_mix_D[BB_DNA_3].push_back(-4826.171688395644);
  parameter_mix_D[BB_DNA_3].push_back(888.1820863683546);

  parameter_mix_D[BB_RNA].push_back(3192.5955601188807);
  parameter_mix_D[BB_RNA].push_back(-11.475781582628308);
  parameter_mix_D[BB_RNA].push_back(-5486.264576931735);
  parameter_mix_D[BB_RNA].push_back(-1344.2878288415961);
  parameter_mix_D[BB_RNA].push_back(9035.26109892441);
  parameter_mix_D[BB_RNA].push_back(-6068.471909763036);
  parameter_mix_D[BB_RNA].push_back(1226.3696076463866);

  parameter_mix_D[BB_RNA_5].push_back(3512.1630401192215);
  parameter_mix_D[BB_RNA_5].push_back(-14.191020069433975);
  parameter_mix_D[BB_RNA_5].push_back(-6293.687102187508);
  parameter_mix_D[BB_RNA_5].push_back(-1689.3688494490984);
  parameter_mix_D[BB_RNA_5].push_back(11193.448566821942);
  parameter_mix_D[BB_RNA_5].push_back(-7806.9064399949375);
  parameter_mix_D[BB_RNA_5].push_back(1662.4594983069844);

  parameter_mix_D[BB_RNA_3].push_back(3512.1630401192215);
  parameter_mix_D[BB_RNA_3].push_back(-12.978118135595812);
  parameter_mix_D[BB_RNA_3].push_back(-6149.290195451877);
  parameter_mix_D[BB_RNA_3].push_back(-1515.8309761505627);
  parameter_mix_D[BB_RNA_3].push_back(10176.605450440278);
  parameter_mix_D[BB_RNA_3].push_back(-6813.250569884159);
  parameter_mix_D[BB_RNA_3].push_back(1366.823518955858);

  parameter_mix_D[BASE_A].push_back(2464.736500119229);
  parameter_mix_D[BASE_A].push_back(-12.127452038444783);
  parameter_mix_D[BASE_A].push_back(-4710.661256689607);
  parameter_mix_D[BASE_A].push_back(-1462.6964141954452);
  parameter_mix_D[BASE_A].push_back(9451.725575888277);
  parameter_mix_D[BASE_A].push_back(-6883.018479948857);
  parameter_mix_D[BASE_A].push_back(1540.1526599737797);

  parameter_mix_D[BASE_C].push_back(1797.2697601191685);
  parameter_mix_D[BASE_C].push_back(-5.963855532295215);
  parameter_mix_D[BASE_C].push_back(-2955.077717756034);
  parameter_mix_D[BASE_C].push_back(-689.4543508746372);
  parameter_mix_D[BASE_C].push_back(4665.914740532565);
  parameter_mix_D[BASE_C].push_back(-3051.4605913706982);
  parameter_mix_D[BASE_C].push_back(590.2201952719585);

  parameter_mix_D[BASE_G].push_back(2804.271480119049);
  parameter_mix_D[BASE_G].push_back(-16.928072935469974);
  parameter_mix_D[BASE_G].push_back(-5989.82519987899);
  parameter_mix_D[BASE_G].push_back(-2275.490326521775);
  parameter_mix_D[BASE_G].push_back(15007.832401865428);
  parameter_mix_D[BASE_G].push_back(-12287.520690325606);
  parameter_mix_D[BASE_G].push_back(3172.98306575258);

  parameter_mix_D[BASE_T].push_back(2545.0860001192113);
  parameter_mix_D[BASE_T].push_back(-10.975141620541738);
  parameter_mix_D[BASE_T].push_back(-4636.058358764447);
  parameter_mix_D[BASE_T].push_back(-1340.3746388296138);
  parameter_mix_D[BASE_T].push_back(8850.604320505428);
  parameter_mix_D[BASE_T].push_back(-6421.852532013674);
  parameter_mix_D[BASE_T].push_back(1443.371517335904);

  parameter_mix_D[BASE_U].push_back(1608.7389001192062);
  parameter_mix_D[BASE_U].push_back(-3.9816849036181434);
  parameter_mix_D[BASE_U].push_back(-2411.056432130769);
  parameter_mix_D[BASE_U].push_back(-451.8236361945487);
  parameter_mix_D[BASE_U].push_back(3220.4418252803644);
  parameter_mix_D[BASE_U].push_back(-1944.2515577994325);
  parameter_mix_D[BASE_U].push_back(332.9259542628691);

  parameter_vac_D[BB_PO2].push_back(2.7889001116093284);
  parameter_vac_D[BB_PO2].push_back(-0.00011178884266113128);
  parameter_vac_D[BB_PO2].push_back(-1.1702605818380654);
  parameter_vac_D[BB_PO2].push_back(-0.011278044036819927);
  parameter_vac_D[BB_PO2].push_back(0.3214006584089024);
  parameter_vac_D[BB_PO2].push_back(-0.04097165983591666);
  parameter_vac_D[BB_PO2].push_back(-0.017525098100539684);

  parameter_vac_D[BB_DNA].push_back(94.75075611920529);
  parameter_vac_D[BB_DNA].push_back(-0.13973533952241124);
  parameter_vac_D[BB_DNA].push_back(-123.45402430039046);
  parameter_vac_D[BB_DNA].push_back(-15.19494522082691);
  parameter_vac_D[BB_DNA].push_back(123.34749914811465);
  parameter_vac_D[BB_DNA].push_back(-61.038507985345504);
  parameter_vac_D[BB_DNA].push_back(6.601587478585944);

  parameter_vac_D[BB_DNA_5].push_back(108.18080111920679);
  parameter_vac_D[BB_DNA_5].push_back(-0.2055953690887981);
  parameter_vac_D[BB_DNA_5].push_back(-150.7924892157235);
  parameter_vac_D[BB_DNA_5].push_back(-22.700459516383198);
  parameter_vac_D[BB_DNA_5].push_back(172.2599851655527);
  parameter_vac_D[BB_DNA_5].push_back(-93.4983124807692);
  parameter_vac_D[BB_DNA_5].push_back(12.867661230942868);

  parameter_vac_D[BB_DNA_3].push_back(108.18080111920537);
  parameter_vac_D[BB_DNA_3].push_back(-0.18263717534168372);
  parameter_vac_D[BB_DNA_3].push_back(-148.5918817744255);
  parameter_vac_D[BB_DNA_3].push_back(-19.90799847398835);
  parameter_vac_D[BB_DNA_3].push_back(157.55184203379557);
  parameter_vac_D[BB_DNA_3].push_back(-80.28471270058103);
  parameter_vac_D[BB_DNA_3].push_back(9.313712500298278);

  parameter_vac_D[BB_RNA].push_back(106.37859611922117);
  parameter_vac_D[BB_RNA].push_back(-0.2380766148121975);
  parameter_vac_D[BB_RNA].push_back(-153.74131338570024);
  parameter_vac_D[BB_RNA].push_back(-26.415436217574932);
  parameter_vac_D[BB_RNA].push_back(191.90585451112776);
  parameter_vac_D[BB_RNA].push_back(-109.61737794316868);
  parameter_vac_D[BB_RNA].push_back(16.663804191332204);

  parameter_vac_D[BB_RNA_5].push_back(120.58236111920618);
  parameter_vac_D[BB_RNA_5].push_back(-0.340258533619014);
  parameter_vac_D[BB_RNA_5].push_back(-186.08333929996334);
  parameter_vac_D[BB_RNA_5].push_back(-38.493337147644795);
  parameter_vac_D[BB_RNA_5].push_back(266.2262415641144);
  parameter_vac_D[BB_RNA_5].push_back(-164.73088478359585);
  parameter_vac_D[BB_RNA_5].push_back(29.07014157680879);

  parameter_vac_D[BB_RNA_3].push_back(120.5823611192099);
  parameter_vac_D[BB_RNA_3].push_back(-0.274146129206928);
  parameter_vac_D[BB_RNA_3].push_back(-179.24499182395388);
  parameter_vac_D[BB_RNA_3].push_back(-30.315729372259426);
  parameter_vac_D[BB_RNA_3].push_back(222.2645581367648);
  parameter_vac_D[BB_RNA_3].push_back(-125.13581171514033);
  parameter_vac_D[BB_RNA_3].push_back(18.350308154920107);

  parameter_vac_D[BASE_A].push_back(114.34024911921);
  parameter_vac_D[BASE_A].push_back(-0.4136665918383359);
  parameter_vac_D[BASE_A].push_back(-192.33138384655922);
  parameter_vac_D[BASE_A].push_back(-46.74428306691412);
  parameter_vac_D[BASE_A].push_back(312.9511030981905);
  parameter_vac_D[BASE_A].push_back(-199.6349962647333);
  parameter_vac_D[BASE_A].push_back(36.15938693202153);

  parameter_vac_D[BASE_C].push_back(76.17798411921166);
  parameter_vac_D[BASE_C].push_back(-0.1444475142707445);
  parameter_vac_D[BASE_C].push_back(-102.66873668949485);
  parameter_vac_D[BASE_C].push_back(-15.813768367725821);
  parameter_vac_D[BASE_C].push_back(119.63436338715553);
  parameter_vac_D[BASE_C].push_back(-64.22251971660583);
  parameter_vac_D[BASE_C].push_back(8.351952332828862);

  parameter_vac_D[BASE_G].push_back(127.08052911921965);
  parameter_vac_D[BASE_G].push_back(-0.7137457014712297);
  parameter_vac_D[BASE_G].push_back(-239.67686838772786);
  parameter_vac_D[BASE_G].push_back(-88.53661981200943);
  parameter_vac_D[BASE_G].push_back(556.7254485453866);
  parameter_vac_D[BASE_G].push_back(-432.0234649577737);
  parameter_vac_D[BASE_G].push_back(104.407200463848);

  parameter_vac_D[BASE_T].push_back(94.09000011920868);
  parameter_vac_D[BASE_T].push_back(-0.27147149980458524);
  parameter_vac_D[BASE_T].push_back(-143.65649702254174);
  parameter_vac_D[BASE_T].push_back(-30.861235738371892);
  parameter_vac_D[BASE_T].push_back(212.3643014774958);
  parameter_vac_D[BASE_T].push_back(-133.06675501066275);
  parameter_vac_D[BASE_T].push_back(23.951588200687073);

  parameter_vac_D[BASE_U].push_back(59.30540111665979);
  parameter_vac_D[BASE_U].push_back(-0.06146929846591808);
  parameter_vac_D[BASE_U].push_back(-67.43680950211682);
  parameter_vac_D[BASE_U].push_back(-6.625289749170134);
  parameter_vac_D[BASE_U].push_back(58.37012229348065);
  parameter_vac_D[BASE_U].push_back(-26.23044613101723);
  parameter_vac_D[BASE_U].push_back(2.061238351422343);

  for(unsigned i=0; i<atoms.size(); ++i) {
    std::string Aname = pdb.getAtomName(atoms[i]);
    std::string Rname = pdb.getResidueName(atoms[i]);
    Rname.erase(std::remove_if(Rname.begin(), Rname.end(), ::isspace),Rname.end());
    if(Rname=="ALA") {
      atoi[residue_atom[i]]=ALA;
    } else if(Rname=="ARG") {
      atoi[residue_atom[i]]=ARG;
    } else if(Rname=="ASN") {
      atoi[residue_atom[i]]=ASN;
    } else if(Rname=="ASP") {
      atoi[residue_atom[i]]=ASP;
    } else if(Rname=="CYS") {
      atoi[residue_atom[i]]=CYS;
    } else if(Rname=="GLN") {
      atoi[residue_atom[i]]=GLN;
    } else if(Rname=="GLU") {
      atoi[residue_atom[i]]=GLU;
    } else if(Rname=="GLY") {
      atoi[residue_atom[i]]=GLY;
    } else if(Rname=="HIS") {
      atoi[residue_atom[i]]=HIS;
    } else if(Rname=="HID") {
      atoi[residue_atom[i]]=HIS;
    } else if(Rname=="HIE") {
      atoi[residue_atom[i]]=HIS;
    } else if(Rname=="HIP") {
      atoi[residue_atom[i]]=HIP;
      // CHARMM NAMING FOR PROTONATION STATES OF HISTIDINE
    } else if(Rname=="HSD") {
      atoi[residue_atom[i]]=HIS;
    } else if(Rname=="HSE") {
      atoi[residue_atom[i]]=HIS;
    } else if(Rname=="HSP") {
      atoi[residue_atom[i]]=HIP;
    } else if(Rname=="ILE") {
      atoi[residue_atom[i]]=ILE;
    } else if(Rname=="LEU") {
      atoi[residue_atom[i]]=LEU;
    } else if(Rname=="LYS") {
      atoi[residue_atom[i]]=LYS;
    } else if(Rname=="MET") {
      atoi[residue_atom[i]]=MET;
    } else if(Rname=="PHE") {
      atoi[residue_atom[i]]=PHE;
    } else if(Rname=="PRO") {
      atoi[residue_atom[i]]=PRO;
    } else if(Rname=="SER") {
      atoi[residue_atom[i]]=SER;
    } else if(Rname=="THR") {
      atoi[residue_atom[i]]=THR;
    } else if(Rname=="TRP") {
      atoi[residue_atom[i]]=TRP;
    } else if(Rname=="TYR") {
      atoi[residue_atom[i]]=TYR;
    } else if(Rname=="VAL") {
      atoi[residue_atom[i]]=VAL;
    }
    // NUCLEIC ACIDS
    // nucleobases are not automatically populated as an additional check on the health of the PDB.
    // RNA - G
    else if(Rname=="G") {
      if( Aname=="P"   || Aname=="OP1" || Aname=="OP2" || Aname=="OP3" ||
          Aname=="O1P" || Aname=="O2P" || Aname=="O3P" ) {
        atoi [residue_atom[i]]=BB_PO2;
      } else if(Aname=="O5'"  || Aname=="C5'"  || Aname=="O4'"  || Aname=="C4'"  ||
                Aname=="O3'"  || Aname=="C3'"  || Aname=="O2'"  || Aname=="C2'"  ||
                Aname=="C1'"  || Aname=="H5'"  || Aname=="H5''" || Aname=="H4'"  ||
                Aname=="H3'"  || Aname=="H2'"  || Aname=="H1'"  || Aname=="H3T"  ||
                Aname=="HO5'" || Aname=="HO3'" || Aname=="HO2'" || Aname=="H5'1" ||
                Aname=="H5'2" || Aname=="HO'2" || Aname=="H2'1" || Aname=="H5T" ) {
        atoi[residue_atom[i]]=BB_RNA;
      } else if( Aname=="N1" || Aname=="C2"  || Aname=="N2" || Aname=="N3" ||
                 Aname=="C4" || Aname=="C5"  || Aname=="C6" || Aname=="O6" ||
                 Aname=="N7" || Aname=="C8"  || Aname=="N9" || Aname=="H1" ||
                 Aname=="H8" || Aname=="H21" || Aname=="H22" ) {
        atoi[residue_atom[i]]=BASE_G;
      } else error("Atom name "+Aname+" is not defined for residue "+Rname+". Check the PDB.");
      // RNA - G3
    } else if(Rname=="G3") {
      if( Aname=="P"   || Aname=="OP1" || Aname=="OP2" || Aname=="OP3" ||
          Aname=="O1P" || Aname=="O2P" || Aname=="O3P" ) {
        atoi [residue_atom[i]]=BB_PO2;
      } else if(Aname=="O5'"  || Aname=="C5'" || Aname=="O4'"  || Aname=="C4'"  ||
                Aname=="O3'"  || Aname=="C3'" || Aname=="O2'"  || Aname=="C2'"  ||
                Aname=="C1'"  || Aname=="H5'" || Aname=="H5''" || Aname=="H4'"  ||
                Aname=="H3'"  || Aname=="H2'" || Aname=="H1'"  || Aname=="H3T"  ||
                Aname=="H2'1" || Aname=="HO3'"|| Aname=="HO2'" || Aname=="H5'1" ||
                Aname=="H5'2" || Aname=="HO'2" ) {
        atoi[residue_atom[i]]=BB_RNA_3;
      } else if(Aname=="N1" || Aname=="C2"  || Aname=="N2" || Aname=="N3" ||
                Aname=="C4" || Aname=="C5"  || Aname=="C6" || Aname=="O6" ||
                Aname=="N7" || Aname=="C8"  || Aname=="N9" || Aname=="H1" ||
                Aname=="H8" || Aname=="H21" || Aname=="H22" ) {
        atoi[residue_atom[i]]=BASE_G;
      } else error("Atom name "+Aname+" is not defined for residue "+Rname+". Check the PDB.");
      // RNA - G5
    } else if(Rname=="G5") {
      if( Aname=="O5'"  || Aname=="C5'"  || Aname=="O4'"  || Aname=="C4'"  ||
          Aname=="O3'"  || Aname=="C3'"  || Aname=="O2'"  || Aname=="C2'"  ||
          Aname=="C1'"  || Aname=="H5'"  || Aname=="H5''" || Aname=="H4'"  ||
          Aname=="H3'"  || Aname=="H2'"  || Aname=="H1'"  || Aname=="HO5'" ||
          Aname=="HO2'" || Aname=="H5'1" || Aname=="H5'2" || Aname=="HO'2" ||
          Aname=="H2'1" || Aname=="H5T" ) {
        atoi[residue_atom[i]]=BB_RNA_5;
      } else if(Aname=="N1" || Aname=="C2"  || Aname=="N2" || Aname=="N3" ||
                Aname=="C4" || Aname=="C5"  || Aname=="C6" || Aname=="O6" ||
                Aname=="N7" || Aname=="C8"  || Aname=="N9" || Aname=="H1" ||
                Aname=="H8" || Aname=="H21" || Aname=="H22" ) {
        atoi[residue_atom[i]]=BASE_G;
      } else error("Atom name "+Aname+" is not defined for residue "+Rname+". Check the PDB.");
      // RNA - U
    } else if(Rname=="U") {
      if( Aname=="P"   || Aname=="OP1" || Aname=="OP2" || Aname=="OP3" ||
          Aname=="O1P" || Aname=="O2P" || Aname=="O3P" ) {
        atoi [residue_atom[i]]=BB_PO2;
      } else if(Aname=="O5'"  || Aname=="C5'"  || Aname=="O4'"  || Aname=="C4'"  ||
                Aname=="O3'"  || Aname=="C3'"  || Aname=="O2'"  || Aname=="C2'"  ||
                Aname=="C1'"  || Aname=="H5'"  || Aname=="H5''" || Aname=="H4'"  ||
                Aname=="H3'"  || Aname=="H2'"  || Aname=="H1'"  || Aname=="H3T"  ||
                Aname=="HO5'" || Aname=="HO3'" || Aname=="HO2'" || Aname=="H5'1" ||
                Aname=="H5'2" || Aname=="HO'2" || Aname=="H2'1" || Aname=="H5T" ) {
        atoi[residue_atom[i]]=BB_RNA;
      } else if( Aname=="N1" || Aname=="C2"  || Aname=="O2" || Aname=="N3" ||
                 Aname=="C4" || Aname=="O4"  || Aname=="C5" || Aname=="C6" ||
                 Aname=="H3" || Aname=="H5"  || Aname=="H6") {
        atoi[residue_atom[i]]=BASE_U;
      } else error("Atom name "+Aname+" is not defined for residue "+Rname+". Check the PDB.");
      // RNA - U3
    } else if(Rname=="U3") {
      if( Aname=="P"   || Aname=="OP1" || Aname=="OP2" || Aname=="OP3" ||
          Aname=="O1P" || Aname=="O2P" || Aname=="O3P" ) {
        atoi [residue_atom[i]]=BB_PO2;
      } else if(Aname=="O5'"  || Aname=="C5'" || Aname=="O4'"  || Aname=="C4'"  ||
                Aname=="O3'"  || Aname=="C3'" || Aname=="O2'"  || Aname=="C2'"  ||
                Aname=="C1'"  || Aname=="H5'" || Aname=="H5''" || Aname=="H4'"  ||
                Aname=="H3'"  || Aname=="H2'" || Aname=="H1'"  || Aname=="H3T"  ||
                Aname=="H2'1" || Aname=="HO3'"|| Aname=="HO2'" || Aname=="H5'1" ||
                Aname=="H5'2" || Aname=="HO'2" ) {
        atoi[residue_atom[i]]=BB_RNA_3;
      } else if(Aname=="N1" || Aname=="C2"  || Aname=="O2" || Aname=="N3" ||
                Aname=="C4" || Aname=="O4"  || Aname=="C5" || Aname=="C6" ||
                Aname=="H3" || Aname=="H5"  || Aname=="H6") {
        atoi[residue_atom[i]]=BASE_U;
      } else error("Atom name "+Aname+" is not defined for residue "+Rname+". Check the PDB.");
      // RNA - U5
    } else if(Rname=="U5") {
      if( Aname=="O5'"  || Aname=="C5'"  || Aname=="O4'"  || Aname=="C4'"  ||
          Aname=="O3'"  || Aname=="C3'"  || Aname=="O2'"  || Aname=="C2'"  ||
          Aname=="C1'"  || Aname=="H5'"  || Aname=="H5''" || Aname=="H4'"  ||
          Aname=="H3'"  || Aname=="H2'"  || Aname=="H1'"  || Aname=="HO5'" ||
          Aname=="HO2'" || Aname=="H5'1" || Aname=="H5'2" || Aname=="HO'2" ||
          Aname=="H2'1" || Aname=="H5T" ) {
        atoi[residue_atom[i]]=BB_RNA_5;
      } else if(Aname=="N1" || Aname=="C2"  || Aname=="O2" || Aname=="N3" ||
                Aname=="C4" || Aname=="O4"  || Aname=="C5" || Aname=="C6" ||
                Aname=="H3" || Aname=="H5"  || Aname=="H6") {
        atoi[residue_atom[i]]=BASE_U;
      } else error("Atom name "+Aname+" is not defined for residue "+Rname+". Check the PDB.");
      // RNA - A
    } else if(Rname=="A") {
      if( Aname=="P"   || Aname=="OP1" || Aname=="OP2" || Aname=="OP3" ||
          Aname=="O1P" || Aname=="O2P" || Aname=="O3P" ) {
        atoi [residue_atom[i]]=BB_PO2;
      } else if(Aname=="O5'"  || Aname=="C5'"  || Aname=="O4'"  || Aname=="C4'"  ||
                Aname=="O3'"  || Aname=="C3'"  || Aname=="O2'"  || Aname=="C2'"  ||
                Aname=="C1'"  || Aname=="H5'"  || Aname=="H5''" || Aname=="H4'"  ||
                Aname=="H3'"  || Aname=="H2'"  || Aname=="H1'"  || Aname=="H3T"  ||
                Aname=="HO5'" || Aname=="HO3'" || Aname=="HO2'" || Aname=="H5'1" ||
                Aname=="H5'2" || Aname=="HO'2" || Aname=="H2'1" || Aname=="H5T" ) {
        atoi[residue_atom[i]]=BB_RNA;
      } else if(Aname=="N1"  || Aname=="C2" || Aname=="N3" || Aname=="C4" ||
                Aname=="C5"  || Aname=="C6" || Aname=="N6" || Aname=="N7" ||
                Aname=="C8"  || Aname=="N9" || Aname=="H2" || Aname=="H8" ||
                Aname=="H61" || Aname=="H62" ) {
        atoi[residue_atom[i]]=BASE_A;
      } else error("Atom name "+Aname+" is not defined for residue "+Rname+". Check the PDB.");
      // RNA - A3
    } else if(Rname=="A3") {
      if( Aname=="P"   || Aname=="OP1" || Aname=="OP2" || Aname=="OP3" ||
          Aname=="O1P" || Aname=="O2P" || Aname=="O3P" ) {
        atoi [residue_atom[i]]=BB_PO2;
      } else if(Aname=="O5'"  || Aname=="C5'" || Aname=="O4'"  || Aname=="C4'"  ||
                Aname=="O3'"  || Aname=="C3'" || Aname=="O2'"  || Aname=="C2'"  ||
                Aname=="C1'"  || Aname=="H5'" || Aname=="H5''" || Aname=="H4'"  ||
                Aname=="H3'"  || Aname=="H2'" || Aname=="H1'"  || Aname=="H3T"  ||
                Aname=="H2'1" || Aname=="HO3'"|| Aname=="HO2'" || Aname=="H5'1" ||
                Aname=="H5'2" || Aname=="HO'2" ) {
        atoi[residue_atom[i]]=BB_RNA_3;
      } else if(Aname=="N1"  || Aname=="C2" || Aname=="N3" || Aname=="C4" ||
                Aname=="C5"  || Aname=="C6" || Aname=="N6" || Aname=="N7" ||
                Aname=="C8"  || Aname=="N9" || Aname=="H2" || Aname=="H8" ||
                Aname=="H61" || Aname=="H62" ) {
        atoi[residue_atom[i]]=BASE_A;
      } else error("Atom name "+Aname+" is not defined for residue "+Rname+". Check the PDB.");
      // RNA - A5
    } else if(Rname=="A5") {
      if( Aname=="O5'"  || Aname=="C5'"  || Aname=="O4'"  || Aname=="C4'"  ||
          Aname=="O3'"  || Aname=="C3'"  || Aname=="O2'"  || Aname=="C2'"  ||
          Aname=="C1'"  || Aname=="H5'"  || Aname=="H5''" || Aname=="H4'"  ||
          Aname=="H3'"  || Aname=="H2'"  || Aname=="H1'"  || Aname=="HO5'" ||
          Aname=="HO2'" || Aname=="H5'1" || Aname=="H5'2" || Aname=="HO'2" ||
          Aname=="H2'1" || Aname=="H5T" ) {
        atoi[residue_atom[i]]=BB_RNA_5;
      } else if(Aname=="N1"  || Aname=="C2" || Aname=="N3" || Aname=="C4" ||
                Aname=="C5"  || Aname=="C6" || Aname=="N6" || Aname=="N7" ||
                Aname=="C8"  || Aname=="N9" || Aname=="H2" || Aname=="H8" ||
                Aname=="H61" || Aname=="H62" ) {
        atoi[residue_atom[i]]=BASE_A;
      } else error("Atom name "+Aname+" is not defined for residue "+Rname+". Check the PDB.");
      // RNA - C
    } else if(Rname=="C") {
      if( Aname=="P"   || Aname=="OP1" || Aname=="OP2" || Aname=="OP3" ||
          Aname=="O1P" || Aname=="O2P" || Aname=="O3P" ) {
        atoi [residue_atom[i]]=BB_PO2;
      } else if(Aname=="O5'"  || Aname=="C5'"  || Aname=="O4'"  || Aname=="C4'"  ||
                Aname=="O3'"  || Aname=="C3'"  || Aname=="O2'"  || Aname=="C2'"  ||
                Aname=="C1'"  || Aname=="H5'"  || Aname=="H5''" || Aname=="H4'"  ||
                Aname=="H3'"  || Aname=="H2'"  || Aname=="H1'"  || Aname=="H3T"  ||
                Aname=="HO5'" || Aname=="HO3'" || Aname=="HO2'" || Aname=="H5'1" ||
                Aname=="H5'2" || Aname=="HO'2" || Aname=="H2'1" || Aname=="H5T" ) {
        atoi[residue_atom[i]]=BB_RNA;
      } else if(Aname=="N1" || Aname=="C2" || Aname=="O2"  || Aname=="N3" ||
                Aname=="C4" || Aname=="N4" || Aname=="C5"  || Aname=="C6" ||
                Aname=="H5" || Aname=="H6" || Aname=="H41" || Aname=="H42" ) {
        atoi[residue_atom[i]]=BASE_C;
      } else error("Atom name "+Aname+" is not defined for residue "+Rname+". Check the PDB.");
      // RNA - C3
    } else if(Rname=="C3") {
      if( Aname=="P"   || Aname=="OP1" || Aname=="OP2" || Aname=="OP3" ||
          Aname=="O1P" || Aname=="O2P" || Aname=="O3P" ) {
        atoi [residue_atom[i]]=BB_PO2;
      } else if(Aname=="O5'"  || Aname=="C5'" || Aname=="O4'"  || Aname=="C4'"  ||
                Aname=="O3'"  || Aname=="C3'" || Aname=="O2'"  || Aname=="C2'"  ||
                Aname=="C1'"  || Aname=="H5'" || Aname=="H5''" || Aname=="H4'"  ||
                Aname=="H3'"  || Aname=="H2'" || Aname=="H1'"  || Aname=="H3T"  ||
                Aname=="H2'1" || Aname=="HO3'"|| Aname=="HO2'" || Aname=="H5'1" ||
                Aname=="H5'2" || Aname=="HO'2" ) {
        atoi[residue_atom[i]]=BB_RNA_3;
      } else if(Aname=="N1" || Aname=="C2" || Aname=="O2"  || Aname=="N3" ||
                Aname=="C4" || Aname=="N4" || Aname=="C5"  || Aname=="C6" ||
                Aname=="H5" || Aname=="H6" || Aname=="H41" || Aname=="H42" ) {
        atoi[residue_atom[i]]=BASE_C;
      } else error("Atom name "+Aname+" is not defined for residue "+Rname+". Check the PDB.");
      // RNA - C5
    } else if(Rname=="C5") {
      if( Aname=="O5'"  || Aname=="C5'"  || Aname=="O4'"  || Aname=="C4'"  ||
          Aname=="O3'"  || Aname=="C3'"  || Aname=="O2'"  || Aname=="C2'"  ||
          Aname=="C1'"  || Aname=="H5'"  || Aname=="H5''" || Aname=="H4'"  ||
          Aname=="H3'"  || Aname=="H2'"  || Aname=="H1'"  || Aname=="HO5'" ||
          Aname=="HO2'" || Aname=="H5'1" || Aname=="H5'2" || Aname=="HO'2" ||
          Aname=="H2'1" || Aname=="H5T" ) {
        atoi[residue_atom[i]]=BB_RNA_5;
      } else if(Aname=="N1" || Aname=="C2" || Aname=="O2"  || Aname=="N3" ||
                Aname=="C4" || Aname=="N4" || Aname=="C5"  || Aname=="C6" ||
                Aname=="H5" || Aname=="H6" || Aname=="H41" || Aname=="H42" ) {
        atoi[residue_atom[i]]=BASE_C;
      } else error("Atom name "+Aname+" is not defined for residue "+Rname+". Check the PDB.");
      // DNA - G
    } else if(Rname=="DG") {
      if( Aname=="P"   || Aname=="OP1" || Aname=="OP2" || Aname=="OP3" ||
          Aname=="O1P" || Aname=="O2P" || Aname=="O3P" ) {
        atoi [residue_atom[i]]=BB_PO2;
      } else if(Aname=="O5'"  || Aname=="C5'"  || Aname=="O4'"  || Aname=="C4'"  ||
                Aname=="O3'"  || Aname=="C3'"  || Aname=="C2'"  || Aname=="C1'"  ||
                Aname=="H5'"  || Aname=="H5''" || Aname=="H4'"  || Aname=="H3'"  ||
                Aname=="H2'"  || Aname=="H2''" || Aname=="H1'"  || Aname=="HO5'" ||
                Aname=="HO3'" || Aname=="H5'1" || Aname=="H5'2" || Aname=="H2'1" ||
                Aname=="H2'2" || Aname=="H5T"  || Aname=="H3T" ) {
        atoi[residue_atom[i]]=BB_DNA;
      } else if(Aname=="N1" || Aname=="C2"  || Aname=="N2" || Aname=="N3" ||
                Aname=="C4" || Aname=="C5"  || Aname=="C6" || Aname=="O6" ||
                Aname=="N7" || Aname=="C8"  || Aname=="N9" || Aname=="H1" ||
                Aname=="H8" || Aname=="H21" || Aname=="H22" ) {
        atoi[residue_atom[i]]=BASE_G;
      } else error("Atom name "+Aname+" is not defined for residue "+Rname+". Check the PDB.");
      // DNA - G3
    } else if(Rname=="DG3") {
      if( Aname=="P"   || Aname=="OP1" || Aname=="OP2" || Aname=="OP3" ||
          Aname=="O1P" || Aname=="O2P" || Aname=="O3P" ) {
        atoi [residue_atom[i]]=BB_PO2;
      } else if(Aname=="O5'"  || Aname=="C5'"  || Aname=="O4'"  || Aname=="C4'"  ||
                Aname=="O3'"  || Aname=="C3'"  || Aname=="C2'"  || Aname=="C1'"  ||
                Aname=="H5'"  || Aname=="H5''" || Aname=="H4'"  || Aname=="H3'"  ||
                Aname=="H2'"  || Aname=="H2''" || Aname=="H1'"  || Aname=="HO3'" ||
                Aname=="H5'1" || Aname=="H5'2" || Aname=="H2'1" || Aname=="H2'2" ||
                Aname=="H3T" ) {
        atoi[residue_atom[i]]=BB_DNA_3;
      } else if(Aname=="N1" || Aname=="C2"  || Aname=="N2" || Aname=="N3" ||
                Aname=="C4" || Aname=="C5"  || Aname=="C6" || Aname=="O6" ||
                Aname=="N7" || Aname=="C8"  || Aname=="N9" || Aname=="H1" ||
                Aname=="H8" || Aname=="H21" || Aname=="H22" ) {
        atoi[residue_atom[i]]=BASE_G;
      } else error("Atom name "+Aname+" is not defined for residue "+Rname+". Check the PDB.");
      // DNA - G5
    } else if(Rname=="DG5") {
      if( Aname=="O5'"  || Aname=="C5'"  || Aname=="O4'"  || Aname=="C4'"  ||
          Aname=="O3'"  || Aname=="C3'"  || Aname=="C2'"  ||  Aname=="C1'" ||
          Aname=="H5'"  || Aname=="H5''" || Aname=="H4'"  || Aname=="H3'"  ||
          Aname=="H2'"  || Aname=="H2''" || Aname=="H1'"  || Aname=="HO5'" ||
          Aname=="H5'1" || Aname=="H5'2" || Aname=="H2'1" || Aname=="H2'2" ||
          Aname=="H5T" ) {
        atoi[residue_atom[i]]=BB_DNA_5;
      } else if(Aname=="N1" || Aname=="C2"  || Aname=="N2" || Aname=="N3" ||
                Aname=="C4" || Aname=="C5"  || Aname=="C6" || Aname=="O6" ||
                Aname=="N7" || Aname=="C8"  || Aname=="N9" || Aname=="H1" ||
                Aname=="H8" || Aname=="H21" || Aname=="H22" ) {
        atoi[residue_atom[i]]=BASE_G;
      } else error("Atom name "+Aname+" is not defined for residue "+Rname+". Check the PDB.");
      // DNA - T
    } else if(Rname=="DT") {
      if( Aname=="P"   || Aname=="OP1" || Aname=="OP2" || Aname=="OP3" ||
          Aname=="O1P" || Aname=="O2P" || Aname=="O3P" ) {
        atoi [residue_atom[i]]=BB_PO2;
      } else if(Aname=="O5'"  || Aname=="C5'"  || Aname=="O4'"  || Aname=="C4'"  ||
                Aname=="O3'"  || Aname=="C3'"  || Aname=="C2'"  || Aname=="C1'"  ||
                Aname=="H5'"  || Aname=="H5''" || Aname=="H4'"  || Aname=="H3'"  ||
                Aname=="H2'"  || Aname=="H2''" || Aname=="H1'"  || Aname=="HO5'" ||
                Aname=="HO3'" || Aname=="H5'1" || Aname=="H5'2" || Aname=="H2'1" ||
                Aname=="H2'2" || Aname=="H5T"  || Aname=="H3T" ) {
        atoi[residue_atom[i]]=BB_DNA;
      } else if(Aname=="N1"  || Aname=="C2"  || Aname=="O2"  || Aname=="N3"  ||
                Aname=="C4"  || Aname=="O4"  || Aname=="C5"  || Aname=="C6"  ||
                Aname=="C7"  || Aname=="H3"  || Aname=="H6"  || Aname=="H71" ||
                Aname=="H72" || Aname=="H73" ) {
        atoi[residue_atom[i]]=BASE_T;
      } else error("Atom name "+Aname+" is not defined for residue "+Rname+". Check the PDB.");
      // DNA - T3
    } else if(Rname=="DT3") {
      if( Aname=="P"   || Aname=="OP1" || Aname=="OP2" || Aname=="OP3" ||
          Aname=="O1P" || Aname=="O2P" || Aname=="O3P" ) {
        atoi [residue_atom[i]]=BB_PO2;
      } else if(Aname=="O5'"  || Aname=="C5'"  || Aname=="O4'"  || Aname=="C4'"  ||
                Aname=="O3'"  || Aname=="C3'"  || Aname=="C2'"  || Aname=="C1'"  ||
                Aname=="H5'"  || Aname=="H5''" || Aname=="H4'"  || Aname=="H3'"  ||
                Aname=="H2'"  || Aname=="H2''" || Aname=="H1'"  || Aname=="HO3'" ||
                Aname=="H5'1" || Aname=="H5'2" || Aname=="H2'1" || Aname=="H2'2" ||
                Aname=="H3T" ) {
        atoi[residue_atom[i]]=BB_DNA_3;
      } else if(Aname=="N1"  || Aname=="C2"  || Aname=="O2"  || Aname=="N3"  ||
                Aname=="C4"  || Aname=="O4"  || Aname=="C5"  || Aname=="C6"  ||
                Aname=="C7"  || Aname=="H3"  || Aname=="H6"  || Aname=="H71" ||
                Aname=="H72" || Aname=="H73" ) {
        atoi[residue_atom[i]]=BASE_T;
      } else error("Atom name "+Aname+" is not defined for residue "+Rname+". Check the PDB.");
      // DNA - T5
    } else if(Rname=="DT5") {
      if( Aname=="O5'"  || Aname=="C5'"  || Aname=="O4'"  || Aname=="C4'"  ||
          Aname=="O3'"  || Aname=="C3'"  || Aname=="C2'"  ||  Aname=="C1'" ||
          Aname=="H5'"  || Aname=="H5''" || Aname=="H4'"  || Aname=="H3'"  ||
          Aname=="H2'"  || Aname=="H2''" || Aname=="H1'"  || Aname=="HO5'" ||
          Aname=="H5'1" || Aname=="H5'2" || Aname=="H2'1" || Aname=="H2'2" ||
          Aname=="H5T" ) {
        atoi[residue_atom[i]]=BB_DNA_5;
      } else if(Aname=="N1"  || Aname=="C2"  || Aname=="O2"  || Aname=="N3"  ||
                Aname=="C4"  || Aname=="O4"  || Aname=="C5"  || Aname=="C6"  ||
                Aname=="C7"  || Aname=="H3"  || Aname=="H6"  || Aname=="H71" ||
                Aname=="H72" || Aname=="H73" ) {
        atoi[residue_atom[i]]=BASE_T;
      } else error("Atom name "+Aname+" is not defined for residue "+Rname+". Check the PDB.");
      // DNA - A
    } else if(Rname=="DA") {
      if( Aname=="P"   || Aname=="OP1" || Aname=="OP2" || Aname=="OP3" ||
          Aname=="O1P" || Aname=="O2P" || Aname=="O3P" ) {
        atoi [residue_atom[i]]=BB_PO2;
      } else if(Aname=="O5'"  || Aname=="C5'"  || Aname=="O4'"  || Aname=="C4'"  ||
                Aname=="O3'"  || Aname=="C3'"  || Aname=="C2'"  || Aname=="C1'"  ||
                Aname=="H5'"  || Aname=="H5''" || Aname=="H4'"  || Aname=="H3'"  ||
                Aname=="H2'"  || Aname=="H2''" || Aname=="H1'"  || Aname=="HO5'" ||
                Aname=="HO3'" || Aname=="H5'1" || Aname=="H5'2" || Aname=="H2'1" ||
                Aname=="H2'2" || Aname=="H5T"  || Aname=="H3T" ) {
        atoi[residue_atom[i]]=BB_DNA;
      } else if(Aname=="N1"  || Aname=="C2" || Aname=="N3" || Aname=="C4" ||
                Aname=="C5"  || Aname=="C6" || Aname=="N6" || Aname=="N7" ||
                Aname=="C8"  || Aname=="N9" || Aname=="H2" || Aname=="H8" ||
                Aname=="H61" || Aname=="H62" ) {
        atoi[residue_atom[i]]=BASE_A;
      } else error("Atom name "+Aname+" is not defined for residue "+Rname+". Check the PDB.");
      // DNA - A3
    } else if(Rname=="DA3") {
      if( Aname=="P"   || Aname=="OP1" || Aname=="OP2" || Aname=="OP3" ||
          Aname=="O1P" || Aname=="O2P" || Aname=="O3P" ) {
        atoi [residue_atom[i]]=BB_PO2;
      } else if(Aname=="O5'"  || Aname=="C5'"  || Aname=="O4'"  || Aname=="C4'"  ||
                Aname=="O3'"  || Aname=="C3'"  || Aname=="C2'"  || Aname=="C1'"  ||
                Aname=="H5'"  || Aname=="H5''" || Aname=="H4'"  || Aname=="H3'"  ||
                Aname=="H2'"  || Aname=="H2''" || Aname=="H1'"  || Aname=="HO3'" ||
                Aname=="H5'1" || Aname=="H5'2" || Aname=="H2'1" || Aname=="H2'2" ||
                Aname=="H3T" ) {
        atoi[residue_atom[i]]=BB_DNA_3;
      } else if(Aname=="N1"  || Aname=="C2" || Aname=="N3" || Aname=="C4" ||
                Aname=="C5"  || Aname=="C6" || Aname=="N6" || Aname=="N7" ||
                Aname=="C8"  || Aname=="N9" || Aname=="H2" || Aname=="H8" ||
                Aname=="H61" || Aname=="H62" ) {
        atoi[residue_atom[i]]=BASE_A;
      } else error("Atom name "+Aname+" is not defined for residue "+Rname+". Check the PDB.");
      // DNA - A5
    } else if(Rname=="DA5") {
      if( Aname=="O5'"  || Aname=="C5'"  || Aname=="O4'"  || Aname=="C4'"  ||
          Aname=="O3'"  || Aname=="C3'"  || Aname=="C2'"  ||  Aname=="C1'" ||
          Aname=="H5'"  || Aname=="H5''" || Aname=="H4'"  || Aname=="H3'"  ||
          Aname=="H2'"  || Aname=="H2''" || Aname=="H1'"  || Aname=="HO5'" ||
          Aname=="H5'1" || Aname=="H5'2" || Aname=="H2'1" || Aname=="H2'2" ||
          Aname=="H5T" ) {
        atoi[residue_atom[i]]=BB_DNA_5;
      } else if(Aname=="N1"  || Aname=="C2" || Aname=="N3" || Aname=="C4" ||
                Aname=="C5"  || Aname=="C6" || Aname=="N6" || Aname=="N7" ||
                Aname=="C8"  || Aname=="N9" || Aname=="H2" || Aname=="H8" ||
                Aname=="H61" || Aname=="H62" ) {
        atoi[residue_atom[i]]=BASE_A;
      } else error("Atom name "+Aname+" is not defined for residue "+Rname+". Check the PDB.");
      // DNA - C
    } else if(Rname=="DC") {
      if( Aname=="P"   || Aname=="OP1" || Aname=="OP2" || Aname=="OP3" ||
          Aname=="O1P" || Aname=="O2P" || Aname=="O3P" ) {
        atoi [residue_atom[i]]=BB_PO2;
      } else if(Aname=="O5'"  || Aname=="C5'"  || Aname=="O4'"  || Aname=="C4'"  ||
                Aname=="O3'"  || Aname=="C3'"  || Aname=="C2'"  || Aname=="C1'"  ||
                Aname=="H5'"  || Aname=="H5''" || Aname=="H4'"  || Aname=="H3'"  ||
                Aname=="H2'"  || Aname=="H2''" || Aname=="H1'"  || Aname=="HO5'" ||
                Aname=="HO3'" || Aname=="H5'1" || Aname=="H5'2" || Aname=="H2'1" ||
                Aname=="H2'2" || Aname=="H5T"  || Aname=="H3T" ) {
        atoi[residue_atom[i]]=BB_DNA;
      } else if(Aname=="N1" || Aname=="C2" || Aname=="O2"  || Aname=="N3" ||
                Aname=="C4" || Aname=="N4" || Aname=="C5"  || Aname=="C6" ||
                Aname=="H5" || Aname=="H6" || Aname=="H41" || Aname=="H42" ) {
        atoi[residue_atom[i]]=BASE_C;
      } else error("Atom name "+Aname+" is not defined for residue "+Rname+". Check the PDB.");
      // DNA - C3
    } else if(Rname=="DC3") {
      if( Aname=="P"   || Aname=="OP1" || Aname=="OP2" || Aname=="OP3" ||
          Aname=="O1P" || Aname=="O2P" || Aname=="O3P" ) {
        atoi [residue_atom[i]]=BB_PO2;
      } else if(Aname=="O5'"  || Aname=="C5'"  || Aname=="O4'"  || Aname=="C4'"  ||
                Aname=="O3'"  || Aname=="C3'"  || Aname=="C2'"  || Aname=="C1'"  ||
                Aname=="H5'"  || Aname=="H5''" || Aname=="H4'"  || Aname=="H3'"  ||
                Aname=="H2'"  || Aname=="H2''" || Aname=="H1'"  || Aname=="HO3'" ||
                Aname=="H5'1" || Aname=="H5'2" || Aname=="H2'1" || Aname=="H2'2" ||
                Aname=="H3T" ) {
        atoi[residue_atom[i]]=BB_DNA_3;
      } else if(Aname=="N1" || Aname=="C2" || Aname=="O2"  || Aname=="N3" ||
                Aname=="C4" || Aname=="N4" || Aname=="C5"  || Aname=="C6" ||
                Aname=="H5" || Aname=="H6" || Aname=="H41" || Aname=="H42" ) {
        atoi[residue_atom[i]]=BASE_C;
      } else error("Atom name "+Aname+" is not defined for residue "+Rname+". Check the PDB.");
      // DNA - C5
    } else if(Rname=="DC5") {
      if( Aname=="O5'"  || Aname=="C5'"  || Aname=="O4'"  || Aname=="C4'"  ||
          Aname=="O3'"  || Aname=="C3'"  || Aname=="C2'"  ||  Aname=="C1'" ||
          Aname=="H5'"  || Aname=="H5''" || Aname=="H4'"  || Aname=="H3'"  ||
          Aname=="H2'"  || Aname=="H2''" || Aname=="H1'"  || Aname=="HO5'" ||
          Aname=="H5'1" || Aname=="H5'2" || Aname=="H2'1" || Aname=="H2'2" ||
          Aname=="H5T" ) {
        atoi[residue_atom[i]]=BB_DNA_5;
      } else if(Aname=="N1" || Aname=="C2" || Aname=="O2"  || Aname=="N3" ||
                Aname=="C4" || Aname=="N4" || Aname=="C5"  || Aname=="C6" ||
                Aname=="H5" || Aname=="H6" || Aname=="H41" || Aname=="H42" ) {
        atoi[residue_atom[i]]=BASE_C;
      } else error("Atom name "+Aname+" is not defined for residue "+Rname+". Check the PDB.");
    } else error("Residue not known: "+Rname);
  }
}

double SAXS::calculateAFF(const std::vector<AtomNumber> &atoms, std::vector<std::vector<long double> > &FF_tmp, const double rho)
{
  std::map<std::string, unsigned> AA_map;
  AA_map["H"] = H;
  AA_map["C"] = C;
  AA_map["N"] = N;
  AA_map["O"] = O;
  AA_map["P"] = P;
  AA_map["S"] = S;

  std::vector<std::vector<double> > param_a;
  std::vector<std::vector<double> > param_b;
  std::vector<double> param_c;
  std::vector<double> param_v;

  param_a.resize(NTT, std::vector<double>(5));
  param_b.resize(NTT, std::vector<double>(5));
  param_c.resize(NTT);
  param_v.resize(NTT);

  param_a[H][0] = 0.493002; param_b[H][0] = 10.5109; param_c[H] = 0.003038;
  param_a[H][1] = 0.322912; param_b[H][1] = 26.1257; param_v[H] = 5.15;
  param_a[H][2] = 0.140191; param_b[H][2] = 3.14236;
  param_a[H][3] = 0.040810; param_b[H][3] = 57.7997;
  param_a[H][4] = 0.0;      param_b[H][4] = 1.0;

  param_a[C][0] = 2.31000; param_b[C][0] = 20.8439; param_c[C] = 0.215600;
  param_a[C][1] = 1.02000; param_b[C][1] = 10.2075; param_v[C] = 16.44;
  param_a[C][2] = 1.58860; param_b[C][2] = 0.56870;
  param_a[C][3] = 0.86500; param_b[C][3] = 51.6512;
  param_a[C][4] = 0.0;     param_b[C][4] = 1.0;

  param_a[N][0] = 12.2126; param_b[N][0] = 0.00570; param_c[N] = -11.529;
  param_a[N][1] = 3.13220; param_b[N][1] = 9.89330; param_v[N] = 2.49;
  param_a[N][2] = 2.01250; param_b[N][2] = 28.9975;
  param_a[N][3] = 1.16630; param_b[N][3] = 0.58260;
  param_a[N][4] = 0.0;     param_b[N][4] = 1.0;

  param_a[O][0] = 3.04850; param_b[O][0] = 13.2771; param_c[O] = 0.250800 ;
  param_a[O][1] = 2.28680; param_b[O][1] = 5.70110; param_v[O] = 9.13;
  param_a[O][2] = 1.54630; param_b[O][2] = 0.32390;
  param_a[O][3] = 0.86700; param_b[O][3] = 32.9089;
  param_a[O][4] = 0.0;     param_b[O][4] = 1.0;

  param_a[P][0] = 6.43450; param_b[P][0] = 1.90670; param_c[P] = 1.11490;
  param_a[P][1] = 4.17910; param_b[P][1] = 27.1570; param_v[P] = 5.73;
  param_a[P][2] = 1.78000; param_b[P][2] = 0.52600;
  param_a[P][3] = 1.49080; param_b[P][3] = 68.1645;
  param_a[P][4] = 0.0;     param_b[P][4] = 1.0;

  param_a[S][0] = 6.90530; param_b[S][0] = 1.46790; param_c[S] = 0.866900;
  param_a[S][1] = 5.20340; param_b[S][1] = 22.2151; param_v[S] = 19.86;
  param_a[S][2] = 1.43790; param_b[S][2] = 0.25360;
  param_a[S][3] = 1.58630; param_b[S][3] = 56.1720;
  param_a[S][4] = 0.0;     param_b[S][4] = 1.0;

  auto* moldat=plumed.getActionSet().selectLatest<GenericMolInfo*>(this);

  double Iq0=0.;
  if( moldat ) {
    // cycle over the atom types
    for(unsigned i=0; i<NTT; ++i) {
      const double volr = std::pow(param_v[i], (2.0/3.0)) /(4. * M_PI);
      // cycle over q
      for(unsigned k=0; k<q_list.size(); ++k) {
        const double q = q_list[k];
        const double s = q / (4. * M_PI);
        FF_tmp[k][i] = param_c[i];
        // SUM [a_i * EXP( - b_i * (q/4pi)^2 )] Waasmaier and Kirfel (1995)
        for(unsigned j=0; j<4; ++j) {
          FF_tmp[k][i] += param_a[i][j]*std::exp(-param_b[i][j]*s*s);
        }
        // subtract solvation: rho * v_i * EXP( (- v_i^(2/3) / (4pi)) * q^2  ) // since  D in Fraser 1978 is 2*s
        FF_tmp[k][i] -= rho*param_v[i]*std::exp(-volr*q*q);
      }
    }
    // cycle over the atoms to assign the atom type and calculate I0
    for(unsigned i=0; i<atoms.size(); ++i) {
      // get atom name
      std::string name = moldat->getAtomName(atoms[i]);
      char type;
      // get atom type
      char first = name.at(0);
      // GOLDEN RULE: type is first letter, if not a number
      if (!isdigit(first)) {
        type = first;
        // otherwise is the second
      } else {
        type = name.at(1);
      }
      std::string type_s = std::string(1,type);
      if(AA_map.find(type_s) != AA_map.end()) {
        const unsigned index=AA_map[type_s];
        atoi[i] = AA_map[type_s];
        for(unsigned j=0; j<4; ++j) Iq0 += param_a[index][j];
        Iq0 = Iq0 -rho*param_v[index] + param_c[index];
      } else {
        error("Wrong atom type "+type_s+" from atom name "+name+"\n");
      }
    }
  } else {
    error("MOLINFO DATA not found\n");
  }
  if(absolute) Iq0 = 1;

  return Iq0;
}

double SAXS::calculateAFFsans(const std::vector<AtomNumber> &atoms, std::vector<std::vector<long double> > &FF_tmp, const double deuter_conc)
{
  std::map<std::string, unsigned> AA_map;
  AA_map["H"] = H;
  AA_map["C"] = C;
  AA_map["N"] = N;
  AA_map["O"] = O;
  AA_map["P"] = P;
  AA_map["S"] = S;

  std::vector<double> param_b;
  std::vector<double> param_v;

  param_b.resize(NTT);
  param_v.resize(NTT);

  param_b[H] = -0.374; param_v[H] = 5.15;
  // param_b[D] = 0.667;
  param_b[C] =  0.665;  param_v[C] = 16.44;
  param_b[N] =  0.94;   param_v[N] = 2.49;
  param_b[O] =  0.580;  param_v[O] = 9.13;
  param_b[P] =  0.51;   param_v[P] = 5.73;
  param_b[S] =  0.28;   param_v[S] = 19.86;

  double solv_sc_length = 0.1*(param_b[O] + 2.*((1. - deuter_conc) * param_b[H] + deuter_conc * 0.667)); // per water electron (10 electrons)

  auto* moldat=plumed.getActionSet().selectLatest<GenericMolInfo*>(this);

  double Iq0=0.;
  if( moldat ) {
    // cycle over the atom types
    for(unsigned i=0; i<NTT; ++i) {
      double volr = std::pow(param_v[i], (2.0/3.0)) /(4. * M_PI);
      // cycle over q
      for(unsigned k=0; k<q_list.size(); ++k) {
        const double q = q_list[k];
        FF_tmp[k][i] = param_b[i];
        // subtract solvation: rho * v_i * EXP( (- v_i^(2/3) / (4pi)) * q^2  ) // since  D in Fraser 1978 is 2*s
        FF_tmp[k][i] -= solv_sc_length*rho*param_v[i]*std::exp(-volr*q*q);
      }
    }
    // cycle over the atoms to assign the atom type and calculate I0
    for(unsigned i=0; i<atoms.size(); ++i) {
      // get atom name
      std::string name = moldat->getAtomName(atoms[i]);
      char type;
      // get atom type
      char first = name.at(0);
      // GOLDEN RULE: type is first letter, if not a number
      if (!isdigit(first)) {
        type = first;
        // otherwise is the second
      } else {
        type = name.at(1);
      }
      std::string type_s = std::string(1,type);
      if(AA_map.find(type_s) != AA_map.end()) {
        const unsigned index=AA_map[type_s];
        atoi[i] = AA_map[type_s];
        Iq0 += param_b[index]-solv_sc_length*rho*param_v[index];
      } else {
        error("Wrong atom type "+type_s+" from atom name "+name+"\n");
      }
    }
  } else {
    error("MOLINFO DATA not found\n");
  }
  if(absolute) Iq0 = 1;

  return Iq0;
}

std::map<std::string, std::vector<double> > SAXS::setupLCPOparam() {
  std::map<std::string, std::vector<double> > lcpomap;

  // We arbitrarily set OC1/OT1 as the charged oxygen.

  lcpomap["ALA_N"] = { 1.65,  0.41102,  -0.12254,  -7.5448e-05,  0.00011804};
  lcpomap["ALA_CA"] = { 1.7,  0.23348,  -0.072627,  -0.00020079,  7.967e-05};
  lcpomap["ALA_C"] = { 1.7,  0.070344,  -0.019015,  -2.2009e-05,  1.6875e-05};
  lcpomap["ALA_O"] = { 1.6,  0.68563,  -0.1868,  -0.00135573,  0.00023743};
  lcpomap["ALA_CB"] = { 1.7,  0.77887,  -0.28063,  -0.0012968,  0.00039328};
  lcpomap["ALA_OC1"] = { 1.6,  0.88857,  -0.33421,  -0.0018683,  0.00049372};
  lcpomap["ALA_OC2"] = { 1.6,  0.68563,  -0.1868,  -0.00135573,  0.00023743};
  lcpomap["ALA_OT1"] = { 1.6,  0.88857,  -0.33421,  -0.0018683,  0.00049372};
  lcpomap["ALA_OT2"] = { 1.6,  0.68563,  -0.1868,  -0.00135573,  0.00023743};
  lcpomap["ALA_OXT"] = { 1.6,  0.88857,  -0.33421,  -0.0018683,  0.00049372};

  lcpomap["ASP_N"] = { 1.65,  0.41102,  -0.12254,  -7.5448e-05,  0.00011804};
  lcpomap["ASP_CA"] = { 1.7,  0.23348,  -0.072627,  -0.00020079,  7.967e-05};
  lcpomap["ASP_C"] = { 1.7,  0.070344,  -0.019015,  -2.2009e-05,  1.6875e-05};
  lcpomap["ASP_O"] = { 1.6,  0.68563,  -0.1868,  -0.00135573,  0.00023743};
  lcpomap["ASP_CB"] = { 1.7,  0.56482,  -0.19608,  -0.0010219,  0.0002658};
  lcpomap["ASP_CG"] = { 1.7,  0.070344,  -0.019015,  -2.2009e-05,  1.6875e-05};
  lcpomap["ASP_OD1"] = { 1.6,  0.77914,  -0.25262,  -0.0016056,  0.00035071};
  lcpomap["ASP_OD2"] = { 1.6,  0.77914,  -0.25262,  -0.0016056,  0.00035071};
  lcpomap["ASP_OC1"] = { 1.6,  0.88857,  -0.33421,  -0.0018683,  0.00049372};
  lcpomap["ASP_OC2"] = { 1.6,  0.68563,  -0.1868,  -0.00135573,  0.00023743};
  lcpomap["ASP_OT1"] = { 1.6,  0.88857,  -0.33421,  -0.0018683,  0.00049372};
  lcpomap["ASP_OT2"] = { 1.6,  0.68563,  -0.1868,  -0.00135573,  0.00023743};
  lcpomap["ASP_OXT"] = { 1.6,  0.88857,  -0.33421,  -0.0018683,  0.00049372};

  lcpomap["ASN_N"] = { 1.65,  0.41102,  -0.12254,  -7.5448e-05,  0.00011804};
  lcpomap["ASN_CA"] = { 1.7,  0.23348,  -0.072627,  -0.00020079,  7.967e-05};
  lcpomap["ASN_C"] = { 1.7,  0.070344,  -0.019015,  -2.2009e-05,  1.6875e-05};
  lcpomap["ASN_O"] = { 1.6,  0.68563,  -0.1868,  -0.00135573,  0.00023743};
  lcpomap["ASN_CB"] = { 1.7,  0.56482,  -0.19608,  -0.0010219,  0.0002658};
  lcpomap["ASN_CG"] = { 1.7,  0.070344,  -0.019015,  -2.2009e-05,  1.6875e-05};
  lcpomap["ASN_OD1"] = { 1.6,  0.68563,  -0.1868,  -0.00135573,  0.00023743};
  lcpomap["ASN_ND2"] = { 1.65,  0.73511,  -0.22116,  -0.00089148,  0.0002523};
  lcpomap["ASN_OC1"] = { 1.6,  0.88857,  -0.33421,  -0.0018683,  0.00049372};
  lcpomap["ASN_OC2"] = { 1.6,  0.68563,  -0.1868,  -0.00135573,  0.00023743};
  lcpomap["ASN_OT1"] = { 1.6,  0.88857,  -0.33421,  -0.0018683,  0.00049372};
  lcpomap["ASN_OT2"] = { 1.6,  0.68563,  -0.1868,  -0.00135573,  0.00023743};
  lcpomap["ASN_OXT"] = { 1.6,  0.88857,  -0.33421,  -0.0018683,  0.00049372};

  lcpomap["ARG_N"] = { 1.65,  0.41102,  -0.12254,  -7.5448e-05,  0.00011804};
  lcpomap["ARG_CA"] = { 1.7,  0.23348,  -0.072627,  -0.00020079,  7.967e-05};
  lcpomap["ARG_C"] = { 1.7,  0.070344,  -0.019015,  -2.2009e-05,  1.6875e-05};
  lcpomap["ARG_O"] = { 1.6,  0.68563,  -0.1868,  -0.00135573,  0.00023743};
  lcpomap["ARG_CB"] = { 1.7,  0.56482,  -0.19608,  -0.0010219,  0.0002658};
  lcpomap["ARG_CG"] = { 1.7,  0.56482,  -0.19608,  -0.0010219,  0.0002658};
  lcpomap["ARG_CD"] = { 1.7,  0.56482,  -0.19608,  -0.0010219,  0.0002658};
  lcpomap["ARG_NE"] = { 1.65,  0.41102,  -0.12254,  -7.5448e-05,  0.00011804};
  lcpomap["ARG_NH1"] = { 1.65,  0.73511,  -0.22116,  -0.00089148,  0.0002523};
  lcpomap["ARG_NH2"] = { 1.65,  0.73511,  -0.22116,  -0.00089148,  0.0002523};
  lcpomap["ARG_CZ"] = { 1.7,  0.070344,  -0.019015,  -2.2009e-05,  1.6875e-05};
  lcpomap["ARG_OC1"] = { 1.6,  0.88857,  -0.33421,  -0.0018683,  0.00049372};
  lcpomap["ARG_OC2"] = { 1.6,  0.68563,  -0.1868,  -0.00135573,  0.00023743};
  lcpomap["ARG_OT1"] = { 1.6,  0.88857,  -0.33421,  -0.0018683,  0.00049372};
  lcpomap["ARG_OT2"] = { 1.6,  0.68563,  -0.1868,  -0.00135573,  0.00023743};
  lcpomap["ARG_OXT"] = { 1.6,  0.88857,  -0.33421,  -0.0018683,  0.00049372};

  lcpomap["CYS_N"] = { 1.65,  0.41102,  -0.12254,  -7.5448e-05,  0.00011804};
  lcpomap["CYS_CA"] = { 1.7,  0.23348,  -0.072627,  -0.00020079,  7.967e-05};
  lcpomap["CYS_C"] = { 1.7,  0.070344,  -0.019015,  -2.2009e-05,  1.6875e-05};
  lcpomap["CYS_O"] = { 1.6,  0.68563,  -0.1868,  -0.00135573,  0.00023743};
  lcpomap["CYS_CB"] = { 1.7,  0.56482,  -0.19608,  -0.0010219,  0.0002658};
  lcpomap["CYS_SG"] = { 1.9,  0.54581,  -0.19477,  -0.0012873,  0.00029247};
  lcpomap["CYS_OC1"] = { 1.6,  0.88857,  -0.33421,  -0.0018683,  0.00049372};
  lcpomap["CYS_OC2"] = { 1.6,  0.68563,  -0.1868,  -0.00135573,  0.00023743};
  lcpomap["CYS_OT1"] = { 1.6,  0.88857,  -0.33421,  -0.0018683,  0.00049372};
  lcpomap["CYS_OT2"] = { 1.6,  0.68563,  -0.1868,  -0.00135573,  0.00023743};
  lcpomap["CYS_OXT"] = { 1.6,  0.88857,  -0.33421,  -0.0018683,  0.00049372};

  lcpomap["GLU_N"] = { 1.65,  0.41102,  -0.12254,  -7.5448e-05,  0.00011804};
  lcpomap["GLU_CA"] = { 1.7,  0.23348,  -0.072627,  -0.00020079,  7.967e-05};
  lcpomap["GLU_C"] = { 1.7,  0.070344,  -0.019015,  -2.2009e-05,  1.6875e-05};
  lcpomap["GLU_O"] = { 1.6,  0.68563,  -0.1868,  -0.00135573,  0.00023743};
  lcpomap["GLU_CB"] = { 1.7,  0.56482,  -0.19608,  -0.0010219,  0.0002658};
  lcpomap["GLU_CG"] = { 1.7,  0.56482,  -0.19608,  -0.0010219,  0.0002658};
  lcpomap["GLU_CD"] = { 1.7,  0.070344,  -0.019015,  -2.2009e-05,  1.6875e-05};
  lcpomap["GLU_OE1"] = { 1.6,  0.77914,  -0.25262,  -0.0016056,  0.00035071};
  lcpomap["GLU_OE2"] = { 1.6,  0.77914,  -0.25262,  -0.0016056,  0.00035071};
  lcpomap["GLU_OC1"] = { 1.6,  0.88857,  -0.33421,  -0.0018683,  0.00049372};
  lcpomap["GLU_OC2"] = { 1.6,  0.68563,  -0.1868,  -0.00135573,  0.00023743};
  lcpomap["GLU_OT1"] = { 1.6,  0.88857,  -0.33421,  -0.0018683,  0.00049372};
  lcpomap["GLU_OT2"] = { 1.6,  0.68563,  -0.1868,  -0.00135573,  0.00023743};
  lcpomap["GLU_OXT"] = { 1.6,  0.88857,  -0.33421,  -0.0018683,  0.00049372};

  lcpomap["GLN_N"] = { 1.65,  0.41102,  -0.12254,  -7.5448e-05,  0.00011804};
  lcpomap["GLN_CA"] = { 1.7,  0.23348,  -0.072627,  -0.00020079,  7.967e-05};
  lcpomap["GLN_C"] = { 1.7,  0.070344,  -0.019015,  -2.2009e-05,  1.6875e-05};
  lcpomap["GLN_O"] = { 1.6,  0.68563,  -0.1868,  -0.00135573,  0.00023743};
  lcpomap["GLN_CB"] = { 1.7,  0.56482,  -0.19608,  -0.0010219,  0.0002658};
  lcpomap["GLN_CG"] = { 1.7,  0.56482,  -0.19608,  -0.0010219,  0.0002658};
  lcpomap["GLN_CD"] = { 1.7,  0.070344,  -0.019015,  -2.2009e-05,  1.6875e-05};
  lcpomap["GLN_OE1"] = { 1.6,  0.68563,  -0.1868,  -0.00135573,  0.00023743};
  lcpomap["GLN_NE2"] = { 1.65,  0.73511,  -0.22116,  -0.00089148,  0.0002523};
  lcpomap["GLN_OC1"] = { 1.6,  0.88857,  -0.33421,  -0.0018683,  0.00049372};
  lcpomap["GLN_OC2"] = { 1.6,  0.68563,  -0.1868,  -0.00135573,  0.00023743};
  lcpomap["GLN_OT1"] = { 1.6,  0.88857,  -0.33421,  -0.0018683,  0.00049372};
  lcpomap["GLN_OT2"] = { 1.6,  0.68563,  -0.1868,  -0.00135573,  0.00023743};
  lcpomap["GLN_OXT"] = { 1.6,  0.88857,  -0.33421,  -0.0018683,  0.00049372};

  lcpomap["GLY_N"] = { 1.65,  0.41102,  -0.12254,  -7.5448e-05,  0.00011804};
  lcpomap["GLY_CA"] = { 1.7,  0.56482,  -0.19608,  -0.0010219,  0.0002658};
  lcpomap["GLY_C"] = { 1.7,  0.070344,  -0.019015,  -2.2009e-05,  1.6875e-05};
  lcpomap["GLY_O"] = { 1.6,  0.68563,  -0.1868,  -0.00135573,  0.00023743};
  lcpomap["GLY_OC1"] = { 1.6,  0.88857,  -0.33421,  -0.0018683,  0.00049372};
  lcpomap["GLY_OC2"] = { 1.6,  0.68563,  -0.1868,  -0.00135573,  0.00023743};
  lcpomap["GLY_OT1"] = { 1.6,  0.88857,  -0.33421,  -0.0018683,  0.00049372};
  lcpomap["GLY_OT2"] = { 1.6,  0.68563,  -0.1868,  -0.00135573,  0.00023743};
  lcpomap["GLY_OXT"] = { 1.6,  0.88857,  -0.33421,  -0.0018683,  0.00049372};

  lcpomap["HIS_N"] = { 1.65,  0.41102,  -0.12254,  -7.5448e-05,  0.00011804};
  lcpomap["HIS_CA"] = { 1.7,  0.23348,  -0.072627,  -0.00020079,  7.967e-05};
  lcpomap["HIS_C"] = { 1.7,  0.070344,  -0.019015,  -2.2009e-05,  1.6875e-05};
  lcpomap["HIS_O"] = { 1.6,  0.68563,  -0.1868,  -0.00135573,  0.00023743};
  lcpomap["HIS_CB"] = { 1.7,  0.56482,  -0.19608,  -0.0010219,  0.0002658};
  lcpomap["HIS_CG"] = { 1.7,  0.070344,  -0.019015,  -2.2009e-05,  1.6875e-05};
  lcpomap["HIS_ND1"] = { 1.65,  0.41102,  -0.12254,  -7.5448e-05,  0.00011804};
  lcpomap["HIS_CE1"] = { 1.7,  0.51245,  -0.15966,  -0.00019781,  0.00016392};
  lcpomap["HIS_NE2"] = { 1.65,  0.41102,  -0.12254,  -7.5448e-05,  0.00011804};
  lcpomap["HIS_CD2"] = { 1.7,  0.51245,  -0.15966,  -0.00019781,  0.00016392};
  lcpomap["HIS_OC1"] = { 1.6,  0.88857,  -0.33421,  -0.0018683,  0.00049372};
  lcpomap["HIS_OC2"] = { 1.6,  0.68563,  -0.1868,  -0.00135573,  0.00023743};
  lcpomap["HIS_OXT"] = { 1.6,  0.88857,  -0.33421,  -0.0018683,  0.00049372};

  lcpomap["HIE_N"] = { 1.65,  0.41102,  -0.12254,  -7.5448e-05,  0.00011804};
  lcpomap["HIE_CA"] = { 1.7,  0.23348,  -0.072627,  -0.00020079,  7.967e-05};
  lcpomap["HIE_C"] = { 1.7,  0.070344,  -0.019015,  -2.2009e-05,  1.6875e-05};
  lcpomap["HIE_O"] = { 1.6,  0.68563,  -0.1868,  -0.00135573,  0.00023743};
  lcpomap["HIE_CB"] = { 1.7,  0.56482,  -0.19608,  -0.0010219,  0.0002658};
  lcpomap["HIE_CG"] = { 1.7,  0.070344,  -0.019015,  -2.2009e-05,  1.6875e-05};
  lcpomap["HIE_ND1"] = { 1.65,  0.41102,  -0.12254,  -7.5448e-05,  0.00011804};
  lcpomap["HIE_CE1"] = { 1.7,  0.51245,  -0.15966,  -0.00019781,  0.00016392};
  lcpomap["HIE_NE2"] = { 1.65,  0.41102,  -0.12254,  -7.5448e-05,  0.00011804};
  lcpomap["HIE_CD2"] = { 1.7,  0.51245,  -0.15966,  -0.00019781,  0.00016392};
  lcpomap["HIE_OC1"] = { 1.6,  0.88857,  -0.33421,  -0.0018683,  0.00049372};
  lcpomap["HIE_OC2"] = { 1.6,  0.68563,  -0.1868,  -0.00135573,  0.00023743};
  lcpomap["HIE_OXT"] = { 1.6,  0.88857,  -0.33421,  -0.0018683,  0.00049372};

  lcpomap["HSE_N"] = { 1.65,  0.41102,  -0.12254,  -7.5448e-05,  0.00011804};
  lcpomap["HSE_CA"] = { 1.7,  0.23348,  -0.072627,  -0.00020079,  7.967e-05};
  lcpomap["HSE_C"] = { 1.7,  0.070344,  -0.019015,  -2.2009e-05,  1.6875e-05};
  lcpomap["HSE_O"] = { 1.6,  0.68563,  -0.1868,  -0.00135573,  0.00023743};
  lcpomap["HSE_CB"] = { 1.7,  0.56482,  -0.19608,  -0.0010219,  0.0002658};
  lcpomap["HSE_CG"] = { 1.7,  0.070344,  -0.019015,  -2.2009e-05,  1.6875e-05};
  lcpomap["HSE_ND1"] = { 1.65,  0.41102,  -0.12254,  -7.5448e-05,  0.00011804};
  lcpomap["HSE_CE1"] = { 1.7,  0.51245,  -0.15966,  -0.00019781,  0.00016392};
  lcpomap["HSE_NE2"] = { 1.65,  0.41102,  -0.12254,  -7.5448e-05,  0.00011804};
  lcpomap["HSE_CD2"] = { 1.7,  0.51245,  -0.15966,  -0.00019781,  0.00016392};
  lcpomap["HSE_OT1"] = { 1.6,  0.88857,  -0.33421,  -0.0018683,  0.00049372};
  lcpomap["HSE_OT2"] = { 1.6,  0.68563,  -0.1868,  -0.00135573,  0.00023743};
  lcpomap["HSE_OXT"] = { 1.6,  0.88857,  -0.33421,  -0.0018683,  0.00049372};

  lcpomap["HID_N"] = { 1.65,  0.41102,  -0.12254,  -7.5448e-05,  0.00011804};
  lcpomap["HID_CA"] = { 1.7,  0.23348,  -0.072627,  -0.00020079,  7.967e-05};
  lcpomap["HID_C"] = { 1.7,  0.070344,  -0.019015,  -2.2009e-05,  1.6875e-05};
  lcpomap["HID_O"] = { 1.6,  0.68563,  -0.1868,  -0.00135573,  0.00023743};
  lcpomap["HID_CB"] = { 1.7,  0.56482,  -0.19608,  -0.0010219,  0.0002658};
  lcpomap["HID_CG"] = { 1.7,  0.070344,  -0.019015,  -2.2009e-05,  1.6875e-05};
  lcpomap["HID_ND1"] = { 1.65,  0.41102,  -0.12254,  -7.5448e-05,  0.00011804};
  lcpomap["HID_CE1"] = { 1.7,  0.51245,  -0.15966,  -0.00019781,  0.00016392};
  lcpomap["HID_NE2"] = { 1.65,  0.41102,  -0.12254,  -7.5448e-05,  0.00011804};
  lcpomap["HID_CD2"] = { 1.7,  0.51245,  -0.15966,  -0.00019781,  0.00016392};
  lcpomap["HID_OC1"] = { 1.6,  0.88857,  -0.33421,  -0.0018683,  0.00049372};
  lcpomap["HID_OC2"] = { 1.6,  0.68563,  -0.1868,  -0.00135573,  0.00023743};
  lcpomap["HID_OXT"] = { 1.6,  0.88857,  -0.33421,  -0.0018683,  0.00049372};

  lcpomap["HSD_N"] = { 1.65,  0.41102,  -0.12254,  -7.5448e-05,  0.00011804};
  lcpomap["HSD_CA"] = { 1.7,  0.23348,  -0.072627,  -0.00020079,  7.967e-05};
  lcpomap["HSD_C"] = { 1.7,  0.070344,  -0.019015,  -2.2009e-05,  1.6875e-05};
  lcpomap["HSD_O"] = { 1.6,  0.68563,  -0.1868,  -0.00135573,  0.00023743};
  lcpomap["HSD_CB"] = { 1.7,  0.56482,  -0.19608,  -0.0010219,  0.0002658};
  lcpomap["HSD_CG"] = { 1.7,  0.070344,  -0.019015,  -2.2009e-05,  1.6875e-05};
  lcpomap["HSD_ND1"] = { 1.65,  0.41102,  -0.12254,  -7.5448e-05,  0.00011804};
  lcpomap["HSD_CE1"] = { 1.7,  0.51245,  -0.15966,  -0.00019781,  0.00016392};
  lcpomap["HSD_NE2"] = { 1.65,  0.41102,  -0.12254,  -7.5448e-05,  0.00011804};
  lcpomap["HSD_CD2"] = { 1.7,  0.51245,  -0.15966,  -0.00019781,  0.00016392};
  lcpomap["HSD_OT1"] = { 1.6,  0.88857,  -0.33421,  -0.0018683,  0.00049372};
  lcpomap["HSD_OT2"] = { 1.6,  0.68563,  -0.1868,  -0.00135573,  0.00023743};
  lcpomap["HSD_OXT"] = { 1.6,  0.88857,  -0.33421,  -0.0018683,  0.00049372};

  lcpomap["HIP_N"] = { 1.65,  0.41102,  -0.12254,  -7.5448e-05,  0.00011804};
  lcpomap["HIP_CA"] = { 1.7,  0.23348,  -0.072627,  -0.00020079,  7.967e-05};
  lcpomap["HIP_C"] = { 1.7,  0.070344,  -0.019015,  -2.2009e-05,  1.6875e-05};
  lcpomap["HIP_O"] = { 1.6,  0.68563,  -0.1868,  -0.00135573,  0.00023743};
  lcpomap["HIP_CB"] = { 1.7,  0.56482,  -0.19608,  -0.0010219,  0.0002658};
  lcpomap["HIP_CG"] = { 1.7,  0.070344,  -0.019015,  -2.2009e-05,  1.6875e-05};
  lcpomap["HIP_ND1"] = { 1.65,  0.41102,  -0.12254,  -7.5448e-05,  0.00011804};
  lcpomap["HIP_CE1"] = { 1.7,  0.51245,  -0.15966,  -0.00019781,  0.00016392};
  lcpomap["HIP_NE2"] = { 1.65,  0.41102,  -0.12254,  -7.5448e-05,  0.00011804};
  lcpomap["HIP_CD2"] = { 1.7,  0.51245,  -0.15966,  -0.00019781,  0.00016392};
  lcpomap["HIP_OC1"] = { 1.6,  0.88857,  -0.33421,  -0.0018683,  0.00049372};
  lcpomap["HIP_OC2"] = { 1.6,  0.68563,  -0.1868,  -0.00135573,  0.00023743};
  lcpomap["HIP_OXT"] = { 1.6,  0.88857,  -0.33421,  -0.0018683,  0.00049372};

  lcpomap["HSP_N"] = { 1.65,  0.41102,  -0.12254,  -7.5448e-05,  0.00011804};
  lcpomap["HSP_CA"] = { 1.7,  0.23348,  -0.072627,  -0.00020079,  7.967e-05};
  lcpomap["HSP_C"] = { 1.7,  0.070344,  -0.019015,  -2.2009e-05,  1.6875e-05};
  lcpomap["HSP_O"] = { 1.6,  0.68563,  -0.1868,  -0.00135573,  0.00023743};
  lcpomap["HSP_CB"] = { 1.7,  0.56482,  -0.19608,  -0.0010219,  0.0002658};
  lcpomap["HSP_CG"] = { 1.7,  0.070344,  -0.019015,  -2.2009e-05,  1.6875e-05};
  lcpomap["HSP_ND1"] = { 1.65,  0.41102,  -0.12254,  -7.5448e-05,  0.00011804};
  lcpomap["HSP_CE1"] = { 1.7,  0.51245,  -0.15966,  -0.00019781,  0.00016392};
  lcpomap["HSP_NE2"] = { 1.65,  0.41102,  -0.12254,  -7.5448e-05,  0.00011804};
  lcpomap["HSP_CD2"] = { 1.7,  0.51245,  -0.15966,  -0.00019781,  0.00016392};
  lcpomap["HSP_OT1"] = { 1.6,  0.88857,  -0.33421,  -0.0018683,  0.00049372};
  lcpomap["HSP_OT2"] = { 1.6,  0.68563,  -0.1868,  -0.00135573,  0.00023743};
  lcpomap["HSP_OXT"] = { 1.6,  0.88857,  -0.33421,  -0.0018683,  0.00049372};

  lcpomap["ILE_N"] = { 1.65,  0.41102,  -0.12254,  -7.5448e-05,  0.00011804};
  lcpomap["ILE_CA"] = { 1.7,  0.23348,  -0.072627,  -0.00020079,  7.967e-05};
  lcpomap["ILE_C"] = { 1.7,  0.070344,  -0.019015,  -2.2009e-05,  1.6875e-05};
  lcpomap["ILE_O"] = { 1.6,  0.68563,  -0.1868,  -0.00135573,  0.00023743};
  lcpomap["ILE_CB"] = { 1.7,  0.23348,  -0.072627,  -0.00020079,  7.967e-05};
  lcpomap["ILE_CG2"] = { 1.7,  0.77887,  -0.28063,  -0.0012968,  0.00039328};
  lcpomap["ILE_CG1"] = { 1.7,  0.56482,  -0.19608,  -0.0010219,  0.0002658};
  lcpomap["ILE_CD1"] = { 1.7,  0.77887,  -0.28063,  -0.0012968,  0.00039328};
  lcpomap["ILE_CD"] = { 1.7,  0.77887,  -0.28063,  -0.0012968,  0.00039328};
  lcpomap["ILE_OC1"] = { 1.6,  0.88857,  -0.33421,  -0.0018683,  0.00049372};
  lcpomap["ILE_OC2"] = { 1.6,  0.68563,  -0.1868,  -0.00135573,  0.00023743};
  lcpomap["ILE_OT1"] = { 1.6,  0.88857,  -0.33421,  -0.0018683,  0.00049372};
  lcpomap["ILE_OT2"] = { 1.6,  0.68563,  -0.1868,  -0.00135573,  0.00023743};
  lcpomap["ILE_OXT"] = { 1.6,  0.88857,  -0.33421,  -0.0018683,  0.00049372};

  lcpomap["LEU_N"] = { 1.65,  0.41102,  -0.12254,  -7.5448e-05,  0.00011804};
  lcpomap["LEU_CA"] = { 1.7,  0.23348,  -0.072627,  -0.00020079,  7.967e-05};
  lcpomap["LEU_C"] = { 1.7,  0.070344,  -0.019015,  -2.2009e-05,  1.6875e-05};
  lcpomap["LEU_O"] = { 1.6,  0.68563,  -0.1868,  -0.00135573,  0.00023743};
  lcpomap["LEU_CB"] = { 1.7,  0.56482,  -0.19608,  -0.0010219,  0.0002658};
  lcpomap["LEU_CG"] = { 1.7,  0.23348,  -0.072627,  -0.00020079,  7.967e-05};
  lcpomap["LEU_CD1"] = { 1.7,  0.77887,  -0.28063,  -0.0012968,  0.00039328};
  lcpomap["LEU_CD2"] = { 1.7,  0.77887,  -0.28063,  -0.0012968,  0.00039328};
  lcpomap["LEU_OC1"] = { 1.6,  0.88857,  -0.33421,  -0.0018683,  0.00049372};
  lcpomap["LEU_OC2"] = { 1.6,  0.68563,  -0.1868,  -0.00135573,  0.00023743};
  lcpomap["LEU_OT1"] = { 1.6,  0.88857,  -0.33421,  -0.0018683,  0.00049372};
  lcpomap["LEU_OT2"] = { 1.6,  0.68563,  -0.1868,  -0.00135573,  0.00023743};
  lcpomap["LEU_OXT"] = { 1.6,  0.88857,  -0.33421,  -0.0018683,  0.00049372};

  lcpomap["LYS_N"] = { 1.65,  0.41102,  -0.12254,  -7.5448e-05,  0.00011804};
  lcpomap["LYS_CA"] = { 1.7,  0.23348,  -0.072627,  -0.00020079,  7.967e-05};
  lcpomap["LYS_C"] = { 1.7,  0.070344,  -0.019015,  -2.2009e-05,  1.6875e-05};
  lcpomap["LYS_O"] = { 1.6,  0.68563,  -0.1868,  -0.00135573,  0.00023743};
  lcpomap["LYS_CB"] = { 1.7,  0.56482,  -0.19608,  -0.0010219,  0.0002658};
  lcpomap["LYS_CG"] = { 1.7,  0.56482,  -0.19608,  -0.0010219,  0.0002658};
  lcpomap["LYS_CD"] = { 1.7,  0.56482,  -0.19608,  -0.0010219,  0.0002658};
  lcpomap["LYS_CE"] = { 1.7,  0.56482,  -0.19608,  -0.0010219,  0.0002658};
  lcpomap["LYS_NZ"] = { 1.65,  0.73511,  -0.22116,  -0.00089148,  0.0002523};
  lcpomap["LYS_OC1"] = { 1.6,  0.88857,  -0.33421,  -0.0018683,  0.00049372};
  lcpomap["LYS_OC2"] = { 1.6,  0.68563,  -0.1868,  -0.00135573,  0.00023743};
  lcpomap["LYS_OT1"] = { 1.6,  0.88857,  -0.33421,  -0.0018683,  0.00049372};
  lcpomap["LYS_OT2"] = { 1.6,  0.68563,  -0.1868,  -0.00135573,  0.00023743};
  lcpomap["LYS_OXT"] = { 1.6,  0.88857,  -0.33421,  -0.0018683,  0.00049372};

  lcpomap["MET_N"] = { 1.65,  0.41102,  -0.12254,  -7.5448e-05,  0.00011804};
  lcpomap["MET_CA"] = { 1.7,  0.23348,  -0.072627,  -0.00020079,  7.967e-05};
  lcpomap["MET_C"] = { 1.7,  0.070344,  -0.019015,  -2.2009e-05,  1.6875e-05};
  lcpomap["MET_O"] = { 1.6,  0.68563,  -0.1868,  -0.00135573,  0.00023743};
  lcpomap["MET_CB"] = { 1.7,  0.56482,  -0.19608,  -0.0010219,  0.0002658};
  lcpomap["MET_CG"] = { 1.7,  0.56482,  -0.19608,  -0.0010219,  0.0002658};
  lcpomap["MET_SD"] = { 1.9,  0.54581,  -0.19477,  -0.0012873,  0.00029247};
  lcpomap["MET_CE"] = { 1.7,  0.77887,  -0.28063,  -0.0012968,  0.00039328};
  lcpomap["MET_OC1"] = { 1.6,  0.88857,  -0.33421,  -0.0018683,  0.00049372};
  lcpomap["MET_OC2"] = { 1.6,  0.68563,  -0.1868,  -0.00135573,  0.00023743};
  lcpomap["MET_OT1"] = { 1.6,  0.88857,  -0.33421,  -0.0018683,  0.00049372};
  lcpomap["MET_OT2"] = { 1.6,  0.68563,  -0.1868,  -0.00135573,  0.00023743};
  lcpomap["MET_OXT"] = { 1.6,  0.88857,  -0.33421,  -0.0018683,  0.00049372};

  lcpomap["PHE_N"] = { 1.65,  0.41102,  -0.12254,  -7.5448e-05,  0.00011804};
  lcpomap["PHE_CA"] = { 1.7,  0.23348,  -0.072627,  -0.00020079,  7.967e-05};
  lcpomap["PHE_C"] = { 1.7,  0.070344,  -0.019015,  -2.2009e-05,  1.6875e-05};
  lcpomap["PHE_O"] = { 1.6,  0.68563,  -0.1868,  -0.00135573,  0.00023743};
  lcpomap["PHE_CB"] = { 1.7,  0.56482,  -0.19608,  -0.0010219,  0.0002658};
  lcpomap["PHE_CG"] = { 1.7,  0.070344,  -0.019015,  -2.2009e-05,  1.6875e-05};
  lcpomap["PHE_CD1"] = { 1.7,  0.51245,  -0.15966,  -0.00019781,  0.00016392};
  lcpomap["PHE_CE1"] = { 1.7,  0.51245,  -0.15966,  -0.00019781,  0.00016392};
  lcpomap["PHE_CZ"] = { 1.7,  0.51245,  -0.15966,  -0.00019781,  0.00016392};
  lcpomap["PHE_CE2"] = { 1.7,  0.51245,  -0.15966,  -0.00019781,  0.00016392};
  lcpomap["PHE_CD2"] = { 1.7,  0.51245,  -0.15966,  -0.00019781,  0.00016392};
  lcpomap["PHE_OC1"] = { 1.6,  0.88857,  -0.33421,  -0.0018683,  0.00049372};
  lcpomap["PHE_OC2"] = { 1.6,  0.68563,  -0.1868,  -0.00135573,  0.00023743};
  lcpomap["PHE_OT1"] = { 1.6,  0.88857,  -0.33421,  -0.0018683,  0.00049372};
  lcpomap["PHE_OT2"] = { 1.6,  0.68563,  -0.1868,  -0.00135573,  0.00023743};
  lcpomap["PHE_OXT"] = { 1.6,  0.88857,  -0.33421,  -0.0018683,  0.00049372};

  lcpomap["PRO_N"] = { 1.65,  0.41102,  -0.12254,  -7.5448e-05,  0.00011804};
  lcpomap["PRO_CA"] = { 1.7,  0.23348,  -0.072627,  -0.00020079,  7.967e-05};
  lcpomap["PRO_C"] = { 1.7,  0.070344,  -0.019015,  -2.2009e-05,  1.6875e-05};
  lcpomap["PRO_O"] = { 1.6,  0.68563,  -0.1868,  -0.00135573,  0.00023743};
  lcpomap["PRO_CB"] = { 1.7,  0.56482,  -0.19608,  -0.0010219,  0.0002658};
  lcpomap["PRO_CG"] = { 1.7,  0.56482,  -0.19608,  -0.0010219,  0.0002658};
  lcpomap["PRO_CD"] = { 1.7,  0.56482,  -0.19608,  -0.0010219,  0.0002658};
  lcpomap["PRO_OC1"] = { 1.6,  0.88857,  -0.33421,  -0.0018683,  0.00049372};
  lcpomap["PRO_OC2"] = { 1.6,  0.68563,  -0.1868,  -0.00135573,  0.00023743};
  lcpomap["PRO_OT1"] = { 1.6,  0.88857,  -0.33421,  -0.0018683,  0.00049372};
  lcpomap["PRO_OT2"] = { 1.6,  0.68563,  -0.1868,  -0.00135573,  0.00023743};
  lcpomap["PRO_OXT"] = { 1.6,  0.88857,  -0.33421,  -0.0018683,  0.00049372};

  lcpomap["SER_N"] = { 1.65,  0.41102,  -0.12254,  -7.5448e-05,  0.00011804};
  lcpomap["SER_CA"] = { 1.7,  0.23348,  -0.072627,  -0.00020079,  7.967e-05};
  lcpomap["SER_C"] = { 1.7,  0.070344,  -0.019015,  -2.2009e-05,  1.6875e-05};
  lcpomap["SER_O"] = { 1.6,  0.68563,  -0.1868,  -0.00135573,  0.00023743};
  lcpomap["SER_CB"] = { 1.7,  0.56482,  -0.19608,  -0.0010219,  0.0002658};
  lcpomap["SER_OG"] = { 1.6,  0.77914,  -0.25262,  -0.0016056,  0.00035071};
  lcpomap["SER_OC1"] = { 1.6,  0.88857,  -0.33421,  -0.0018683,  0.00049372};
  lcpomap["SER_OC2"] = { 1.6,  0.68563,  -0.1868,  -0.00135573,  0.00023743};
  lcpomap["SER_OT1"] = { 1.6,  0.88857,  -0.33421,  -0.0018683,  0.00049372};
  lcpomap["SER_OT2"] = { 1.6,  0.68563,  -0.1868,  -0.00135573,  0.00023743};
  lcpomap["SER_OXT"] = { 1.6,  0.88857,  -0.33421,  -0.0018683,  0.00049372};

  lcpomap["THR_N"] = { 1.65,  0.41102,  -0.12254,  -7.5448e-05,  0.00011804};
  lcpomap["THR_CA"] = { 1.7,  0.23348,  -0.072627,  -0.00020079,  7.967e-05};
  lcpomap["THR_C"] = { 1.7,  0.070344,  -0.019015,  -2.2009e-05,  1.6875e-05};
  lcpomap["THR_O"] = { 1.6,  0.68563,  -0.1868,  -0.00135573,  0.00023743};
  lcpomap["THR_CB"] = { 1.7,  0.23348,  -0.072627,  -0.00020079,  7.967e-05};
  lcpomap["THR_CG2"] = { 1.7,  0.77887,  -0.28063,  -0.0012968,  0.00039328};
  lcpomap["THR_OG1"] = { 1.6,  0.77914,  -0.25262,  -0.0016056,  0.00035071};
  lcpomap["THR_OC1"] = { 1.6,  0.88857,  -0.33421,  -0.0018683,  0.00049372};
  lcpomap["THR_OC2"] = { 1.6,  0.68563,  -0.1868,  -0.00135573,  0.00023743};
  lcpomap["THR_OT1"] = { 1.6,  0.88857,  -0.33421,  -0.0018683,  0.00049372};
  lcpomap["THR_OT2"] = { 1.6,  0.68563,  -0.1868,  -0.00135573,  0.00023743};
  lcpomap["THR_OXT"] = { 1.6,  0.88857,  -0.33421,  -0.0018683,  0.00049372};

  lcpomap["TRP_N"] = { 1.65,  0.41102,  -0.12254,  -7.5448e-05,  0.00011804};
  lcpomap["TRP_CA"] = { 1.7,  0.23348,  -0.072627,  -0.00020079,  7.967e-05};
  lcpomap["TRP_C"] = { 1.7,  0.070344,  -0.019015,  -2.2009e-05,  1.6875e-05};
  lcpomap["TRP_O"] = { 1.6,  0.68563,  -0.1868,  -0.00135573,  0.00023743};
  lcpomap["TRP_CB"] = { 1.7,  0.56482,  -0.19608,  -0.0010219,  0.0002658};
  lcpomap["TRP_CG"] = { 1.7,  0.070344,  -0.019015,  -2.2009e-05,  1.6875e-05};
  lcpomap["TRP_CD1"] = { 1.7,  0.51245,  -0.15966,  -0.00019781,  0.00016392};
  lcpomap["TRP_NE1"] = { 1.65,  0.41102,  -0.12254,  -7.5448e-05,  0.00011804};
  lcpomap["TRP_CE2"] = { 1.7,  0.070344,  -0.019015,  -2.2009e-05,  1.6875e-05};
  lcpomap["TRP_CZ2"] = { 1.7,  0.51245,  -0.15966,  -0.00019781,  0.00016392};
  lcpomap["TRP_CH2"] = { 1.7,  0.51245,  -0.15966,  -0.00019781,  0.00016392};
  lcpomap["TRP_CZ3"] = { 1.7,  0.51245,  -0.15966,  -0.00019781,  0.00016392};
  lcpomap["TRP_CE3"] = { 1.7,  0.51245,  -0.15966,  -0.00019781,  0.00016392};
  lcpomap["TRP_CD2"] = { 1.7,  0.070344,  -0.019015,  -2.2009e-05,  1.6875e-05};
  lcpomap["TRP_OC1"] = { 1.6,  0.88857,  -0.33421,  -0.0018683,  0.00049372};
  lcpomap["TRP_OC2"] = { 1.6,  0.68563,  -0.1868,  -0.00135573,  0.00023743};
  lcpomap["TRP_OT1"] = { 1.6,  0.88857,  -0.33421,  -0.0018683,  0.00049372};
  lcpomap["TRP_OT2"] = { 1.6,  0.68563,  -0.1868,  -0.00135573,  0.00023743};
  lcpomap["TRP_OXT"] = { 1.6,  0.88857,  -0.33421,  -0.0018683,  0.00049372};

  lcpomap["TYR_N"] = { 1.65,  0.062577,  -0.017874,  -8.312e-05,  1.9849e-05};
  lcpomap["TYR_CA"] = { 1.7,  0.23348,  -0.072627,  -0.00020079,  7.967e-05};
  lcpomap["TYR_C"] = { 1.7,  0.070344,  -0.019015,  -2.2009e-05,  1.6875e-05};
  lcpomap["TYR_O"] = { 1.6,  0.68563,  -0.1868,  -0.00135573,  0.00023743};
  lcpomap["TYR_CB"] = { 1.7,  0.56482,  -0.19608,  -0.0010219,  0.0002658};
  lcpomap["TYR_CG"] = { 1.7,  0.070344,  -0.019015,  -2.2009e-05,  1.6875e-05};
  lcpomap["TYR_CD1"] = { 1.7,  0.51245,  -0.15966,  -0.00019781,  0.00016392};
  lcpomap["TYR_CE1"] = { 1.7,  0.51245,  -0.15966,  -0.00019781,  0.00016392};
  lcpomap["TYR_CZ"] = { 1.7,  0.070344,  -0.019015,  -2.2009e-05,  1.6875e-05};
  lcpomap["TYR_OH"] = { 1.6,  0.77914,  -0.25262,  -0.0016056,  0.00035071};
  lcpomap["TYR_CE2"] = { 1.7,  0.51245,  -0.15966,  -0.00019781,  0.00016392};
  lcpomap["TYR_CD2"] = { 1.7,  0.51245,  -0.15966,  -0.00019781,  0.00016392};
  lcpomap["TYR_OC1"] = { 1.6,  0.88857,  -0.33421,  -0.0018683,  0.00049372};
  lcpomap["TYR_OC2"] = { 1.6,  0.68563,  -0.1868,  -0.00135573,  0.00023743};
  lcpomap["TYR_OT1"] = { 1.6,  0.88857,  -0.33421,  -0.0018683,  0.00049372};
  lcpomap["TYR_OT2"] = { 1.6,  0.68563,  -0.1868,  -0.00135573,  0.00023743};
  lcpomap["TYR_OXT"] = { 1.6,  0.88857,  -0.33421,  -0.0018683,  0.00049372};

  lcpomap["VAL_N"] = { 1.65,  0.062577,  -0.017874,  -8.312e-05,  1.9849e-05};
  lcpomap["VAL_CA"] = { 1.7,  0.23348,  -0.072627,  -0.00020079,  7.967e-05};
  lcpomap["VAL_C"] = { 1.7,  0.070344,  -0.019015,  -2.2009e-05,  1.6875e-05};
  lcpomap["VAL_O"] = { 1.6,  0.68563,  -0.1868,  -0.00135573,  0.00023743};
  lcpomap["VAL_CB"] = { 1.7,  0.23348,  -0.072627,  -0.00020079,  7.967e-05};
  lcpomap["VAL_CG1"] = { 1.7,  0.77887,  -0.28063,  -0.0012968,  0.00039328};
  lcpomap["VAL_CG2"] = { 1.7,  0.77887,  -0.28063,  -0.0012968,  0.00039328};
  lcpomap["VAL_OC1"] = { 1.6,  0.88857,  -0.33421,  -0.0018683,  0.00049372};
  lcpomap["VAL_OC2"] = { 1.6,  0.68563,  -0.1868,  -0.00135573,  0.00023743};
  lcpomap["VAL_OT1"] = { 1.6,  0.88857,  -0.33421,  -0.0018683,  0.00049372};
  lcpomap["VAL_OT2"] = { 1.6,  0.68563,  -0.1868,  -0.00135573,  0.00023743};
  lcpomap["VAL_OXT"] = { 1.6,  0.88857,  -0.33421,  -0.0018683,  0.00049372};

  // nucleic acids - WARNING: ONLY AMBER (OL3-rna/ol15-dna) FORMAT

  lcpomap["A3_C1'"] = { 1.7,  0.23348, -0.072627, -2.0079e-04, 7.967e-05 };
  lcpomap["A3_C2"]  = { 1.7,  0.51245, -0.15966, -1.9781e-04, 1.6392e-04 };
  lcpomap["A3_C2'"] = { 1.7,  0.23348, -0.072627, -2.0079e-04, 7.967e-05 };
  lcpomap["A3_C3'"] = { 1.7,  0.23348, -0.072627, -2.0079e-04, 7.967e-05 };
  lcpomap["A3_C4"]  = { 1.7,  0.070344, -0.019015, -2.2009e-05, 1.6875e-05 };
  lcpomap["A3_C4'"] = { 1.7,  0.23348, -0.072627, -2.0079e-04, 7.967e-05 };
  lcpomap["A3_C5"]  = { 1.7,  0.070344, -0.019015, -2.2009e-05, 1.6875e-05 };
  lcpomap["A3_C5'"] = { 1.7,  0.56482, -0.19608, -1.0219e-03, 2.658e-04 };
  lcpomap["A3_C6"]  = { 1.7,  0.070344, -0.019015, -2.2009e-05, 1.6875e-05 };
  lcpomap["A3_C8"]  = { 1.7,  0.51245, -0.15966, -1.9781e-04, 1.6392e-04 };
  lcpomap["A3_N1"]  = { 1.65,  0.41102, -0.12254, -7.5448e-05, 1.1804e-04 };
  lcpomap["A3_N3"]  = { 1.65,  0.41102, -0.12254, -7.5448e-05, 1.1804e-04 };
  lcpomap["A3_N6"]  = { 1.65,  0.73511, -0.22116, -8.9148e-04, 2.523e-04 };
  lcpomap["A3_N7"]  = { 1.65,  0.41102, -0.12254, -7.5448e-05, 1.1804e-04 };
  lcpomap["A3_N9"]  = { 1.65,  0.062577, -0.017874, -8.312e-05, 1.9849e-05 };
  lcpomap["A3_O2'"] = { 1.6,  0.77914, -0.25262, -1.6056e-03, 3.5071e-04 };
  lcpomap["A3_O3'"] = { 1.6,  0.77914, -0.25262, -1.6056e-03, 3.5071e-04 };
  lcpomap["A3_O4'"] = { 1.6,  0.49392, -0.16038, -1.5512e-04, 1.6453e-04 };
  lcpomap["A3_O5'"] = { 1.6,  0.49392, -0.16038, -1.5512e-04, 1.6453e-04 };
  lcpomap["A3_OP1"] = { 1.6,  0.77914, -0.25262, -1.6056e-03, 3.5071e-04 };
  lcpomap["A3_OP2"] = { 1.6,  0.88857, -0.33421, -1.8683e-03, 4.9372e-04 };
  lcpomap["A3_OP3"] = { 1.6,  0.88857, -0.33421, -1.8683e-03, 4.9372e-04 };
  lcpomap["A3_O1P"] = { 1.6,  0.77914, -0.25262, -1.6056e-03, 3.5071e-04 };
  lcpomap["A3_O2P"] = { 1.6,  0.88857, -0.33421, -1.8683e-03, 4.9372e-04 };
  lcpomap["A3_O3P"] = { 1.6,  0.88857, -0.33421, -1.8683e-03, 4.9372e-04 };
  lcpomap["A3_P"] = { 1.9,  0.03873,  -0.0089339, 8.3582e-06,  3.0381e-06};

  lcpomap["A5_C1'"] = { 1.7,  0.23348, -0.072627, -2.0079e-04, 7.967e-05 };
  lcpomap["A5_C2"]  = { 1.7,  0.51245, -0.15966, -1.9781e-04, 1.6392e-04 };
  lcpomap["A5_C2'"] = { 1.7,  0.23348, -0.072627, -2.0079e-04, 7.967e-05 };
  lcpomap["A5_C3'"] = { 1.7,  0.23348, -0.072627, -2.0079e-04, 7.967e-05 };
  lcpomap["A5_C4"]  = { 1.7,  0.070344, -0.019015, -2.2009e-05, 1.6875e-05 };
  lcpomap["A5_C4'"] = { 1.7,  0.23348, -0.072627, -2.0079e-04, 7.967e-05 };
  lcpomap["A5_C5"]  = { 1.7,  0.070344, -0.019015, -2.2009e-05, 1.6875e-05 };
  lcpomap["A5_C5'"] = { 1.7,  0.56482, -0.19608, -1.0219e-03, 2.658e-04 };
  lcpomap["A5_C6"]  = { 1.7,  0.070344, -0.019015, -2.2009e-05, 1.6875e-05 };
  lcpomap["A5_C8"]  = { 1.7,  0.51245, -0.15966, -1.9781e-04, 1.6392e-04 };
  lcpomap["A5_N1"]  = { 1.65,  0.41102, -0.12254, -7.5448e-05, 1.1804e-04 };
  lcpomap["A5_N3"]  = { 1.65,  0.41102, -0.12254, -7.5448e-05, 1.1804e-04 };
  lcpomap["A5_N6"]  = { 1.65,  0.73511, -0.22116, -8.9148e-04, 2.523e-04 };
  lcpomap["A5_N7"]  = { 1.65,  0.41102, -0.12254, -7.5448e-05, 1.1804e-04 };
  lcpomap["A5_N9"]  = { 1.65,  0.062577, -0.017874, -8.312e-05, 1.9849e-05 };
  lcpomap["A5_O2'"] = { 1.6,  0.77914, -0.25262, -1.6056e-03, 3.5071e-04 };
  lcpomap["A5_O3'"] = { 1.6,  0.49392, -0.16038, -1.5512e-04, 1.6453e-04 };
  lcpomap["A5_O4'"] = { 1.6,  0.49392, -0.16038, -1.5512e-04, 1.6453e-04 };
  lcpomap["A5_O5'"] = { 1.6,  0.49392, -0.16038, -1.5512e-04, 1.6453e-04 };
  lcpomap["A5_OP1"] = { 1.6,  0.77914, -0.25262, -1.6056e-03, 3.5071e-04 };
  lcpomap["A5_OP2"] = { 1.6,  0.88857, -0.33421, -1.8683e-03, 4.9372e-04 };
  lcpomap["A5_OP3"] = { 1.6,  0.88857, -0.33421, -1.8683e-03, 4.9372e-04 };
  lcpomap["A5_O1P"] = { 1.6,  0.77914, -0.25262, -1.6056e-03, 3.5071e-04 };
  lcpomap["A5_O2P"] = { 1.6,  0.88857, -0.33421, -1.8683e-03, 4.9372e-04 };
  lcpomap["A5_O3P"] = { 1.6,  0.88857, -0.33421, -1.8683e-03, 4.9372e-04 };
  lcpomap["A5_P"] = { 1.9,  0.03873,  -0.0089339, 8.3582e-06,  3.0381e-06};

  lcpomap["A_C1'"] = { 1.7,  0.23348, -0.072627, -2.0079e-04, 7.967e-05 };
  lcpomap["A_C2"]  = { 1.7,  0.51245, -0.15966, -1.9781e-04, 1.6392e-04 };
  lcpomap["A_C2'"] = { 1.7,  0.23348, -0.072627, -2.0079e-04, 7.967e-05 };
  lcpomap["A_C3'"] = { 1.7,  0.23348, -0.072627, -2.0079e-04, 7.967e-05 };
  lcpomap["A_C4"]  = { 1.7,  0.070344, -0.019015, -2.2009e-05, 1.6875e-05 };
  lcpomap["A_C4'"] = { 1.7,  0.23348, -0.072627, -2.0079e-04, 7.967e-05 };
  lcpomap["A_C5"]  = { 1.7,  0.070344, -0.019015, -2.2009e-05, 1.6875e-05 };
  lcpomap["A_C5'"] = { 1.7,  0.56482, -0.19608, -1.0219e-03, 2.658e-04 };
  lcpomap["A_C6"]  = { 1.7,  0.070344, -0.019015, -2.2009e-05, 1.6875e-05 };
  lcpomap["A_C8"]  = { 1.7,  0.51245, -0.15966, -1.9781e-04, 1.6392e-04 };
  lcpomap["A_N1"]  = { 1.65,  0.41102, -0.12254, -7.5448e-05, 1.1804e-04 };
  lcpomap["A_N3"]  = { 1.65,  0.41102, -0.12254, -7.5448e-05, 1.1804e-04 };
  lcpomap["A_N6"]  = { 1.65,  0.73511, -0.22116, -8.9148e-04, 2.523e-04 };
  lcpomap["A_N7"]  = { 1.65,  0.41102, -0.12254, -7.5448e-05, 1.1804e-04 };
  lcpomap["A_N9"]  = { 1.65,  0.062577, -0.017874, -8.312e-05, 1.9849e-05 };
  lcpomap["A_O2'"] = { 1.6,  0.77914, -0.25262, -1.6056e-03, 3.5071e-04 };
  lcpomap["A_O3'"] = { 1.6,  0.49392, -0.16038, -1.5512e-04, 1.6453e-04 };
  lcpomap["A_O4'"] = { 1.6,  0.49392, -0.16038, -1.5512e-04, 1.6453e-04 };
  lcpomap["A_O5'"] = { 1.6,  0.49392, -0.16038, -1.5512e-04, 1.6453e-04 };
  lcpomap["A_OP1"] = { 1.6,  0.77914, -0.25262, -1.6056e-03, 3.5071e-04 };
  lcpomap["A_OP2"] = { 1.6,  0.88857, -0.33421, -1.8683e-03, 4.9372e-04 };
  lcpomap["A_OP3"] = { 1.6,  0.88857, -0.33421, -1.8683e-03, 4.9372e-04 };
  lcpomap["A_O1P"] = { 1.6,  0.77914, -0.25262, -1.6056e-03, 3.5071e-04 };
  lcpomap["A_O2P"] = { 1.6,  0.88857, -0.33421, -1.8683e-03, 4.9372e-04 };
  lcpomap["A_O3P"] = { 1.6,  0.88857, -0.33421, -1.8683e-03, 4.9372e-04 };
  lcpomap["A_P"] = { 1.9,  0.03873,  -0.0089339, 8.3582e-06,  3.0381e-06};

  lcpomap["C3_C1'"] = { 1.7,  0.23348, -0.072627, -2.0079e-04, 7.967e-05 };
  lcpomap["C3_C2"]  = { 1.7,  0.070344, -0.019015, -2.2009e-05, 1.6875e-05 };
  lcpomap["C3_C2'"] = { 1.7,  0.23348, -0.072627, -2.0079e-04, 7.967e-05 };
  lcpomap["C3_C3'"] = { 1.7,  0.23348, -0.072627, -2.0079e-04, 7.967e-05 };
  lcpomap["C3_C4"]  = { 1.7,  0.070344, -0.019015, -2.2009e-05, 1.6875e-05 };
  lcpomap["C3_C4'"] = { 1.7,  0.23348, -0.072627, -2.0079e-04, 7.967e-05 };
  lcpomap["C3_C5"]  = { 1.7,  0.51245, -0.15966, -1.9781e-04, 1.6392e-04 };
  lcpomap["C3_C5'"] = { 1.7,  0.56482, -0.19608, -1.0219e-03, 2.658e-04 };
  lcpomap["C3_C6"]  = { 1.7,  0.51245, -0.15966, -1.9781e-04, 1.6392e-04 };
  lcpomap["C3_N1"]  = { 1.65,  0.062577, -0.017874, -8.312e-05, 1.9849e-05 };
  lcpomap["C3_N3"]  = { 1.65,  0.41102, -0.12254, -7.5448e-05, 1.1804e-04 };
  lcpomap["C3_N4"]  = { 1.65,  0.73511, -0.22116, -8.9148e-04, 2.523e-04 };
  lcpomap["C3_O2"]  = { 1.6,  0.68563, -0.1868, -1.35573e-03, 2.3743e-04 };
  lcpomap["C3_O2'"] = { 1.6,  0.77914, -0.25262, -1.6056e-03, 3.5071e-04 };
  lcpomap["C3_O3'"] = { 1.6,  0.77914, -0.25262, -1.6056e-03, 3.5071e-04 };
  lcpomap["C3_O4'"] = { 1.6,  0.49392, -0.16038, -1.5512e-04, 1.6453e-04 };
  lcpomap["C3_O5'"] = { 1.6,  0.49392, -0.16038, -1.5512e-04, 1.6453e-04 };
  lcpomap["C3_OP1"] = { 1.6,  0.77914, -0.25262, -1.6056e-03, 3.5071e-04 };
  lcpomap["C3_OP2"] = { 1.6,  0.88857, -0.33421, -1.8683e-03, 4.9372e-04 };
  lcpomap["C3_OP3"] = { 1.6,  0.88857, -0.33421, -1.8683e-03, 4.9372e-04 };
  lcpomap["C3_O1P"] = { 1.6,  0.77914, -0.25262, -1.6056e-03, 3.5071e-04 };
  lcpomap["C3_O2P"] = { 1.6,  0.88857, -0.33421, -1.8683e-03, 4.9372e-04 };
  lcpomap["C3_O3P"] = { 1.6,  0.88857, -0.33421, -1.8683e-03, 4.9372e-04 };
  lcpomap["C3_P"] = { 1.9,  0.03873,  -0.0089339, 8.3582e-06,  3.0381e-06};

  lcpomap["C5_C1'"] = { 1.7,  0.23348, -0.072627, -2.0079e-04, 7.967e-05 };
  lcpomap["C5_C2"]  = { 1.7,  0.070344, -0.019015, -2.2009e-05, 1.6875e-05 };
  lcpomap["C5_C2'"] = { 1.7,  0.23348, -0.072627, -2.0079e-04, 7.967e-05 };
  lcpomap["C5_C3'"] = { 1.7,  0.23348, -0.072627, -2.0079e-04, 7.967e-05 };
  lcpomap["C5_C4"]  = { 1.7,  0.070344, -0.019015, -2.2009e-05, 1.6875e-05 };
  lcpomap["C5_C4'"] = { 1.7,  0.23348, -0.072627, -2.0079e-04, 7.967e-05 };
  lcpomap["C5_C5"]  = { 1.7,  0.51245, -0.15966, -1.9781e-04, 1.6392e-04 };
  lcpomap["C5_C5'"] = { 1.7,  0.56482, -0.19608, -1.0219e-03, 2.658e-04 };
  lcpomap["C5_C6"]  = { 1.7,  0.51245, -0.15966, -1.9781e-04, 1.6392e-04 };
  lcpomap["C5_N1"]  = { 1.65,  0.062577, -0.017874, -8.312e-05, 1.9849e-05 };
  lcpomap["C5_N3"]  = { 1.65,  0.41102, -0.12254, -7.5448e-05, 1.1804e-04 };
  lcpomap["C5_N4"]  = { 1.65,  0.73511, -0.22116, -8.9148e-04, 2.523e-04 };
  lcpomap["C5_O2"]  = { 1.6,  0.68563, -0.1868, -1.35573e-03, 2.3743e-04 };
  lcpomap["C5_O2'"] = { 1.6,  0.77914, -0.25262, -1.6056e-03, 3.5071e-04 };
  lcpomap["C5_O3'"] = { 1.6,  0.49392, -0.16038, -1.5512e-04, 1.6453e-04 };
  lcpomap["C5_O4'"] = { 1.6,  0.49392, -0.16038, -1.5512e-04, 1.6453e-04 };
  lcpomap["C5_O5'"] = { 1.6,  0.49392, -0.16038, -1.5512e-04, 1.6453e-04 };
  lcpomap["C5_OP1"] = { 1.6,  0.77914, -0.25262, -1.6056e-03, 3.5071e-04 };
  lcpomap["C5_OP2"] = { 1.6,  0.88857, -0.33421, -1.8683e-03, 4.9372e-04 };
  lcpomap["C5_OP3"] = { 1.6,  0.88857, -0.33421, -1.8683e-03, 4.9372e-04 };
  lcpomap["C5_O1P"] = { 1.6,  0.77914, -0.25262, -1.6056e-03, 3.5071e-04 };
  lcpomap["C5_O2P"] = { 1.6,  0.88857, -0.33421, -1.8683e-03, 4.9372e-04 };
  lcpomap["C5_O3P"] = { 1.6,  0.88857, -0.33421, -1.8683e-03, 4.9372e-04 };
  lcpomap["C5_P"] = { 1.9,  0.03873,  -0.0089339, 8.3582e-06,  3.0381e-06};

  lcpomap["C_C1'"] = { 1.7,  0.23348, -0.072627, -2.0079e-04, 7.967e-05 };
  lcpomap["C_C2"]  = { 1.7,  0.070344, -0.019015, -2.2009e-05, 1.6875e-05 };
  lcpomap["C_C2'"] = { 1.7,  0.23348, -0.072627, -2.0079e-04, 7.967e-05 };
  lcpomap["C_C3'"] = { 1.7,  0.23348, -0.072627, -2.0079e-04, 7.967e-05 };
  lcpomap["C_C4"]  = { 1.7,  0.070344, -0.019015, -2.2009e-05, 1.6875e-05 };
  lcpomap["C_C4'"] = { 1.7,  0.23348, -0.072627, -2.0079e-04, 7.967e-05 };
  lcpomap["C_C5"]  = { 1.7,  0.51245, -0.15966, -1.9781e-04, 1.6392e-04 };
  lcpomap["C_C5'"] = { 1.7,  0.56482, -0.19608, -1.0219e-03, 2.658e-04 };
  lcpomap["C_C6"]  = { 1.7,  0.51245, -0.15966, -1.9781e-04, 1.6392e-04 };
  lcpomap["C_N1"]  = { 1.65,  0.062577, -0.017874, -8.312e-05, 1.9849e-05 };
  lcpomap["C_N3"]  = { 1.65,  0.41102, -0.12254, -7.5448e-05, 1.1804e-04 };
  lcpomap["C_N4"]  = { 1.65,  0.73511, -0.22116, -8.9148e-04, 2.523e-04 };
  lcpomap["C_O2"]  = { 1.6,  0.68563, -0.1868, -1.35573e-03, 2.3743e-04 };
  lcpomap["C_O2'"] = { 1.6,  0.77914, -0.25262, -1.6056e-03, 3.5071e-04 };
  lcpomap["C_O3'"] = { 1.6,  0.49392, -0.16038, -1.5512e-04, 1.6453e-04 };
  lcpomap["C_O4'"] = { 1.6,  0.49392, -0.16038, -1.5512e-04, 1.6453e-04 };
  lcpomap["C_O5'"] = { 1.6,  0.49392, -0.16038, -1.5512e-04, 1.6453e-04 };
  lcpomap["C_OP1"] = { 1.6,  0.77914, -0.25262, -1.6056e-03, 3.5071e-04 };
  lcpomap["C_OP2"] = { 1.6,  0.88857, -0.33421, -1.8683e-03, 4.9372e-04 };
  lcpomap["C_OP3"] = { 1.6,  0.88857, -0.33421, -1.8683e-03, 4.9372e-04 };
  lcpomap["C_O1P"] = { 1.6,  0.77914, -0.25262, -1.6056e-03, 3.5071e-04 };
  lcpomap["C_O2P"] = { 1.6,  0.88857, -0.33421, -1.8683e-03, 4.9372e-04 };
  lcpomap["C_O3P"] = { 1.6,  0.88857, -0.33421, -1.8683e-03, 4.9372e-04 };
  lcpomap["C_P"] = { 1.9,  0.03873,  -0.0089339, 8.3582e-06,  3.0381e-06};

  lcpomap["DA3_C1'"] = { 1.7,  0.23348, -0.072627, -2.0079e-04, 7.967e-05 };
  lcpomap["DA3_C2"]  = { 1.7,  0.51245, -0.15966, -1.9781e-04, 1.6392e-04 };
  lcpomap["DA3_C2'"] = { 1.7,  0.56482, -0.19608, -1.0219e-03, 2.658e-04 };
  lcpomap["DA3_C3'"] = { 1.7,  0.23348, -0.072627, -2.0079e-04, 7.967e-05 };
  lcpomap["DA3_C4"]  = { 1.7,  0.070344, -0.019015, -2.2009e-05, 1.6875e-05 };
  lcpomap["DA3_C4'"] = { 1.7,  0.23348, -0.072627, -2.0079e-04, 7.967e-05 };
  lcpomap["DA3_C5"]  = { 1.7,  0.070344, -0.019015, -2.2009e-05, 1.6875e-05 };
  lcpomap["DA3_C5'"] = { 1.7,  0.56482, -0.19608, -1.0219e-03, 2.658e-04 };
  lcpomap["DA3_C6"]  = { 1.7,  0.070344, -0.019015, -2.2009e-05, 1.6875e-05 };
  lcpomap["DA3_C8"]  = { 1.7,  0.51245, -0.15966, -1.9781e-04, 1.6392e-04 };
  lcpomap["DA3_N1"]  = { 1.65,  0.41102, -0.12254, -7.5448e-05, 1.1804e-04 };
  lcpomap["DA3_N3"]  = { 1.65,  0.41102, -0.12254, -7.5448e-05, 1.1804e-04 };
  lcpomap["DA3_N6"]  = { 1.65,  0.73511, -0.22116, -8.9148e-04, 2.523e-04 };
  lcpomap["DA3_N7"]  = { 1.65,  0.41102, -0.12254, -7.5448e-05, 1.1804e-04 };
  lcpomap["DA3_N9"]  = { 1.65,  0.062577, -0.017874, -8.312e-05, 1.9849e-05 };
  lcpomap["DA3_O3'"] = { 1.6,  0.77914, -0.25262, -1.6056e-03, 3.5071e-04 };
  lcpomap["DA3_O4'"] = { 1.6,  0.49392, -0.16038, -1.5512e-04, 1.6453e-04 };
  lcpomap["DA3_O5'"] = { 1.6,  0.49392, -0.16038, -1.5512e-04, 1.6453e-04 };
  lcpomap["DA3_OP1"] = { 1.6,  0.77914, -0.25262, -1.6056e-03, 3.5071e-04 };
  lcpomap["DA3_OP2"] = { 1.6,  0.88857, -0.33421, -1.8683e-03, 4.9372e-04 };
  lcpomap["DA3_OP3"] = { 1.6,  0.88857, -0.33421, -1.8683e-03, 4.9372e-04 };
  lcpomap["DA3_O1P"] = { 1.6,  0.77914, -0.25262, -1.6056e-03, 3.5071e-04 };
  lcpomap["DA3_O2P"] = { 1.6,  0.88857, -0.33421, -1.8683e-03, 4.9372e-04 };
  lcpomap["DA3_O3P"] = { 1.6,  0.88857, -0.33421, -1.8683e-03, 4.9372e-04 };
  lcpomap["DA3_P"] = { 1.9,  0.03873,  -0.0089339, 8.3582e-06,  3.0381e-06};

  lcpomap["DA5_C1'"] = { 1.7,  0.23348, -0.072627, -2.0079e-04, 7.967e-05 };
  lcpomap["DA5_C2"]  = { 1.7,  0.51245, -0.15966, -1.9781e-04, 1.6392e-04 };
  lcpomap["DA5_C2'"] = { 1.7,  0.56482, -0.19608, -1.0219e-03, 2.658e-04 };
  lcpomap["DA5_C3'"] = { 1.7,  0.23348, -0.072627, -2.0079e-04, 7.967e-05 };
  lcpomap["DA5_C4"]  = { 1.7,  0.070344, -0.019015, -2.2009e-05, 1.6875e-05 };
  lcpomap["DA5_C4'"] = { 1.7,  0.23348, -0.072627, -2.0079e-04, 7.967e-05 };
  lcpomap["DA5_C5"]  = { 1.7,  0.070344, -0.019015, -2.2009e-05, 1.6875e-05 };
  lcpomap["DA5_C5'"] = { 1.7,  0.56482, -0.19608, -1.0219e-03, 2.658e-04 };
  lcpomap["DA5_C6"]  = { 1.7,  0.070344, -0.019015, -2.2009e-05, 1.6875e-05 };
  lcpomap["DA5_C8"]  = { 1.7,  0.51245, -0.15966, -1.9781e-04, 1.6392e-04 };
  lcpomap["DA5_N1"]  = { 1.65,  0.41102, -0.12254, -7.5448e-05, 1.1804e-04 };
  lcpomap["DA5_N3"]  = { 1.65,  0.41102, -0.12254, -7.5448e-05, 1.1804e-04 };
  lcpomap["DA5_N6"]  = { 1.65,  0.73511, -0.22116, -8.9148e-04, 2.523e-04 };
  lcpomap["DA5_N7"]  = { 1.65,  0.41102, -0.12254, -7.5448e-05, 1.1804e-04 };
  lcpomap["DA5_N9"]  = { 1.65,  0.062577, -0.017874, -8.312e-05, 1.9849e-05 };
  lcpomap["DA5_O3'"] = { 1.6,  0.49392, -0.16038, -1.5512e-04, 1.6453e-04 };
  lcpomap["DA5_O4'"] = { 1.6,  0.49392, -0.16038, -1.5512e-04, 1.6453e-04 };
  lcpomap["DA5_O5'"] = { 1.6,  0.49392, -0.16038, -1.5512e-04, 1.6453e-04 };
  lcpomap["DA5_OP1"] = { 1.6,  0.77914, -0.25262, -1.6056e-03, 3.5071e-04 };
  lcpomap["DA5_OP2"] = { 1.6,  0.88857, -0.33421, -1.8683e-03, 4.9372e-04 };
  lcpomap["DA5_OP3"] = { 1.6,  0.88857, -0.33421, -1.8683e-03, 4.9372e-04 };
  lcpomap["DA5_O1P"] = { 1.6,  0.77914, -0.25262, -1.6056e-03, 3.5071e-04 };
  lcpomap["DA5_O2P"] = { 1.6,  0.88857, -0.33421, -1.8683e-03, 4.9372e-04 };
  lcpomap["DA5_O3P"] = { 1.6,  0.88857, -0.33421, -1.8683e-03, 4.9372e-04 };
  lcpomap["DA5_P"]   = { 1.9,  0.03873,  -0.0089339, 8.3582e-06,  3.0381e-06};

  lcpomap["DA_C1'"] = { 1.7,  0.23348, -0.072627, -2.0079e-04, 7.967e-05 };
  lcpomap["DA_C2"]  = { 1.7,  0.51245, -0.15966, -1.9781e-04, 1.6392e-04 };
  lcpomap["DA_C2'"] = { 1.7,  0.56482, -0.19608, -1.0219e-03, 2.658e-04 };
  lcpomap["DA_C3'"] = { 1.7,  0.23348, -0.072627, -2.0079e-04, 7.967e-05 };
  lcpomap["DA_C4"]  = { 1.7,  0.070344, -0.019015, -2.2009e-05, 1.6875e-05 };
  lcpomap["DA_C4'"] = { 1.7,  0.23348, -0.072627, -2.0079e-04, 7.967e-05 };
  lcpomap["DA_C5"]  = { 1.7,  0.070344, -0.019015, -2.2009e-05, 1.6875e-05 };
  lcpomap["DA_C5'"] = { 1.7,  0.56482, -0.19608, -1.0219e-03, 2.658e-04 };
  lcpomap["DA_C6"]  = { 1.7,  0.070344, -0.019015, -2.2009e-05, 1.6875e-05 };
  lcpomap["DA_C8"]  = { 1.7,  0.51245, -0.15966, -1.9781e-04, 1.6392e-04 };
  lcpomap["DA_N1"]  = { 1.65,  0.41102, -0.12254, -7.5448e-05, 1.1804e-04 };
  lcpomap["DA_N3"]  = { 1.65,  0.41102, -0.12254, -7.5448e-05, 1.1804e-04 };
  lcpomap["DA_N6"]  = { 1.65,  0.73511, -0.22116, -8.9148e-04, 2.523e-04 };
  lcpomap["DA_N7"]  = { 1.65,  0.41102, -0.12254, -7.5448e-05, 1.1804e-04 };
  lcpomap["DA_N9"]  = { 1.65,  0.062577, -0.017874, -8.312e-05, 1.9849e-05 };
  lcpomap["DA_O3'"] = { 1.6,  0.49392, -0.16038, -1.5512e-04, 1.6453e-04 };
  lcpomap["DA_O4'"] = { 1.6,  0.49392, -0.16038, -1.5512e-04, 1.6453e-04 };
  lcpomap["DA_O5'"] = { 1.6,  0.49392, -0.16038, -1.5512e-04, 1.6453e-04 };
  lcpomap["DA_OP1"] = { 1.6,  0.77914, -0.25262, -1.6056e-03, 3.5071e-04 };
  lcpomap["DA_OP2"] = { 1.6,  0.88857, -0.33421, -1.8683e-03, 4.9372e-04 };
  lcpomap["DA_OP3"] = { 1.6,  0.88857, -0.33421, -1.8683e-03, 4.9372e-04 };
  lcpomap["DA_O1P"] = { 1.6,  0.77914, -0.25262, -1.6056e-03, 3.5071e-04 };
  lcpomap["DA_O2P"] = { 1.6,  0.88857, -0.33421, -1.8683e-03, 4.9372e-04 };
  lcpomap["DA_O3P"] = { 1.6,  0.88857, -0.33421, -1.8683e-03, 4.9372e-04 };
  lcpomap["DA_P"] = { 1.9,  0.03873,  -0.0089339, 8.3582e-06,  3.0381e-06};

  lcpomap["DC3_C1'"] = { 1.7,  0.23348, -0.072627, -2.0079e-04, 7.967e-05 };
  lcpomap["DC3_C2"]  = { 1.7,  0.070344, -0.019015, -2.2009e-05, 1.6875e-05 };
  lcpomap["DC3_C2'"] = { 1.7,  0.56482, -0.19608, -1.0219e-03, 2.658e-04 };
  lcpomap["DC3_C3'"] = { 1.7,  0.23348, -0.072627, -2.0079e-04, 7.967e-05 };
  lcpomap["DC3_C4"]  = { 1.7,  0.070344, -0.019015, -2.2009e-05, 1.6875e-05 };
  lcpomap["DC3_C4'"] = { 1.7,  0.23348, -0.072627, -2.0079e-04, 7.967e-05 };
  lcpomap["DC3_C5"]  = { 1.7,  0.51245, -0.15966, -1.9781e-04, 1.6392e-04 };
  lcpomap["DC3_C5'"] = { 1.7,  0.56482, -0.19608, -1.0219e-03, 2.658e-04 };
  lcpomap["DC3_C6"]  = { 1.7,  0.51245, -0.15966, -1.9781e-04, 1.6392e-04 };
  lcpomap["DC3_N1"]  = { 1.65,  0.062577, -0.017874, -8.312e-05, 1.9849e-05 };
  lcpomap["DC3_N3"]  = { 1.65,  0.41102, -0.12254, -7.5448e-05, 1.1804e-04 };
  lcpomap["DC3_N4"]  = { 1.65,  0.73511, -0.22116, -8.9148e-04, 2.523e-04 };
  lcpomap["DC3_O2"]  = { 1.6,  0.68563, -0.1868, -1.35573e-03, 2.3743e-04 };
  lcpomap["DC3_O3'"] = { 1.6,  0.77914, -0.25262, -1.6056e-03, 3.5071e-04 };
  lcpomap["DC3_O4'"] = { 1.6,  0.49392, -0.16038, -1.5512e-04, 1.6453e-04 };
  lcpomap["DC3_O5'"] = { 1.6,  0.49392, -0.16038, -1.5512e-04, 1.6453e-04 };
  lcpomap["DC3_OP1"] = { 1.6,  0.77914, -0.25262, -1.6056e-03, 3.5071e-04 };
  lcpomap["DC3_OP2"] = { 1.6,  0.88857, -0.33421, -1.8683e-03, 4.9372e-04 };
  lcpomap["DC3_OP3"] = { 1.6,  0.88857, -0.33421, -1.8683e-03, 4.9372e-04 };
  lcpomap["DC3_O1P"] = { 1.6,  0.77914, -0.25262, -1.6056e-03, 3.5071e-04 };
  lcpomap["DC3_O2P"] = { 1.6,  0.88857, -0.33421, -1.8683e-03, 4.9372e-04 };
  lcpomap["DC3_O3P"] = { 1.6,  0.88857, -0.33421, -1.8683e-03, 4.9372e-04 };
  lcpomap["DC3_P"] = { 1.9,  0.03873,  -0.0089339, 8.3582e-06,  3.0381e-06};

  lcpomap["DC5_C1'"] = { 1.7,  0.23348, -0.072627, -2.0079e-04, 7.967e-05 };
  lcpomap["DC5_C2"]  = { 1.7,  0.070344, -0.019015, -2.2009e-05, 1.6875e-05 };
  lcpomap["DC5_C2'"] = { 1.7,  0.56482, -0.19608, -1.0219e-03, 2.658e-04 };
  lcpomap["DC5_C3'"] = { 1.7,  0.23348, -0.072627, -2.0079e-04, 7.967e-05 };
  lcpomap["DC5_C4"]  = { 1.7,  0.070344, -0.019015, -2.2009e-05, 1.6875e-05 };
  lcpomap["DC5_C4'"] = { 1.7,  0.23348, -0.072627, -2.0079e-04, 7.967e-05 };
  lcpomap["DC5_C5"]  = { 1.7,  0.51245, -0.15966, -1.9781e-04, 1.6392e-04 };
  lcpomap["DC5_C5'"] = { 1.7,  0.56482, -0.19608, -1.0219e-03, 2.658e-04 };
  lcpomap["DC5_C6"]  = { 1.7,  0.51245, -0.15966, -1.9781e-04, 1.6392e-04 };
  lcpomap["DC5_N1"]  = { 1.65,  0.062577, -0.017874, -8.312e-05, 1.9849e-05 };
  lcpomap["DC5_N3"]  = { 1.65,  0.41102, -0.12254, -7.5448e-05, 1.1804e-04 };
  lcpomap["DC5_N4"]  = { 1.65,  0.73511, -0.22116, -8.9148e-04, 2.523e-04 };
  lcpomap["DC5_O2"]  = { 1.6,  0.68563, -0.1868, -1.35573e-03, 2.3743e-04 };
  lcpomap["DC5_O3'"] = { 1.6,  0.49392, -0.16038, -1.5512e-04, 1.6453e-04 };
  lcpomap["DC5_O4'"] = { 1.6,  0.49392, -0.16038, -1.5512e-04, 1.6453e-04 };
  lcpomap["DC5_O5'"] = { 1.6,  0.49392, -0.16038, -1.5512e-04, 1.6453e-04 };
  lcpomap["DC5_OP1"] = { 1.6,  0.77914, -0.25262, -1.6056e-03, 3.5071e-04 };
  lcpomap["DC5_OP2"] = { 1.6,  0.88857, -0.33421, -1.8683e-03, 4.9372e-04 };
  lcpomap["DC5_OP3"] = { 1.6,  0.88857, -0.33421, -1.8683e-03, 4.9372e-04 };
  lcpomap["DC5_O1P"] = { 1.6,  0.77914, -0.25262, -1.6056e-03, 3.5071e-04 };
  lcpomap["DC5_O2P"] = { 1.6,  0.88857, -0.33421, -1.8683e-03, 4.9372e-04 };
  lcpomap["DC5_O3P"] = { 1.6,  0.88857, -0.33421, -1.8683e-03, 4.9372e-04 };
  lcpomap["DC5_P"] = { 1.9,  0.03873,  -0.0089339, 8.3582e-06,  3.0381e-06};

  lcpomap["DC_C1'"] = { 1.7,  0.23348, -0.072627, -2.0079e-04, 7.967e-05 };
  lcpomap["DC_C2"]  = { 1.7,  0.070344, -0.019015, -2.2009e-05, 1.6875e-05 };
  lcpomap["DC_C2'"] = { 1.7,  0.56482, -0.19608, -1.0219e-03, 2.658e-04 };
  lcpomap["DC_C3'"] = { 1.7,  0.23348, -0.072627, -2.0079e-04, 7.967e-05 };
  lcpomap["DC_C4"]  = { 1.7,  0.070344, -0.019015, -2.2009e-05, 1.6875e-05 };
  lcpomap["DC_C4'"] = { 1.7,  0.23348, -0.072627, -2.0079e-04, 7.967e-05 };
  lcpomap["DC_C5"]  = { 1.7,  0.51245, -0.15966, -1.9781e-04, 1.6392e-04 };
  lcpomap["DC_C5'"] = { 1.7,  0.56482, -0.19608, -1.0219e-03, 2.658e-04 };
  lcpomap["DC_C6"]  = { 1.7,  0.51245, -0.15966, -1.9781e-04, 1.6392e-04 };
  lcpomap["DC_N1"]  = { 1.65,  0.062577, -0.017874, -8.312e-05, 1.9849e-05 };
  lcpomap["DC_N3"]  = { 1.65,  0.41102, -0.12254, -7.5448e-05, 1.1804e-04 };
  lcpomap["DC_N4"]  = { 1.65,  0.73511, -0.22116, -8.9148e-04, 2.523e-04 };
  lcpomap["DC_O2"]  = { 1.6,  0.68563, -0.1868, -1.35573e-03, 2.3743e-04 };
  lcpomap["DC_O3'"] = { 1.6,  0.49392, -0.16038, -1.5512e-04, 1.6453e-04 };
  lcpomap["DC_O4'"] = { 1.6,  0.49392, -0.16038, -1.5512e-04, 1.6453e-04 };
  lcpomap["DC_O5'"] = { 1.6,  0.49392, -0.16038, -1.5512e-04, 1.6453e-04 };
  lcpomap["DC_OP1"] = { 1.6,  0.77914, -0.25262, -1.6056e-03, 3.5071e-04 };
  lcpomap["DC_OP2"] = { 1.6,  0.88857, -0.33421, -1.8683e-03, 4.9372e-04 };
  lcpomap["DC_OP3"] = { 1.6,  0.88857, -0.33421, -1.8683e-03, 4.9372e-04 };
  lcpomap["DC_O1P"] = { 1.6,  0.77914, -0.25262, -1.6056e-03, 3.5071e-04 };
  lcpomap["DC_O2P"] = { 1.6,  0.88857, -0.33421, -1.8683e-03, 4.9372e-04 };
  lcpomap["DC_O3P"] = { 1.6,  0.88857, -0.33421, -1.8683e-03, 4.9372e-04 };
  lcpomap["DC_P"]   = { 1.9,  0.03873,  -0.0089339, 8.3582e-06,  3.0381e-06};

  lcpomap["DG3_C1'"] = { 1.7,  0.23348, -0.072627, -2.0079e-04, 7.967e-05 };
  lcpomap["DG3_C2"]  = { 1.7,  0.070344, -0.019015, -2.2009e-05, 1.6875e-05 };
  lcpomap["DG3_C2'"] = { 1.7,  0.56482, -0.19608, -1.0219e-03, 2.658e-04 };
  lcpomap["DG3_C3'"] = { 1.7,  0.23348, -0.072627, -2.0079e-04, 7.967e-05 };
  lcpomap["DG3_C4"]  = { 1.7,  0.070344, -0.019015, -2.2009e-05, 1.6875e-05 };
  lcpomap["DG3_C4'"] = { 1.7,  0.23348, -0.072627, -2.0079e-04, 7.967e-05 };
  lcpomap["DG3_C5"]  = { 1.7,  0.070344, -0.019015, -2.2009e-05, 1.6875e-05 };
  lcpomap["DG3_C5'"] = { 1.7,  0.56482, -0.19608, -1.0219e-03, 2.658e-04 };
  lcpomap["DG3_C6"]  = { 1.7,  0.070344, -0.019015, -2.2009e-05, 1.6875e-05 };
  lcpomap["DG3_C8"]  = { 1.7,  0.51245, -0.15966, -1.9781e-04, 1.6392e-04 };
  lcpomap["DG3_N1"]  = { 1.65,  0.41102, -0.12254, -7.5448e-05, 1.1804e-04 };
  lcpomap["DG3_N2"]  = { 1.65,  0.73511, -0.22116, -8.9148e-04, 2.523e-04 };
  lcpomap["DG3_N3"]  = { 1.65,  0.41102, -0.12254, -7.5448e-05, 1.1804e-04 };
  lcpomap["DG3_N7"]  = { 1.65,  0.41102, -0.12254, -7.5448e-05, 1.1804e-04 };
  lcpomap["DG3_N9"]  = { 1.65,  0.062577, -0.017874, -8.312e-05, 1.9849e-05 };
  lcpomap["DG3_O3'"] = { 1.6,  0.77914, -0.25262, -1.6056e-03, 3.5071e-04 };
  lcpomap["DG3_O4'"] = { 1.6,  0.49392, -0.16038, -1.5512e-04, 1.6453e-04 };
  lcpomap["DG3_O5'"] = { 1.6,  0.49392, -0.16038, -1.5512e-04, 1.6453e-04 };
  lcpomap["DG3_O6"]  = { 1.6,  0.68563, -0.1868, -1.35573e-03, 2.3743e-04 };
  lcpomap["DG3_OP1"] = { 1.6,  0.77914, -0.25262, -1.6056e-03, 3.5071e-04 };
  lcpomap["DG3_OP2"] = { 1.6,  0.88857, -0.33421, -1.8683e-03, 4.9372e-04 };
  lcpomap["DG3_OP3"] = { 1.6,  0.88857, -0.33421, -1.8683e-03, 4.9372e-04 };
  lcpomap["DG3_O1P"] = { 1.6,  0.77914, -0.25262, -1.6056e-03, 3.5071e-04 };
  lcpomap["DG3_O2P"] = { 1.6,  0.88857, -0.33421, -1.8683e-03, 4.9372e-04 };
  lcpomap["DG3_O3P"] = { 1.6,  0.88857, -0.33421, -1.8683e-03, 4.9372e-04 };
  lcpomap["DG3_P"]   = { 1.9,  0.03873,  -0.0089339, 8.3582e-06,  3.0381e-06};

  lcpomap["DG5_C1'"] = { 1.7,  0.23348, -0.072627, -2.0079e-04, 7.967e-05 };
  lcpomap["DG5_C2"]  = { 1.7,  0.070344, -0.019015, -2.2009e-05, 1.6875e-05 };
  lcpomap["DG5_C2'"] = { 1.7,  0.56482, -0.19608, -1.0219e-03, 2.658e-04 };
  lcpomap["DG5_C3'"] = { 1.7,  0.23348, -0.072627, -2.0079e-04, 7.967e-05 };
  lcpomap["DG5_C4"]  = { 1.7,  0.070344, -0.019015, -2.2009e-05, 1.6875e-05 };
  lcpomap["DG5_C4'"] = { 1.7,  0.23348, -0.072627, -2.0079e-04, 7.967e-05 };
  lcpomap["DG5_C5"]  = { 1.7,  0.070344, -0.019015, -2.2009e-05, 1.6875e-05 };
  lcpomap["DG5_C5'"] = { 1.7,  0.56482, -0.19608, -1.0219e-03, 2.658e-04 };
  lcpomap["DG5_C6"]  = { 1.7,  0.070344, -0.019015, -2.2009e-05, 1.6875e-05 };
  lcpomap["DG5_C8"]  = { 1.7,  0.51245, -0.15966, -1.9781e-04, 1.6392e-04 };
  lcpomap["DG5_N1"]  = { 1.65,  0.41102, -0.12254, -7.5448e-05, 1.1804e-04 };
  lcpomap["DG5_N2"]  = { 1.65,  0.73511, -0.22116, -8.9148e-04, 2.523e-04 };
  lcpomap["DG5_N3"]  = { 1.65,  0.41102, -0.12254, -7.5448e-05, 1.1804e-04 };
  lcpomap["DG5_N7"]  = { 1.65,  0.41102, -0.12254, -7.5448e-05, 1.1804e-04 };
  lcpomap["DG5_N9"]  = { 1.65,  0.062577, -0.017874, -8.312e-05, 1.9849e-05 };
  lcpomap["DG5_O3'"] = { 1.6,  0.49392, -0.16038, -1.5512e-04, 1.6453e-04 };
  lcpomap["DG5_O4'"] = { 1.6,  0.49392, -0.16038, -1.5512e-04, 1.6453e-04 };
  lcpomap["DG5_O5'"] = { 1.6,  0.49392, -0.16038, -1.5512e-04, 1.6453e-04 };
  lcpomap["DG5_O6"]  = { 1.6,  0.68563, -0.1868, -1.35573e-03, 2.3743e-04 };
  lcpomap["DG5_OP1"] = { 1.6,  0.77914, -0.25262, -1.6056e-03, 3.5071e-04 };
  lcpomap["DG5_OP2"] = { 1.6,  0.88857, -0.33421, -1.8683e-03, 4.9372e-04 };
  lcpomap["DG5_OP3"] = { 1.6,  0.88857, -0.33421, -1.8683e-03, 4.9372e-04 };
  lcpomap["DG5_O1P"] = { 1.6,  0.77914, -0.25262, -1.6056e-03, 3.5071e-04 };
  lcpomap["DG5_O2P"] = { 1.6,  0.88857, -0.33421, -1.8683e-03, 4.9372e-04 };
  lcpomap["DG5_O3P"] = { 1.6,  0.88857, -0.33421, -1.8683e-03, 4.9372e-04 };
  lcpomap["DG5_P"]   = { 1.9,  0.03873,  -0.0089339, 8.3582e-06,  3.0381e-06};

  lcpomap["DG_C1'"] = { 1.7,  0.23348, -0.072627, -2.0079e-04, 7.967e-05 };
  lcpomap["DG_C2"]  = { 1.7,  0.070344, -0.019015, -2.2009e-05, 1.6875e-05 };
  lcpomap["DG_C2'"] = { 1.7,  0.56482, -0.19608, -1.0219e-03, 2.658e-04 };
  lcpomap["DG_C3'"] = { 1.7,  0.23348, -0.072627, -2.0079e-04, 7.967e-05 };
  lcpomap["DG_C4"]  = { 1.7,  0.070344, -0.019015, -2.2009e-05, 1.6875e-05 };
  lcpomap["DG_C4'"] = { 1.7,  0.23348, -0.072627, -2.0079e-04, 7.967e-05 };
  lcpomap["DG_C5"]  = { 1.7,  0.070344, -0.019015, -2.2009e-05, 1.6875e-05 };
  lcpomap["DG_C5'"] = { 1.7,  0.56482, -0.19608, -1.0219e-03, 2.658e-04 };
  lcpomap["DG_C6"]  = { 1.7,  0.070344, -0.019015, -2.2009e-05, 1.6875e-05 };
  lcpomap["DG_C8"]  = { 1.7,  0.51245, -0.15966, -1.9781e-04, 1.6392e-04 };
  lcpomap["DG_N1"]  = { 1.65,  0.41102, -0.12254, -7.5448e-05, 1.1804e-04 };
  lcpomap["DG_N2"]  = { 1.65,  0.73511, -0.22116, -8.9148e-04, 2.523e-04 };
  lcpomap["DG_N3"]  = { 1.65,  0.41102, -0.12254, -7.5448e-05, 1.1804e-04 };
  lcpomap["DG_N7"]  = { 1.65,  0.41102, -0.12254, -7.5448e-05, 1.1804e-04 };
  lcpomap["DG_N9"]  = { 1.65,  0.062577, -0.017874, -8.312e-05, 1.9849e-05 };
  lcpomap["DG_O3'"] = { 1.6,  0.49392, -0.16038, -1.5512e-04, 1.6453e-04 };
  lcpomap["DG_O4'"] = { 1.6,  0.49392, -0.16038, -1.5512e-04, 1.6453e-04 };
  lcpomap["DG_O5'"] = { 1.6,  0.49392, -0.16038, -1.5512e-04, 1.6453e-04 };
  lcpomap["DG_O6"]  = { 1.6,  0.68563, -0.1868, -1.35573e-03, 2.3743e-04 };
  lcpomap["DG_OP1"] = { 1.6,  0.77914, -0.25262, -1.6056e-03, 3.5071e-04 };
  lcpomap["DG_OP2"] = { 1.6,  0.88857, -0.33421, -1.8683e-03, 4.9372e-04 };
  lcpomap["DG_OP3"] = { 1.6,  0.88857, -0.33421, -1.8683e-03, 4.9372e-04 };
  lcpomap["DG_O1P"] = { 1.6,  0.77914, -0.25262, -1.6056e-03, 3.5071e-04 };
  lcpomap["DG_O2P"] = { 1.6,  0.88857, -0.33421, -1.8683e-03, 4.9372e-04 };
  lcpomap["DG_O3P"] = { 1.6,  0.88857, -0.33421, -1.8683e-03, 4.9372e-04 };
  lcpomap["DG_P"]   = { 1.9,  0.03873,  -0.0089339, 8.3582e-06,  3.0381e-06};

  lcpomap["DT3_C1'"] = { 1.7,  0.23348, -0.072627, -2.0079e-04, 7.967e-05 };
  lcpomap["DT3_C2"]  = { 1.7,  0.070344, -0.019015, -2.2009e-05, 1.6875e-05 };
  lcpomap["DT3_C2'"] = { 1.7,  0.56482, -0.19608, -1.0219e-03, 2.658e-04 };
  lcpomap["DT3_C3'"] = { 1.7,  0.23348, -0.072627, -2.0079e-04, 7.967e-05 };
  lcpomap["DT3_C4"]  = { 1.7,  0.070344, -0.019015, -2.2009e-05, 1.6875e-05 };
  lcpomap["DT3_C4'"] = { 1.7,  0.23348, -0.072627, -2.0079e-04, 7.967e-05 };
  lcpomap["DT3_C5"]  = { 1.7,  0.070344, -0.019015, -2.2009e-05, 1.6875e-05 };
  lcpomap["DT3_C5'"] = { 1.7,  0.56482, -0.19608, -1.0219e-03, 2.658e-04 };
  lcpomap["DT3_C6"]  = { 1.7,  0.51245, -0.15966, -1.9781e-04, 1.6392e-04 };
  lcpomap["DT3_C7"]  = { 1.7,  0.77887, -0.28063, -1.2968e-03, 3.9328e-04 };
  lcpomap["DT3_N1"]  = { 1.65,  0.062577, -0.017874, -8.312e-05, 1.9849e-05 };
  lcpomap["DT3_N3"]  = { 1.65,  0.41102, -0.12254, -7.5448e-05, 1.1804e-04 };
  lcpomap["DT3_O2"]  = { 1.6,  0.68563, -0.1868, -1.35573e-03, 2.3743e-04 };
  lcpomap["DT3_O3'"] = { 1.6,  0.77914, -0.25262, -1.6056e-03, 3.5071e-04 };
  lcpomap["DT3_O4"]  = { 1.6,  0.68563, -0.1868, -1.35573e-03, 2.3743e-04 };
  lcpomap["DT3_O4'"] = { 1.6,  0.49392, -0.16038, -1.5512e-04, 1.6453e-04 };
  lcpomap["DT3_O5'"] = { 1.6,  0.49392, -0.16038, -1.5512e-04, 1.6453e-04 };
  lcpomap["DT3_OP1"] = { 1.6,  0.77914, -0.25262, -1.6056e-03, 3.5071e-04 };
  lcpomap["DT3_OP2"] = { 1.6,  0.88857, -0.33421, -1.8683e-03, 4.9372e-04 };
  lcpomap["DT3_OP3"] = { 1.6,  0.88857, -0.33421, -1.8683e-03, 4.9372e-04 };
  lcpomap["DT3_O1P"] = { 1.6,  0.77914, -0.25262, -1.6056e-03, 3.5071e-04 };
  lcpomap["DT3_O2P"] = { 1.6,  0.88857, -0.33421, -1.8683e-03, 4.9372e-04 };
  lcpomap["DT3_O3P"] = { 1.6,  0.88857, -0.33421, -1.8683e-03, 4.9372e-04 };
  lcpomap["DT3_P"] = { 1.9,  0.03873,  -0.0089339, 8.3582e-06,  3.0381e-06};

  lcpomap["DT5_C1'"] = { 1.7,  0.23348, -0.072627, -2.0079e-04, 7.967e-05 };
  lcpomap["DT5_C2"]  = { 1.7,  0.070344, -0.019015, -2.2009e-05, 1.6875e-05 };
  lcpomap["DT5_C2'"] = { 1.7,  0.56482, -0.19608, -1.0219e-03, 2.658e-04 };
  lcpomap["DT5_C3'"] = { 1.7,  0.23348, -0.072627, -2.0079e-04, 7.967e-05 };
  lcpomap["DT5_C4"]  = { 1.7,  0.070344, -0.019015, -2.2009e-05, 1.6875e-05 };
  lcpomap["DT5_C4'"] = { 1.7,  0.23348, -0.072627, -2.0079e-04, 7.967e-05 };
  lcpomap["DT5_C5"]  = { 1.7,  0.070344, -0.019015, -2.2009e-05, 1.6875e-05 };
  lcpomap["DT5_C5'"] = { 1.7,  0.56482, -0.19608, -1.0219e-03, 2.658e-04 };
  lcpomap["DT5_C6"]  = { 1.7,  0.51245, -0.15966, -1.9781e-04, 1.6392e-04 };
  lcpomap["DT5_C7"]  = { 1.7,  0.77887, -0.28063, -1.2968e-03, 3.9328e-04 };
  lcpomap["DT5_N1"]  = { 1.65,  0.062577, -0.017874, -8.312e-05, 1.9849e-05 };
  lcpomap["DT5_N3"]  = { 1.65,  0.41102, -0.12254, -7.5448e-05, 1.1804e-04 };
  lcpomap["DT5_O2"]  = { 1.6,  0.68563, -0.1868, -1.35573e-03, 2.3743e-04 };
  lcpomap["DT5_O3'"] = { 1.6,  0.49392, -0.16038, -1.5512e-04, 1.6453e-04 };
  lcpomap["DT5_O4"]  = { 1.6,  0.68563, -0.1868, -1.35573e-03, 2.3743e-04 };
  lcpomap["DT5_O4'"] = { 1.6,  0.49392, -0.16038, -1.5512e-04, 1.6453e-04 };
  lcpomap["DT5_O5'"] = { 1.6,  0.49392, -0.16038, -1.5512e-04, 1.6453e-04 };
  lcpomap["DT5_OP1"] = { 1.6,  0.77914, -0.25262, -1.6056e-03, 3.5071e-04 };
  lcpomap["DT5_OP2"] = { 1.6,  0.88857, -0.33421, -1.8683e-03, 4.9372e-04 };
  lcpomap["DT5_OP3"] = { 1.6,  0.88857, -0.33421, -1.8683e-03, 4.9372e-04 };
  lcpomap["DT5_O1P"] = { 1.6,  0.77914, -0.25262, -1.6056e-03, 3.5071e-04 };
  lcpomap["DT5_O2P"] = { 1.6,  0.88857, -0.33421, -1.8683e-03, 4.9372e-04 };
  lcpomap["DT5_O3P"] = { 1.6,  0.88857, -0.33421, -1.8683e-03, 4.9372e-04 };
  lcpomap["DT5_P"] = { 1.9,  0.03873,  -0.0089339, 8.3582e-06,  3.0381e-06};

  lcpomap["DT_C1'"] = { 1.7,  0.23348, -0.072627, -2.0079e-04, 7.967e-05 };
  lcpomap["DT_C2"]  = { 1.7,  0.070344, -0.019015, -2.2009e-05, 1.6875e-05 };
  lcpomap["DT_C2'"] = { 1.7,  0.56482, -0.19608, -1.0219e-03, 2.658e-04 };
  lcpomap["DT_C3'"] = { 1.7,  0.23348, -0.072627, -2.0079e-04, 7.967e-05 };
  lcpomap["DT_C4"]  = { 1.7,  0.070344, -0.019015, -2.2009e-05, 1.6875e-05 };
  lcpomap["DT_C4'"] = { 1.7,  0.23348, -0.072627, -2.0079e-04, 7.967e-05 };
  lcpomap["DT_C5"]  = { 1.7,  0.070344, -0.019015, -2.2009e-05, 1.6875e-05 };
  lcpomap["DT_C5'"] = { 1.7,  0.56482, -0.19608, -1.0219e-03, 2.658e-04 };
  lcpomap["DT_C6"]  = { 1.7,  0.51245, -0.15966, -1.9781e-04, 1.6392e-04 };
  lcpomap["DT_C7"]  = { 1.7,  0.77887, -0.28063, -1.2968e-03, 3.9328e-04 };
  lcpomap["DT_N1"]  = { 1.65,  0.062577, -0.017874, -8.312e-05, 1.9849e-05 };
  lcpomap["DT_N3"]  = { 1.65,  0.41102, -0.12254, -7.5448e-05, 1.1804e-04 };
  lcpomap["DT_O2"]  = { 1.6,  0.68563, -0.1868, -1.35573e-03, 2.3743e-04 };
  lcpomap["DT_O3'"] = { 1.6,  0.49392, -0.16038, -1.5512e-04, 1.6453e-04 };
  lcpomap["DT_O4"]  = { 1.6,  0.68563, -0.1868, -1.35573e-03, 2.3743e-04 };
  lcpomap["DT_O4'"] = { 1.6,  0.49392, -0.16038, -1.5512e-04, 1.6453e-04 };
  lcpomap["DT_O5'"] = { 1.6,  0.49392, -0.16038, -1.5512e-04, 1.6453e-04 };
  lcpomap["DT_OP1"] = { 1.6,  0.77914, -0.25262, -1.6056e-03, 3.5071e-04 };
  lcpomap["DT_OP2"] = { 1.6,  0.88857, -0.33421, -1.8683e-03, 4.9372e-04 };
  lcpomap["DT_OP3"] = { 1.6,  0.88857, -0.33421, -1.8683e-03, 4.9372e-04 };
  lcpomap["DT_O1P"] = { 1.6,  0.77914, -0.25262, -1.6056e-03, 3.5071e-04 };
  lcpomap["DT_O2P"] = { 1.6,  0.88857, -0.33421, -1.8683e-03, 4.9372e-04 };
  lcpomap["DT_O3P"] = { 1.6,  0.88857, -0.33421, -1.8683e-03, 4.9372e-04 };
  lcpomap["DT_P"] = { 1.9,  0.03873,  -0.0089339, 8.3582e-06,  3.0381e-06};

  lcpomap["G3_C1'"] = { 1.7,  0.23348, -0.072627, -2.0079e-04, 7.967e-05 };
  lcpomap["G3_C2"] = { 1.7,  0.070344, -0.019015, -2.2009e-05, 1.6875e-05 };
  lcpomap["G3_C2'"] = { 1.7,  0.23348, -0.072627, -2.0079e-04, 7.967e-05 };
  lcpomap["G3_C3'"] = { 1.7,  0.23348, -0.072627, -2.0079e-04, 7.967e-05 };
  lcpomap["G3_C4"] = { 1.7,  0.070344, -0.019015, -2.2009e-05, 1.6875e-05 };
  lcpomap["G3_C4'"] = { 1.7,  0.23348, -0.072627, -2.0079e-04, 7.967e-05 };
  lcpomap["G3_C5"] = { 1.7,  0.070344, -0.019015, -2.2009e-05, 1.6875e-05 };
  lcpomap["G3_C5'"] = { 1.7,  0.56482, -0.19608, -1.0219e-03, 2.658e-04 };
  lcpomap["G3_C6"] = { 1.7,  0.070344, -0.019015, -2.2009e-05, 1.6875e-05 };
  lcpomap["G3_C8"] = { 1.7,  0.51245, -0.15966, -1.9781e-04, 1.6392e-04 };
  lcpomap["G3_N1"] = { 1.65,  0.41102, -0.12254, -7.5448e-05, 1.1804e-04 };
  lcpomap["G3_N2"] = { 1.65,  0.73511, -0.22116, -8.9148e-04, 2.523e-04 };
  lcpomap["G3_N3"] = { 1.65,  0.41102, -0.12254, -7.5448e-05, 1.1804e-04 };
  lcpomap["G3_N7"] = { 1.65,  0.41102, -0.12254, -7.5448e-05, 1.1804e-04 };
  lcpomap["G3_N9"] = { 1.65,  0.062577, -0.017874, -8.312e-05, 1.9849e-05 };
  lcpomap["G3_O2'"] = { 1.6,  0.77914, -0.25262, -1.6056e-03, 3.5071e-04 };
  lcpomap["G3_O3'"] = { 1.6,  0.77914, -0.25262, -1.6056e-03, 3.5071e-04 };
  lcpomap["G3_O4'"] = { 1.6,  0.49392, -0.16038, -1.5512e-04, 1.6453e-04 };
  lcpomap["G3_O5'"] = { 1.6,  0.49392, -0.16038, -1.5512e-04, 1.6453e-04 };
  lcpomap["G3_O6"] = { 1.6,  0.68563, -0.1868, -1.35573e-03, 2.3743e-04 };
  lcpomap["G3_OP1"] = { 1.6,  0.77914, -0.25262, -1.6056e-03, 3.5071e-04 };
  lcpomap["G3_OP2"] = { 1.6,  0.88857, -0.33421, -1.8683e-03, 4.9372e-04 };
  lcpomap["G3_OP3"] = { 1.6,  0.88857, -0.33421, -1.8683e-03, 4.9372e-04 };
  lcpomap["G3_O1P"] = { 1.6,  0.77914, -0.25262, -1.6056e-03, 3.5071e-04 };
  lcpomap["G3_O2P"] = { 1.6,  0.88857, -0.33421, -1.8683e-03, 4.9372e-04 };
  lcpomap["G3_O3P"] = { 1.6,  0.88857, -0.33421, -1.8683e-03, 4.9372e-04 };
  lcpomap["G3_P"] = { 1.9,  0.03873,  -0.0089339, 8.3582e-06,  3.0381e-06};

  lcpomap["G5_C1'"] = { 1.7,  0.23348, -0.072627, -2.0079e-04, 7.967e-05 };
  lcpomap["G5_C2"] = { 1.7,  0.070344, -0.019015, -2.2009e-05, 1.6875e-05 };
  lcpomap["G5_C2'"] = { 1.7,  0.23348, -0.072627, -2.0079e-04, 7.967e-05 };
  lcpomap["G5_C3'"] = { 1.7,  0.23348, -0.072627, -2.0079e-04, 7.967e-05 };
  lcpomap["G5_C4"] = { 1.7,  0.070344, -0.019015, -2.2009e-05, 1.6875e-05 };
  lcpomap["G5_C4'"] = { 1.7,  0.23348, -0.072627, -2.0079e-04, 7.967e-05 };
  lcpomap["G5_C5"] = { 1.7,  0.070344, -0.019015, -2.2009e-05, 1.6875e-05 };
  lcpomap["G5_C5'"] = { 1.7,  0.56482, -0.19608, -1.0219e-03, 2.658e-04 };
  lcpomap["G5_C6"] = { 1.7,  0.070344, -0.019015, -2.2009e-05, 1.6875e-05 };
  lcpomap["G5_C8"] = { 1.7,  0.51245, -0.15966, -1.9781e-04, 1.6392e-04 };
  lcpomap["G5_N1"] = { 1.65,  0.41102, -0.12254, -7.5448e-05, 1.1804e-04 };
  lcpomap["G5_N2"] = { 1.65,  0.73511, -0.22116, -8.9148e-04, 2.523e-04 };
  lcpomap["G5_N3"] = { 1.65,  0.41102, -0.12254, -7.5448e-05, 1.1804e-04 };
  lcpomap["G5_N7"] = { 1.65,  0.41102, -0.12254, -7.5448e-05, 1.1804e-04 };
  lcpomap["G5_N9"] = { 1.65,  0.062577, -0.017874, -8.312e-05, 1.9849e-05 };
  lcpomap["G5_O2'"] = { 1.6,  0.77914, -0.25262, -1.6056e-03, 3.5071e-04 };
  lcpomap["G5_O3'"] = { 1.6,  0.49392, -0.16038, -1.5512e-04, 1.6453e-04 };
  lcpomap["G5_O4'"] = { 1.6,  0.49392, -0.16038, -1.5512e-04, 1.6453e-04 };
  lcpomap["G5_O5'"] = { 1.6,  0.49392, -0.16038, -1.5512e-04, 1.6453e-04 };
  lcpomap["G5_O6"] = { 1.6,  0.68563, -0.1868, -1.35573e-03, 2.3743e-04 };
  lcpomap["G5_OP1"] = { 1.6,  0.77914, -0.25262, -1.6056e-03, 3.5071e-04 };
  lcpomap["G5_OP2"] = { 1.6,  0.88857, -0.33421, -1.8683e-03, 4.9372e-04 };
  lcpomap["G5_OP3"] = { 1.6,  0.88857, -0.33421, -1.8683e-03, 4.9372e-04 };
  lcpomap["G5_O1P"] = { 1.6,  0.77914, -0.25262, -1.6056e-03, 3.5071e-04 };
  lcpomap["G5_O2P"] = { 1.6,  0.88857, -0.33421, -1.8683e-03, 4.9372e-04 };
  lcpomap["G5_O3P"] = { 1.6,  0.88857, -0.33421, -1.8683e-03, 4.9372e-04 };
  lcpomap["G5_P"] = { 1.9,  0.03873,  -0.0089339, 8.3582e-06,  3.0381e-06};

  lcpomap["G_C1'"] = { 1.7,  0.23348, -0.072627, -2.0079e-04, 7.967e-05 };
  lcpomap["G_C2"]  = { 1.7,  0.070344, -0.019015, -2.2009e-05, 1.6875e-05 };
  lcpomap["G_C2'"] = { 1.7,  0.23348, -0.072627, -2.0079e-04, 7.967e-05 };
  lcpomap["G_C3'"] = { 1.7,  0.23348, -0.072627, -2.0079e-04, 7.967e-05 };
  lcpomap["G_C4"]  = { 1.7,  0.070344, -0.019015, -2.2009e-05, 1.6875e-05 };
  lcpomap["G_C4'"] = { 1.7,  0.23348, -0.072627, -2.0079e-04, 7.967e-05 };
  lcpomap["G_C5"]  = { 1.7,  0.070344, -0.019015, -2.2009e-05, 1.6875e-05 };
  lcpomap["G_C5'"] = { 1.7,  0.56482, -0.19608, -1.0219e-03, 2.658e-04 };
  lcpomap["G_C6"]  = { 1.7,  0.070344, -0.019015, -2.2009e-05, 1.6875e-05 };
  lcpomap["G_C8"]  = { 1.7,  0.51245, -0.15966, -1.9781e-04, 1.6392e-04 };
  lcpomap["G_N1"]  = { 1.65,  0.41102, -0.12254, -7.5448e-05, 1.1804e-04 };
  lcpomap["G_N2"]  = { 1.65,  0.73511, -0.22116, -8.9148e-04, 2.523e-04 };
  lcpomap["G_N3"]  = { 1.65,  0.41102, -0.12254, -7.5448e-05, 1.1804e-04 };
  lcpomap["G_N7"]  = { 1.65,  0.41102, -0.12254, -7.5448e-05, 1.1804e-04 };
  lcpomap["G_N9"]  = { 1.65,  0.062577, -0.017874, -8.312e-05, 1.9849e-05 };
  lcpomap["G_O2'"] = { 1.6,  0.77914, -0.25262, -1.6056e-03, 3.5071e-04 };
  lcpomap["G_O3'"] = { 1.6,  0.49392, -0.16038, -1.5512e-04, 1.6453e-04 };
  lcpomap["G_O4'"] = { 1.6,  0.49392, -0.16038, -1.5512e-04, 1.6453e-04 };
  lcpomap["G_O5'"] = { 1.6,  0.49392, -0.16038, -1.5512e-04, 1.6453e-04 };
  lcpomap["G_O6"] = { 1.6,  0.68563, -0.1868, -1.35573e-03, 2.3743e-04 };
  lcpomap["G_OP1"] = { 1.6,  0.77914, -0.25262, -1.6056e-03, 3.5071e-04 };
  lcpomap["G_OP2"] = { 1.6,  0.88857, -0.33421, -1.8683e-03, 4.9372e-04 };
  lcpomap["G_OP3"] = { 1.6,  0.88857, -0.33421, -1.8683e-03, 4.9372e-04 };
  lcpomap["G_O1P"] = { 1.6,  0.77914, -0.25262, -1.6056e-03, 3.5071e-04 };
  lcpomap["G_O2P"] = { 1.6,  0.88857, -0.33421, -1.8683e-03, 4.9372e-04 };
  lcpomap["G_O3P"] = { 1.6,  0.88857, -0.33421, -1.8683e-03, 4.9372e-04 };
  lcpomap["G_P"] = { 1.9,  0.03873,  -0.0089339, 8.3582e-06,  3.0381e-06};

  lcpomap["U3_C1'"] = { 1.7,  0.23348, -0.072627, -2.0079e-04, 7.967e-05 };
  lcpomap["U3_C2"]  = { 1.7,  0.070344, -0.019015, -2.2009e-05, 1.6875e-05 };
  lcpomap["U3_C2'"] = { 1.7,  0.23348, -0.072627, -2.0079e-04, 7.967e-05 };
  lcpomap["U3_C3'"] = { 1.7,  0.23348, -0.072627, -2.0079e-04, 7.967e-05 };
  lcpomap["U3_C4"]  = { 1.7,  0.070344, -0.019015, -2.2009e-05, 1.6875e-05 };
  lcpomap["U3_C4'"] = { 1.7,  0.23348, -0.072627, -2.0079e-04, 7.967e-05 };
  lcpomap["U3_C5"]  = { 1.7,  0.51245, -0.15966, -1.9781e-04, 1.6392e-04 };
  lcpomap["U3_C5'"] = { 1.7,  0.56482, -0.19608, -1.0219e-03, 2.658e-04 };
  lcpomap["U3_C6"]  = { 1.7,  0.51245, -0.15966, -1.9781e-04, 1.6392e-04 };
  lcpomap["U3_N1"]  = { 1.65,  0.062577, -0.017874, -8.312e-05, 1.9849e-05 };
  lcpomap["U3_N3"]  = { 1.65,  0.41102, -0.12254, -7.5448e-05, 1.1804e-04 };
  lcpomap["U3_O2"]  = { 1.6,  0.68563, -0.1868, -1.35573e-03, 2.3743e-04 };
  lcpomap["U3_O2'"] = { 1.6,  0.77914, -0.25262, -1.6056e-03, 3.5071e-04 };
  lcpomap["U3_O3'"] = { 1.6,  0.77914, -0.25262, -1.6056e-03, 3.5071e-04 };
  lcpomap["U3_O4"]  = { 1.6,  0.68563, -0.1868, -1.35573e-03, 2.3743e-04 };
  lcpomap["U3_O4'"] = { 1.6,  0.49392, -0.16038, -1.5512e-04, 1.6453e-04 };
  lcpomap["U3_O5'"] = { 1.6,  0.49392, -0.16038, -1.5512e-04, 1.6453e-04 };
  lcpomap["U3_OP1"] = { 1.6,  0.77914, -0.25262, -1.6056e-03, 3.5071e-04 };
  lcpomap["U3_OP2"] = { 1.6,  0.88857, -0.33421, -1.8683e-03, 4.9372e-04 };
  lcpomap["U3_OP3"] = { 1.6,  0.88857, -0.33421, -1.8683e-03, 4.9372e-04 };
  lcpomap["U3_O1P"] = { 1.6,  0.77914, -0.25262, -1.6056e-03, 3.5071e-04 };
  lcpomap["U3_O2P"] = { 1.6,  0.88857, -0.33421, -1.8683e-03, 4.9372e-04 };
  lcpomap["U3_O3P"] = { 1.6,  0.88857, -0.33421, -1.8683e-03, 4.9372e-04 };
  lcpomap["U3_P"] = { 1.9,  0.03873,  -0.0089339, 8.3582e-06,  3.0381e-06};

  lcpomap["U5_C1'"] = { 1.7,  0.23348, -0.072627, -2.0079e-04, 7.967e-05 };
  lcpomap["U5_C2"]  = { 1.7,  0.070344, -0.019015, -2.2009e-05, 1.6875e-05 };
  lcpomap["U5_C2'"] = { 1.7,  0.23348, -0.072627, -2.0079e-04, 7.967e-05 };
  lcpomap["U5_C3'"] = { 1.7,  0.23348, -0.072627, -2.0079e-04, 7.967e-05 };
  lcpomap["U5_C4"]  = { 1.7,  0.070344, -0.019015, -2.2009e-05, 1.6875e-05 };
  lcpomap["U5_C4'"] = { 1.7,  0.23348, -0.072627, -2.0079e-04, 7.967e-05 };
  lcpomap["U5_C5"]  = { 1.7,  0.51245, -0.15966, -1.9781e-04, 1.6392e-04 };
  lcpomap["U5_C5'"] = { 1.7,  0.56482, -0.19608, -1.0219e-03, 2.658e-04 };
  lcpomap["U5_C6"]  = { 1.7,  0.51245, -0.15966, -1.9781e-04, 1.6392e-04 };
  lcpomap["U5_N1"]  = { 1.65,  0.062577, -0.017874, -8.312e-05, 1.9849e-05 };
  lcpomap["U5_N3"]  = { 1.65,  0.41102, -0.12254, -7.5448e-05, 1.1804e-04 };
  lcpomap["U5_O2"]  = { 1.6,  0.68563, -0.1868, -1.35573e-03, 2.3743e-04 };
  lcpomap["U5_O2'"] = { 1.6,  0.77914, -0.25262, -1.6056e-03, 3.5071e-04 };
  lcpomap["U5_O3'"] = { 1.6,  0.49392, -0.16038, -1.5512e-04, 1.6453e-04 };
  lcpomap["U5_O4"]  = { 1.6,  0.68563, -0.1868, -1.35573e-03, 2.3743e-04 };
  lcpomap["U5_O4'"] = { 1.6,  0.49392, -0.16038, -1.5512e-04, 1.6453e-04 };
  lcpomap["U5_O5'"] = { 1.6,  0.49392, -0.16038, -1.5512e-04, 1.6453e-04 };
  lcpomap["U5_OP1"] = { 1.6,  0.77914, -0.25262, -1.6056e-03, 3.5071e-04 };
  lcpomap["U5_OP2"] = { 1.6,  0.88857, -0.33421, -1.8683e-03, 4.9372e-04 };
  lcpomap["U5_OP3"] = { 1.6,  0.88857, -0.33421, -1.8683e-03, 4.9372e-04 };
  lcpomap["U5_O1P"] = { 1.6,  0.77914, -0.25262, -1.6056e-03, 3.5071e-04 };
  lcpomap["U5_O2P"] = { 1.6,  0.88857, -0.33421, -1.8683e-03, 4.9372e-04 };
  lcpomap["U5_O3P"] = { 1.6,  0.88857, -0.33421, -1.8683e-03, 4.9372e-04 };
  lcpomap["U5_P"] = { 1.9,  0.03873,  -0.0089339, 8.3582e-06,  3.0381e-06};

  lcpomap["U_C1'"] = { 1.7,  0.23348, -0.072627, -2.0079e-04, 7.967e-05 };
  lcpomap["U_C2"]  = { 1.7,  0.070344, -0.019015, -2.2009e-05, 1.6875e-05 };
  lcpomap["U_C2'"] = { 1.7,  0.23348, -0.072627, -2.0079e-04, 7.967e-05 };
  lcpomap["U_C3'"] = { 1.7,  0.23348, -0.072627, -2.0079e-04, 7.967e-05 };
  lcpomap["U_C4"]  = { 1.7,  0.070344, -0.019015, -2.2009e-05, 1.6875e-05 };
  lcpomap["U_C4'"] = { 1.7,  0.23348, -0.072627, -2.0079e-04, 7.967e-05 };
  lcpomap["U_C5"]  = { 1.7,  0.51245, -0.15966, -1.9781e-04, 1.6392e-04 };
  lcpomap["U_C5'"] = { 1.7,  0.56482, -0.19608, -1.0219e-03, 2.658e-04 };
  lcpomap["U_C6"]  = { 1.7,  0.51245, -0.15966, -1.9781e-04, 1.6392e-04 };
  lcpomap["U_N1"]  = { 1.65,  0.062577, -0.017874, -8.312e-05, 1.9849e-05 };
  lcpomap["U_N3"]  = { 1.65,  0.41102, -0.12254, -7.5448e-05, 1.1804e-04 };
  lcpomap["U_O2"]  = { 1.6,  0.68563, -0.1868, -1.35573e-03, 2.3743e-04 };
  lcpomap["U_O2'"] = { 1.6,  0.77914, -0.25262, -1.6056e-03, 3.5071e-04 };
  lcpomap["U_O3'"] = { 1.6,  0.49392, -0.16038, -1.5512e-04, 1.6453e-04 };
  lcpomap["U_O4"]  = { 1.6,  0.68563, -0.1868, -1.35573e-03, 2.3743e-04 };
  lcpomap["U_O4'"] = { 1.6,  0.49392, -0.16038, -1.5512e-04, 1.6453e-04 };
  lcpomap["U_O5'"] = { 1.6,  0.49392, -0.16038, -1.5512e-04, 1.6453e-04 };
  lcpomap["U_OP1"] = { 1.6,  0.77914, -0.25262, -1.6056e-03, 3.5071e-04 };
  lcpomap["U_OP2"] = { 1.6,  0.88857, -0.33421, -1.8683e-03, 4.9372e-04 };
  lcpomap["U_OP3"] = { 1.6,  0.88857, -0.33421, -1.8683e-03, 4.9372e-04 };
  lcpomap["U_O1P"] = { 1.6,  0.77914, -0.25262, -1.6056e-03, 3.5071e-04 };
  lcpomap["U_O2P"] = { 1.6,  0.88857, -0.33421, -1.8683e-03, 4.9372e-04 };
  lcpomap["U_O3P"] = { 1.6,  0.88857, -0.33421, -1.8683e-03, 4.9372e-04 };
  lcpomap["U_P"] = { 1.9,  0.03873,  -0.0089339, 8.3582e-06,  3.0381e-06};

  return lcpomap;
}

// assigns LCPO parameters to each atom reading from database
void SAXS::readLCPOparam(const std::vector<std::vector<std::string> > &AtomResidueName, unsigned natoms)
{
  std::map<std::string, std::vector<double> > lcpomap = setupLCPOparam();

  for(unsigned i=0; i<natoms; ++i)
  {
    if ((AtomResidueName[0][i][0]=='O') || (AtomResidueName[0][i][0]=='N') || (AtomResidueName[0][i][0]=='C') || (AtomResidueName[0][i][0]=='S' || (AtomResidueName[0][i][0]=='P'))) {
      std::string identifier = AtomResidueName[1][i]+"_"+AtomResidueName[0][i];
      std::vector<double> LCPOparamVector = lcpomap.at(identifier);
      double rs = 0.14;
      LCPOparam[i].push_back(LCPOparamVector[0]+rs*10.);
      LCPOparam[i].push_back(LCPOparamVector[1]);
      LCPOparam[i].push_back(LCPOparamVector[2]);
      LCPOparam[i].push_back(LCPOparamVector[3]);
      LCPOparam[i].push_back(LCPOparamVector[4]);
    }
  }

  for(unsigned i=0; i<natoms; ++i) {
    if (LCPOparam[i].size()==0 ) {
      if ((AtomResidueName[0][i][0]=='O') || (AtomResidueName[0][i][0]=='N') || (AtomResidueName[0][i][0]=='C') || (AtomResidueName[0][i][0]=='S') || (AtomResidueName[0][i][0]=='P')) {
        std::cout << "Could not find LCPO paramaters for atom " << AtomResidueName[0][i] << " of residue " << AtomResidueName[1][i] << std::endl;
        error ("missing LCPO parameters\n");
      }
    }
  }

  if (AtomResidueName[0][0] == "N") {
    LCPOparam[0][1] = 7.3511e-01;
    LCPOparam[0][2] = -2.2116e-01;
    LCPOparam[0][3] = -8.9148e-04;
    LCPOparam[0][4] = 2.5230e-04;
  }

  if (AtomResidueName[0][natoms-1] == "O") {
    LCPOparam[natoms-1][1] = 8.8857e-01;
    LCPOparam[natoms-1][2] = -3.3421e-01;
    LCPOparam[natoms-1][3] = -1.8683e-03;
    LCPOparam[natoms-1][4] = 4.9372e-04;
  }
}

void SAXS::resolution_function()
{
  const unsigned numq = q_list.size();

  // only OpenMP because numq might be smaller than the number of ranks
  #pragma omp parallel for num_threads(OpenMP::getNumThreads())
  for (unsigned i=0; i<numq; i++) {
    double qi = q_list[i];
    double dq = 6*sigma_res[i]/(Nj-1);
    double sigma_sq = sigma_res[i]*sigma_res[i];
    double qstart = qi - 3*sigma_res[i];
    for (unsigned j=0; j<Nj; j++) {
      double qj = qstart + j*dq;
      double I0exp = i0e(qj*qi/sigma_sq);

      qj_list[i][j] = qj;
      Rij[i][j] = (qj/sigma_sq)*std::exp(-0.5*(qj - qi)*(qj - qi)/sigma_sq)*I0exp;
    }
  }
}

// i0e function from cephes
// compute I0(x) * exp (-x), with I0 being the modified Bessel function
// of first kind and zeroth order.
inline double SAXS::i0e(double x)
{
  double y = 0.0;

  if (x < 0)
    x = -x;
  if (x <= 8.0) {
    y = (x/2.0) - 2.0;
    return chbevl(y, A);
  }

  return chbevl(32.0/x - 2.0, B) / sqrt(x);
}

double SAXS::chbevl(double x, const std::vector<double> &coeffs)
{
  double b0, b1, b2;
  unsigned n = coeffs.size();

  b0 = coeffs[0];
  b1 = 0.0;
  b2 = 0.0;

  for (unsigned i = 1; i < n; i++) {
    b2 = b1;
    b1 = b0;
    b0 = x * b1 - b2 + coeffs[i];
  }
  return 0.5 * (b0 - b2);
}

inline double SAXS::interpolation(std::vector<SplineCoeffs> &coeffs, double x)
{
  unsigned s = 0;
  while ((x >= q_list[s+1]) && (s+1 < q_list.size()-1)) s++;

  double dx = x - coeffs[s].x;
  return coeffs[s].a + coeffs[s].b*dx + coeffs[s].c*dx*dx + coeffs[s].d*dx*dx*dx;
}

// natural bc cubic spline implementation from the Wikipedia algorithm
// modified from https://stackoverflow.com/a/19216702/3254658
std::vector<SAXS::SplineCoeffs> SAXS::spline_coeffs(std::vector<double> &x, std::vector<double> &y)
{
  unsigned n = x.size()-1;
  std::vector<double> a;
  a.insert(a.begin(), y.begin(), y.end());
  std::vector<double> b(n);
  std::vector<double> d(n);
  std::vector<double> h;

  for(unsigned i=0; i<n; i++)
    h.push_back(x[i+1]-x[i]);

  std::vector<double> alpha;
  alpha.push_back(0);
  for(unsigned i=1; i<n; i++)
    alpha.push_back( 3*(a[i+1]-a[i])/h[i] - 3*(a[i]-a[i-1])/h[i-1]  );

  std::vector<double> c(n+1);
  std::vector<double> l(n+1);
  std::vector<double> mu(n+1);
  std::vector<double> z(n+1);
  l[0] = 1;
  mu[0] = 0;
  z[0] = 0;

  for(unsigned i=1; i<n; i++) {
    l[i] = 2 *(x[i+1]-x[i-1])-h[i-1]*mu[i-1];
    mu[i] = h[i]/l[i];
    z[i] = (alpha[i]-h[i-1]*z[i-1])/l[i];
  }

  l[n] = 1;
  z[n] = 0;
  c[n] = 0;

  for(int j=n-1; j>=0; j--) {
    c[j] = z[j] - mu[j] * c[j+1];
    b[j] = (a[j+1]-a[j])/h[j]-h[j]*(c[j+1]+2*c[j])/3;
    d[j] = (c[j+1]-c[j])/3/h[j];
  }

  std::vector<SplineCoeffs> output_set(n);
  for(unsigned i=0; i<n; i++) {
    output_set[i].a = a[i];
    output_set[i].b = b[i];
    output_set[i].c = c[i];
    output_set[i].d = d[i];
    output_set[i].x = x[i];
  }

  return output_set;
}


}//namespace isdb
}//namespace PLMD<|MERGE_RESOLUTION|>--- conflicted
+++ resolved
@@ -1504,14 +1504,7 @@
   if(getWstride()>0&& (getStep()%getWstride()==0 || getCPT()) ) writeStatus();
 }
 
-<<<<<<< HEAD
-void SAXS::getOnebeadMapping(const std::vector<AtomNumber> &atoms) {
-  // Here we read the chain information
-  PDB pdb;
-  if( !pdb.read(template_name,usingNaturalUnits(),1.) ) plumed_merror("missing input file " + template_name);
-=======
 unsigned SAXS::getOnebeadMapping(const PDB &pdb, const std::vector<AtomNumber> &atoms) {
->>>>>>> 58d66d7f
   std::vector<std::string> chains; pdb.getChainNames( chains );
   std::vector<std::vector<std::string> > AtomResidueName;
 
