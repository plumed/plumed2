--- conflicted
+++ resolved
@@ -66,10 +66,7 @@
   std::string reference;
   std::vector<Vector> derivs_s;
   std::vector<Vector> derivs_z;
-<<<<<<< HEAD
   std::vector <ImagePath> imgVec; // this can be used for doing neighlist
-=======
-  std::vector <ImagePath> imgVec; // this can be used for doing neighlist   
 
   //variables used for descreasing the computational complexity using close structure from previous steps, n is the number of atoms, i is the number of reference structures
   double epsilonClose;
@@ -84,13 +81,11 @@
   Tensor *drotationPosCloseDrr01; //Tensor[3][3];
   std::vector<unsigned> savedIndices;
 
->>>>>>> 668cf8b4
 protected:
   std::vector<PDB> pdbv;
   std::vector<std::string> labels;
   std::vector< std::vector<double> > indexvec; // use double to allow isomaps
   unsigned nframes;
-
 public:
   explicit PathMSDBase(const ActionOptions&);
   ~PathMSDBase();
