/* +++++++++++++++++++++++++++++++++++++++++++++++++++++++++++++++++++++++++
   Copyright (c) 2012-2017 The plumed team
   (see the PEOPLE file at the root of the distribution for a list of names)

   See http://www.plumed.org for more information.

   This file is part of plumed, version 2.

   plumed is free software: you can redistribute it and/or modify
   it under the terms of the GNU Lesser General Public License as published by
   the Free Software Foundation, either version 3 of the License, or
   (at your option) any later version.

   plumed is distributed in the hope that it will be useful,
   but WITHOUT ANY WARRANTY; without even the implied warranty of
   MERCHANTABILITY or FITNESS FOR A PARTICULAR PURPOSE.  See the
   GNU Lesser General Public License for more details.

   You should have received a copy of the GNU Lesser General Public License
   along with plumed.  If not, see <http://www.gnu.org/licenses/>.
+++++++++++++++++++++++++++++++++++++++++++++++++++++++++++++++++++++++++ */
#include "PathMSDBase.h"
#include "Colvar.h"
#include "ActionRegister.h"
#include "core/PlumedMain.h"
#include "core/Atoms.h"
#include "tools/PDB.h"
#include "tools/RMSD.h"
#include "tools/Tools.h"
#include <cmath>

using namespace std;

namespace PLMD {
namespace colvar {

void PathMSDBase::registerKeywords(Keywords& keys) {
  Colvar::registerKeywords(keys);
  keys.remove("NOPBC");
  keys.add("compulsory","LAMBDA","the lambda parameter is needed for smoothing, is in the units of plumed");
  keys.add("compulsory","REFERENCE","the pdb is needed to provide the various milestones");
  keys.add("optional","NEIGH_SIZE","size of the neighbor list");
  keys.add("optional","NEIGH_STRIDE","how often the neighbor list needs to be calculated in time units");
  keys.add("optional", "EPSILON", "what is the maximum distance between the close and  current structure");
  keys.add("optional", "LOG-CLOSE", "enable logging regarding the close structure, the simulation will run a bit slower");
  keys.add("optional", "DEBUG-CLOSE", "enable extensive debugging info regarding the close structure, the simulation will run much slower");
}

PathMSDBase::PathMSDBase(const ActionOptions&ao):
<<<<<<< HEAD
  PLUMED_COLVAR_INIT(ao),
  neigh_size(-1),
  neigh_stride(-1),
  nframes(0)
=======
PLUMED_COLVAR_INIT(ao),
neigh_size(-1),
neigh_stride(-1),
nframes(0),
epsilonClose(-1),
debugClose(0),
logClose(0)
>>>>>>> 668cf8b4
{
  parse("LAMBDA",lambda);
  parse("NEIGH_SIZE",neigh_size);
  parse("NEIGH_STRIDE",neigh_stride);
  parse("REFERENCE",reference);
  parse("EPSILON", epsilonClose);
  parse("LOG-CLOSE", logClose);
  parse("DEBUG-CLOSE", debugClose);

  // open the file
  FILE* fp=fopen(reference.c_str(),"r");
  std::vector<AtomNumber> aaa;
  if (fp!=NULL)
  {
    log<<"Opening reference file "<<reference.c_str()<<"\n";
    bool do_read=true;
    while (do_read) {
      PDB mypdb;
      RMSD mymsd;
      do_read=mypdb.readFromFilepointer(fp,plumed.getAtoms().usingNaturalUnits(),0.1/atoms.getUnits().getLength());
      if(do_read) {
        nframes++;
        if(mypdb.getAtomNumbers().size()==0) error("number of atoms in a frame should be more than zero");
        unsigned nat=mypdb.getAtomNumbers().size();
        if(nat!=mypdb.getAtomNumbers().size()) error("frames should have the same number of atoms");
        if(aaa.empty()) aaa=mypdb.getAtomNumbers();
        if(aaa!=mypdb.getAtomNumbers()) error("frames should contain same atoms in same order");
        log<<"Found PDB: "<<nframes<<" containing  "<<mypdb.getAtomNumbers().size()<<" atoms\n";
        pdbv.push_back(mypdb);
//            requestAtoms(mypdb.getAtomNumbers()); // is done in non base classes
        derivs_s.resize(mypdb.getAtomNumbers().size());
        derivs_z.resize(mypdb.getAtomNumbers().size());
        mymsd.set(mypdb,"OPTIMAL");
        msdv.push_back(mymsd); // the vector that stores the frames
        //log<<mypdb;
      } else {break ;}
    }
    fclose (fp);
    log<<"Found TOTAL "<<nframes<< " PDB in the file "<<reference.c_str()<<" \n";
    if(nframes==0) error("at least one frame expected");
<<<<<<< HEAD
  }
  if(neigh_stride>0 || neigh_size>0) {
    if(neigh_size>int(nframes)) {
      log.printf(" List size required ( %d ) is too large: resizing to the maximum number of frames required: %u  \n",neigh_size,nframes);
      neigh_size=nframes;
    }
    log.printf("  Neighbor list enabled: \n");
    log.printf("                size   :  %d elements\n",neigh_size);
    log.printf("                stride :  %d timesteps \n",neigh_stride);
  } else {
    log.printf("  Neighbor list NOT enabled \n");
=======
    //set up rmsdRefClose, initialize it to the first structure loaded from reference file
    rmsdPosClose.set(pdbv[0], "OPTIMAL");
    firstPosClose = true;
  } 
  if(neigh_stride>0 || neigh_size>0){
           if(neigh_size>int(nframes)){
           	log.printf(" List size required ( %d ) is too large: resizing to the maximum number of frames required: %u  \n",neigh_size,nframes);
 		neigh_size=nframes;
           }
           log.printf("  Neighbor list enabled: \n");
           log.printf("                size   :  %d elements\n",neigh_size);
           log.printf("                stride :  %d timesteps \n",neigh_stride);
  }else{
           log.printf("  Neighbor list NOT enabled \n");
>>>>>>> 668cf8b4
  }

  if (epsilonClose > 0)
      log.printf(" Epsilon = %lf, computing with the close structure\n", epsilonClose);
  else
      debugClose = 0;
  if (debugClose)
      log.printf(" Extensive debug info regarding close structure turned on\n");

  rotationRefClose = new Tensor[nframes];
  drotationPosCloseDrr01 = new Tensor[9];
  savedIndices = vector<unsigned>(nframes);

}

PathMSDBase::~PathMSDBase(){
    delete[] rotationRefClose;
    delete[] drotationPosCloseDrr01;
}

void PathMSDBase::calculate() {

  if(neigh_size>0 && getExchangeStep()) error("Neighbor lists for this collective variable are not compatible with replica exchange, sorry for that!");

  //log.printf("NOW CALCULATE! \n");


  // resize the list to full
<<<<<<< HEAD
  if(imgVec.empty()) { // this is the signal that means: recalculate all
    imgVec.resize(nframes);
    for(unsigned i=0; i<nframes; i++) {
      imgVec[i].property=indexvec[i];
      imgVec[i].index=i;
    }
=======
  if(imgVec.empty()){ // this is the signal that means: recalculate all 
      imgVec.resize(nframes);  
#pragma simd
      for(unsigned i=0;i<nframes;i++){
          imgVec[i].property=indexvec[i];
          imgVec[i].index=i;
      }
>>>>>>> 668cf8b4
  }

// THIS IS THE HEAVY PART (RMSD STUFF)
  unsigned stride=comm.Get_size();
  unsigned rank=comm.Get_rank();
  unsigned nat=pdbv[0].size();
  plumed_assert(nat>0);
  plumed_assert(nframes>0);
  plumed_assert(imgVec.size()>0);

  Tensor* tmp_rotationRefClose = new Tensor[nframes];

  if (epsilonClose > 0){
      //compute rmsd between positions and close structure, save rotation matrix, drotation_drr01, drotation_dpos
      double posclose = rmsdPosClose.calc_Rot_DRotDRr01(getPositions(), rotationPosClose, drotationPosCloseDrr01, true);
      //if there is no close structure or the existing one is too far from current structure
      if (firstPosClose || (posclose > epsilonClose)){
          //set the current structure as close one for a few next steps
          if (logClose)
              log << "PLUMED-CLOSE: new close structure, rmsd pos close " << posclose << "\n";
          rmsdPosClose.clear();
          rmsdPosClose.setReference(getPositions());
          //as this is a new close structure, we need to save the rotation matrices fitted to the reference structures
	  // and we need to accurately recalculate for all reference structures
          computeRefClose = true;
          imgVec.resize(nframes);
#pragma simd
          for(unsigned i=0;i<nframes;i++){
              imgVec[i].property=indexvec[i];
              imgVec[i].index=i;
          }
          firstPosClose = false;
      }
      else{
          //the current structure is pretty close to the close structure, so we use saved rotation matrices to decrease the complexity of rmsd comuptation
          if (debugClose)
              log << "PLUMED-CLOSE: old close structure, rmsd pos close " << posclose << "\n";
          computeRefClose = false;
      }
  }

  std::vector<double> tmp_distances(imgVec.size(),0.0);
  std::vector<Vector> tmp_derivs;
  // this array is a merge of all tmp_derivs, so as to allow a single comm.Sum below
  std::vector<Vector> tmp_derivs2(imgVec.size()*nat);

// if imgVec.size() is less than nframes, it means that only some msd will be calculated
<<<<<<< HEAD
  for(unsigned i=rank; i<imgVec.size(); i+=stride) {
// store temporary local results
    tmp_distances[i]=msdv[imgVec[i].index].calculate(getPositions(),tmp_derivs,true);
    plumed_assert(tmp_derivs.size()==nat);
    for(unsigned j=0; j<nat; j++) tmp_derivs2[i*nat+j]=tmp_derivs[j];
=======
  if (epsilonClose > 0){
      //set the type of alignment that determines the function used for RMSD calculation
      if (computeRefClose){
          for(unsigned i=rank;i<imgVec.size();i+=stride){
              tmp_distances[i] = msdv[imgVec[i].index].calc_Rot(getPositions(), tmp_derivs, tmp_rotationRefClose[imgVec[i].index], true);
              plumed_assert(tmp_derivs.size()==nat);
#pragma simd
              for(unsigned j=0;j<nat;j++) tmp_derivs2[i*nat+j]=tmp_derivs[j];
          }
      }
      else{
          for(unsigned i=rank;i<imgVec.size();i+=stride){
              tmp_distances[i] = msdv[imgVec[i].index].calculateWithCloseStructure(getPositions(), tmp_derivs, rotationPosClose, rotationRefClose[imgVec[i].index], drotationPosCloseDrr01, true);
              plumed_assert(tmp_derivs.size()==nat);
#pragma simd
              for(unsigned j=0;j<nat;j++) tmp_derivs2[i*nat+j]=tmp_derivs[j];
              if (debugClose){
                  double withclose = tmp_distances[i];
                  RMSD opt;
                  opt.setType("OPTIMAL");
                  opt.setReference(msdv[imgVec[i].index].getReference());
                  vector<Vector> ders;
                  double withoutclose = opt.calculate(getPositions(), ders, true);
                  float difference = fabs(withoutclose-withclose);
                  log.printf("PLUMED-CLOSE: difference original - with close = %lf, step %d, i %d imgVec[i].index %d \n", difference, getStep(), i, imgVec[i].index);
              }
          }
      }
  }
  else{
      // store temporary local results
      for(unsigned i=rank;i<imgVec.size();i+=stride){
          tmp_distances[i]=msdv[imgVec[i].index].calculate(getPositions(),tmp_derivs,true);
          plumed_assert(tmp_derivs.size()==nat);
#pragma simd
          for(unsigned j=0;j<nat;j++) tmp_derivs2[i*nat+j]=tmp_derivs[j];
      }
>>>>>>> 668cf8b4
  }

// reduce over all processors
  comm.Sum(tmp_distances);
  comm.Sum(tmp_derivs2);
  if (epsilonClose > 0 && computeRefClose) {
      comm.Sum(tmp_rotationRefClose, nframes);
      for (unsigned i=0; i<nframes;i++) {
	      rotationRefClose[i] = tmp_rotationRefClose[i];
      }
  }
  delete [] tmp_rotationRefClose;
// assign imgVec[i].distance and imgVec[i].distder
  for(unsigned i=0; i<imgVec.size(); i++) {
    imgVec[i].distance=tmp_distances[i];
    imgVec[i].distder.assign(&tmp_derivs2[i*nat],nat+&tmp_derivs2[i*nat]);
  }

// END OF THE HEAVY PART

  vector<Value*> val_s_path;
  if(labels.size()>0) {
    for(unsigned i=0; i<labels.size(); i++) { val_s_path.push_back(getPntrToComponent(labels[i].c_str()));}
  } else {
    val_s_path.push_back(getPntrToComponent("sss"));
  }
  Value* val_z_path=getPntrToComponent("zzz");

  vector<double> s_path(val_s_path.size()); for(unsigned i=0; i<s_path.size(); i++)s_path[i]=0.;
  double partition=0.;
  double tmp;

  // clean vector
  for(unsigned i=0; i< derivs_z.size(); i++) {derivs_z[i].zero();}

  for(auto & it : imgVec) {
    it.similarity=exp(-lambda*(it.distance));
    //log<<"DISTANCE "<<(*it).distance<<"\n";
    for(unsigned i=0; i<s_path.size(); i++) {
      s_path[i]+=(it.property[i])*it.similarity;
    }
    partition+=it.similarity;
  }
  for(unsigned i=0; i<s_path.size(); i++) { s_path[i]/=partition;  val_s_path[i]->set(s_path[i]) ;}
  val_z_path->set(-(1./lambda)*std::log(partition));
  for(unsigned j=0; j<s_path.size(); j++) {
    // clean up
<<<<<<< HEAD
    for(unsigned i=0; i< derivs_s.size(); i++) {derivs_s[i].zero();}
    // do the derivative
    for(const auto & it : imgVec) {
      double expval=it.similarity;
      tmp=lambda*expval*(s_path[j]-it.property[j])/partition;
      for(unsigned i=0; i< derivs_s.size(); i++) { derivs_s[i]+=tmp*it.distder[i] ;}
      if(j==0) {for(unsigned i=0; i< derivs_z.size(); i++) { derivs_z[i]+=it.distder[i]*expval/partition;}}
=======
#pragma simd
    for(unsigned i=0;i< derivs_s.size();i++){derivs_s[i].zero();}
    // do the derivative 
#pragma simd
    for(const auto & it : imgVec){
       double expval=it.similarity;
       tmp=lambda*expval*(s_path[j]-it.property[j])/partition;
#pragma ivdep
       for(unsigned i=0;i< derivs_s.size();i++){ derivs_s[i]+=tmp*it.distder[i] ;} 
#pragma ivdep
       if(j==0){for(unsigned i=0;i< derivs_z.size();i++){ derivs_z[i]+=it.distder[i]*expval/partition;}} 
>>>>>>> 668cf8b4
    }
    for(unsigned i=0; i< derivs_s.size(); i++) {
      setAtomsDerivatives (val_s_path[j],i,derivs_s[i]);
      if(j==0) {setAtomsDerivatives (val_z_path,i,derivs_z[i]);}
    }
  }
  for(unsigned i=0; i<val_s_path.size(); ++i) setBoxDerivativesNoPbc(val_s_path[i]);
  setBoxDerivativesNoPbc(val_z_path);
  //
  //  here set next round neighbors
  //
<<<<<<< HEAD
  if (neigh_size>0) {
    //if( int(getStep())%int(neigh_stride/getTimeStep())==0 ){
    // enforce consistency: the stride is in time steps
    if( int(getStep())%int(neigh_stride)==0 ) {

      // next round do it all:empty the vector
      imgVec.clear();
    }
    // time to analyze the results:
    if(imgVec.size()==nframes) {
      //sort by msd
      sort(imgVec.begin(), imgVec.end(), imgOrderByDist());
      //resize
      imgVec.resize(neigh_size);
    }
=======
  if (neigh_size>0){
	//if( int(getStep())%int(neigh_stride/getTimeStep())==0 ){
	// enforce consistency: the stride is in time steps
	if( int(getStep())%int(neigh_stride)==0 ){
		// next round do it all:empty the vector	
		imgVec.clear();
        }
        // time to analyze the results: 
        if(imgVec.size()==nframes){
            //sort by msd
            sort(imgVec.begin(), imgVec.end(), imgOrderByDist()); 
            //resize
            imgVec.resize(neigh_size);
        } 
>>>>>>> 668cf8b4
  }
  //log.printf("CALCULATION DONE! \n");
}

}

}<|MERGE_RESOLUTION|>--- conflicted
+++ resolved
@@ -47,12 +47,6 @@
 }
 
 PathMSDBase::PathMSDBase(const ActionOptions&ao):
-<<<<<<< HEAD
-  PLUMED_COLVAR_INIT(ao),
-  neigh_size(-1),
-  neigh_stride(-1),
-  nframes(0)
-=======
 PLUMED_COLVAR_INIT(ao),
 neigh_size(-1),
 neigh_stride(-1),
@@ -60,7 +54,6 @@
 epsilonClose(-1),
 debugClose(0),
 logClose(0)
->>>>>>> 668cf8b4
 {
   parse("LAMBDA",lambda);
   parse("NEIGH_SIZE",neigh_size);
@@ -101,7 +94,9 @@
     fclose (fp);
     log<<"Found TOTAL "<<nframes<< " PDB in the file "<<reference.c_str()<<" \n";
     if(nframes==0) error("at least one frame expected");
-<<<<<<< HEAD
+    //set up rmsdRefClose, initialize it to the first structure loaded from reference file
+    rmsdPosClose.set(pdbv[0], "OPTIMAL");
+    firstPosClose = true;
   }
   if(neigh_stride>0 || neigh_size>0) {
     if(neigh_size>int(nframes)) {
@@ -113,22 +108,6 @@
     log.printf("                stride :  %d timesteps \n",neigh_stride);
   } else {
     log.printf("  Neighbor list NOT enabled \n");
-=======
-    //set up rmsdRefClose, initialize it to the first structure loaded from reference file
-    rmsdPosClose.set(pdbv[0], "OPTIMAL");
-    firstPosClose = true;
-  } 
-  if(neigh_stride>0 || neigh_size>0){
-           if(neigh_size>int(nframes)){
-           	log.printf(" List size required ( %d ) is too large: resizing to the maximum number of frames required: %u  \n",neigh_size,nframes);
- 		neigh_size=nframes;
-           }
-           log.printf("  Neighbor list enabled: \n");
-           log.printf("                size   :  %d elements\n",neigh_size);
-           log.printf("                stride :  %d timesteps \n",neigh_stride);
-  }else{
-           log.printf("  Neighbor list NOT enabled \n");
->>>>>>> 668cf8b4
   }
 
   if (epsilonClose > 0)
@@ -157,22 +136,13 @@
 
 
   // resize the list to full
-<<<<<<< HEAD
   if(imgVec.empty()) { // this is the signal that means: recalculate all
     imgVec.resize(nframes);
+#pragma simd
     for(unsigned i=0; i<nframes; i++) {
       imgVec[i].property=indexvec[i];
       imgVec[i].index=i;
     }
-=======
-  if(imgVec.empty()){ // this is the signal that means: recalculate all 
-      imgVec.resize(nframes);  
-#pragma simd
-      for(unsigned i=0;i<nframes;i++){
-          imgVec[i].property=indexvec[i];
-          imgVec[i].index=i;
-      }
->>>>>>> 668cf8b4
   }
 
 // THIS IS THE HEAVY PART (RMSD STUFF)
@@ -185,11 +155,11 @@
 
   Tensor* tmp_rotationRefClose = new Tensor[nframes];
 
-  if (epsilonClose > 0){
+  if (epsilonClose > 0) {
       //compute rmsd between positions and close structure, save rotation matrix, drotation_drr01, drotation_dpos
       double posclose = rmsdPosClose.calc_Rot_DRotDRr01(getPositions(), rotationPosClose, drotationPosCloseDrr01, true);
       //if there is no close structure or the existing one is too far from current structure
-      if (firstPosClose || (posclose > epsilonClose)){
+      if (firstPosClose || (posclose > epsilonClose)) {
           //set the current structure as close one for a few next steps
           if (logClose)
               log << "PLUMED-CLOSE: new close structure, rmsd pos close " << posclose << "\n";
@@ -200,13 +170,12 @@
           computeRefClose = true;
           imgVec.resize(nframes);
 #pragma simd
-          for(unsigned i=0;i<nframes;i++){
+          for (unsigned i=0; i<nframes; i++) {
               imgVec[i].property=indexvec[i];
               imgVec[i].index=i;
           }
           firstPosClose = false;
-      }
-      else{
+      } else {
           //the current structure is pretty close to the close structure, so we use saved rotation matrices to decrease the complexity of rmsd comuptation
           if (debugClose)
               log << "PLUMED-CLOSE: old close structure, rmsd pos close " << posclose << "\n";
@@ -216,34 +185,26 @@
 
   std::vector<double> tmp_distances(imgVec.size(),0.0);
   std::vector<Vector> tmp_derivs;
-  // this array is a merge of all tmp_derivs, so as to allow a single comm.Sum below
+// this array is a merge of all tmp_derivs, so as to allow a single comm.Sum below
   std::vector<Vector> tmp_derivs2(imgVec.size()*nat);
 
 // if imgVec.size() is less than nframes, it means that only some msd will be calculated
-<<<<<<< HEAD
-  for(unsigned i=rank; i<imgVec.size(); i+=stride) {
-// store temporary local results
-    tmp_distances[i]=msdv[imgVec[i].index].calculate(getPositions(),tmp_derivs,true);
-    plumed_assert(tmp_derivs.size()==nat);
-    for(unsigned j=0; j<nat; j++) tmp_derivs2[i*nat+j]=tmp_derivs[j];
-=======
-  if (epsilonClose > 0){
+  if (epsilonClose > 0) {
       //set the type of alignment that determines the function used for RMSD calculation
-      if (computeRefClose){
-          for(unsigned i=rank;i<imgVec.size();i+=stride){
+      if (computeRefClose) {
+          for (unsigned i=rank; i<imgVec.size(); i+=stride) {
               tmp_distances[i] = msdv[imgVec[i].index].calc_Rot(getPositions(), tmp_derivs, tmp_rotationRefClose[imgVec[i].index], true);
               plumed_assert(tmp_derivs.size()==nat);
 #pragma simd
-              for(unsigned j=0;j<nat;j++) tmp_derivs2[i*nat+j]=tmp_derivs[j];
+              for (unsigned j=0; j<nat; j++) tmp_derivs2[i*nat+j]=tmp_derivs[j];
           }
-      }
-      else{
-          for(unsigned i=rank;i<imgVec.size();i+=stride){
+      } else {
+          for (unsigned i=rank; i<imgVec.size(); i+=stride) {
               tmp_distances[i] = msdv[imgVec[i].index].calculateWithCloseStructure(getPositions(), tmp_derivs, rotationPosClose, rotationRefClose[imgVec[i].index], drotationPosCloseDrr01, true);
               plumed_assert(tmp_derivs.size()==nat);
 #pragma simd
-              for(unsigned j=0;j<nat;j++) tmp_derivs2[i*nat+j]=tmp_derivs[j];
-              if (debugClose){
+              for (unsigned j=0; j<nat; j++) tmp_derivs2[i*nat+j]=tmp_derivs[j];
+              if (debugClose) {
                   double withclose = tmp_distances[i];
                   RMSD opt;
                   opt.setType("OPTIMAL");
@@ -255,16 +216,14 @@
               }
           }
       }
-  }
-  else{
+  } else{
       // store temporary local results
-      for(unsigned i=rank;i<imgVec.size();i+=stride){
+      for (unsigned i=rank; i<imgVec.size(); i+=stride){
           tmp_distances[i]=msdv[imgVec[i].index].calculate(getPositions(),tmp_derivs,true);
           plumed_assert(tmp_derivs.size()==nat);
 #pragma simd
-          for(unsigned j=0;j<nat;j++) tmp_derivs2[i*nat+j]=tmp_derivs[j];
+          for (unsigned j=0;j<nat;j++) tmp_derivs2[i*nat+j]=tmp_derivs[j];
       }
->>>>>>> 668cf8b4
   }
 
 // reduce over all processors
@@ -272,7 +231,7 @@
   comm.Sum(tmp_derivs2);
   if (epsilonClose > 0 && computeRefClose) {
       comm.Sum(tmp_rotationRefClose, nframes);
-      for (unsigned i=0; i<nframes;i++) {
+      for (unsigned i=0; i<nframes; i++) {
 	      rotationRefClose[i] = tmp_rotationRefClose[i];
       }
   }
@@ -312,27 +271,17 @@
   val_z_path->set(-(1./lambda)*std::log(partition));
   for(unsigned j=0; j<s_path.size(); j++) {
     // clean up
-<<<<<<< HEAD
+#pragma simd
     for(unsigned i=0; i< derivs_s.size(); i++) {derivs_s[i].zero();}
-    // do the derivative
+    // do the derivative 
+#pragma simd
     for(const auto & it : imgVec) {
-      double expval=it.similarity;
-      tmp=lambda*expval*(s_path[j]-it.property[j])/partition;
-      for(unsigned i=0; i< derivs_s.size(); i++) { derivs_s[i]+=tmp*it.distder[i] ;}
-      if(j==0) {for(unsigned i=0; i< derivs_z.size(); i++) { derivs_z[i]+=it.distder[i]*expval/partition;}}
-=======
-#pragma simd
-    for(unsigned i=0;i< derivs_s.size();i++){derivs_s[i].zero();}
-    // do the derivative 
-#pragma simd
-    for(const auto & it : imgVec){
        double expval=it.similarity;
        tmp=lambda*expval*(s_path[j]-it.property[j])/partition;
 #pragma ivdep
-       for(unsigned i=0;i< derivs_s.size();i++){ derivs_s[i]+=tmp*it.distder[i] ;} 
+       for(unsigned i=0; i< derivs_s.size(); i++) { derivs_s[i]+=tmp*it.distder[i] ;} 
 #pragma ivdep
-       if(j==0){for(unsigned i=0;i< derivs_z.size();i++){ derivs_z[i]+=it.distder[i]*expval/partition;}} 
->>>>>>> 668cf8b4
+       if(j==0){for(unsigned i=0; i< derivs_z.size();i++){ derivs_z[i]+=it.distder[i]*expval/partition;}} 
     }
     for(unsigned i=0; i< derivs_s.size(); i++) {
       setAtomsDerivatives (val_s_path[j],i,derivs_s[i]);
@@ -344,7 +293,6 @@
   //
   //  here set next round neighbors
   //
-<<<<<<< HEAD
   if (neigh_size>0) {
     //if( int(getStep())%int(neigh_stride/getTimeStep())==0 ){
     // enforce consistency: the stride is in time steps
@@ -360,22 +308,6 @@
       //resize
       imgVec.resize(neigh_size);
     }
-=======
-  if (neigh_size>0){
-	//if( int(getStep())%int(neigh_stride/getTimeStep())==0 ){
-	// enforce consistency: the stride is in time steps
-	if( int(getStep())%int(neigh_stride)==0 ){
-		// next round do it all:empty the vector	
-		imgVec.clear();
-        }
-        // time to analyze the results: 
-        if(imgVec.size()==nframes){
-            //sort by msd
-            sort(imgVec.begin(), imgVec.end(), imgOrderByDist()); 
-            //resize
-            imgVec.resize(neigh_size);
-        } 
->>>>>>> 668cf8b4
   }
   //log.printf("CALCULATION DONE! \n");
 }
