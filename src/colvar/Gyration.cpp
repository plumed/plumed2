/* +++++++++++++++++++++++++++++++++++++++++++++++++++++++++++++++++++++++++
<<<<<<< HEAD
   Copyright (c) 2012-2018 The plumed team
=======
   Copyright (c) 2012-2020 The plumed team
>>>>>>> 5a9bc5a3
   (see the PEOPLE file at the root of the distribution for a list of names)
   See http://www.plumed.org for more information.
   This file is part of plumed, version 2.
   plumed is free software: you can redistribute it and/or modify
   it under the terms of the GNU Lesser General Public License as published by
   the Free Software Foundation, either version 3 of the License, or
   (at your option) any later version.
   plumed is distributed in the hope that it will be useful,
   but WITHOUT ANY WARRANTY; without even the implied warranty of
   MERCHANTABILITY or FITNESS FOR A PARTICULAR PURPOSE.  See the
   GNU Lesser General Public License for more details.
   You should have received a copy of the GNU Lesser General Public License
   along with plumed.  If not, see <http://www.gnu.org/licenses/>.
+++++++++++++++++++++++++++++++++++++++++++++++++++++++++++++++++++++++++ */
#include "core/ActionRegister.h"
#include "core/ActionShortcut.h"

namespace PLMD {
namespace colvar {

//+PLUMEDOC COLVAR GYRATION
/*
Calculate the radius of gyration, or other properties related to it.
The different properties can be calculated and selected by the TYPE keyword:
the Radius of Gyration (RADIUS); the Trace of the Gyration Tensor (TRACE);
the Largest Principal Moment of the Gyration Tensor (GTPC_1); the middle Principal Moment of the Gyration Tensor (GTPC_2);
the Smallest Principal Moment of the Gyration Tensor (GTPC_3); the Asphericiry (ASPHERICITY); the Acylindricity (ACYLINDRICITY);
the Relative Shape Anisotropy (KAPPA2); the Smallest Principal Radius Of Gyration (GYRATION_3);
the Middle Principal Radius of Gyration (GYRATION_2); the Largest Principal Radius of Gyration (GYRATION_1).
A derivation of all these different variants can be found in \cite Vymetal:2011gv
The radius of gyration is calculated using:
\f[
s_{\rm Gyr}=\Big ( \frac{\sum_i^{n}
 m_i \vert {r}_i -{r}_{\rm COM} \vert ^2 }{\sum_i^{n} m_i} \Big)^{1/2}
\f]
with the position of the center of mass \f${r}_{\rm COM}\f$ given by:
\f[
{r}_{\rm COM}=\frac{\sum_i^{n} {r}_i\ m_i }{\sum_i^{n} m_i}
\f]
The radius of gyration usually makes sense when atoms used for the calculation
are all part of the same molecule.
When running with periodic boundary conditions, the atoms should be
in the proper periodic image. This is done automatically since PLUMED 2.2,
by considering the ordered list of atoms and rebuilding PBCs with a procedure
that is equivalent to that done in \ref WHOLEMOLECULES . Notice that
rebuilding is local to this action. This is different from \ref WHOLEMOLECULES
which actually modifies the coordinates stored in PLUMED.
In case you want to recover the old behavior you should use the NOPBC flag.
In that case you need to take care that atoms are in the correct
periodic image.
\par Examples
The following input tells plumed to print the radius of gyration of the
chain containing atoms 10 to 20.
\plumedfile
GYRATION TYPE=RADIUS ATOMS=10-20 LABEL=rg
PRINT ARG=rg STRIDE=1 FILE=colvar
\endplumedfile
*/
//+ENDPLUMEDOC

class Gyration : public ActionShortcut {
public:
<<<<<<< HEAD
    static void registerKeywords( Keywords& keys );
    explicit Gyration(const ActionOptions&);    
=======
  static void registerKeywords(Keywords& keys);
  explicit Gyration(const ActionOptions&);
  void calculate() override;
>>>>>>> 5a9bc5a3
};

PLUMED_REGISTER_ACTION(Gyration,"GYRATION")

void Gyration::registerKeywords( Keywords& keys ) {
   ActionShortcut::registerKeywords( keys );
   keys.add("atoms","ATOMS","the group of atoms that you are calculating the Gyration Tensor for");
   keys.add("compulsory","TYPE","RADIUS","The type of calculation relative to the Gyration Tensor you want to perform");
   keys.addFlag("NOPBC",false,"ignore the periodic boundary conditions when calculating distances"); 
}

Gyration::Gyration(const ActionOptions& ao):
Action(ao),
ActionShortcut(ao)
{
    std::string atoms; parse("ATOMS",atoms); bool nopbc; parseFlag("NOPBC",nopbc); 
    std::string pbcstr; if(nopbc) pbcstr = " NOPBC"; 
    std::string gtype; parse("TYPE",gtype);
    // Create the geometric center of the molecule
    readInputLine( getShortcutLabel() + "_cent: CENTER ATOMS=" + atoms + pbcstr );
    std::string unormstr; if( gtype=="TRACE" || gtype=="KAPPA2" ) unormstr = " UNORMALIZED"; 
    // Now compute the gyration tensor
    readInputLine( getShortcutLabel() + "_tensor: GYRATION_TENSOR ATOMS=" + atoms + pbcstr + unormstr + " CENTER=" + getShortcutLabel() + "_cent");
    if( gtype=="RADIUS") {
        // And now we need the average trace for the gyration radius
        readInputLine( getShortcutLabel() + "_trace: COMBINE ARG=" + getShortcutLabel() + "_tensor.1.1," + 
            	   getShortcutLabel() + "_tensor.2.2," + getShortcutLabel() + "_tensor.3.3 PERIODIC=NO"); 
        // Square root the radius
        readInputLine( getShortcutLabel() + ": MATHEVAL ARG1=" + getShortcutLabel() + "_trace FUNC=sqrt(x) PERIODIC=NO");
    } else if( gtype=="TRACE" ) {
	// Compte the trace of the gyration tensor
	readInputLine( getShortcutLabel() + ": COMBINE COEFFICIENTS=2,2,2 ARG=" + getShortcutLabel() + "_tensor.1.1," +
                   getShortcutLabel() + "_tensor.2.2," + getShortcutLabel() + "_tensor.3.3 PERIODIC=NO");
    } else {
	// Diagonalize the gyration tensor
	readInputLine( getShortcutLabel() + "_diag: DIAGONALIZE ARG=" + getShortcutLabel() + "_tensor VECTORS=all" );    
        if( gtype.find("GTPC")!=std::string::npos ) {
            std::size_t und=gtype.find_first_of("_"); if( und==std::string::npos ) error( gtype + " is not a valid type for gyration radius");
            std::string num = gtype.substr(und+1); if( num!="1" && num!="2" && num!="3" ) error( gtype + " is not a valid type for gyration radius");
            // Now get the appropriate eigenvalue
            readInputLine( getShortcutLabel() + ": MATHEVAL ARG=" + getShortcutLabel() + "_diag.vals-" + num + " FUNC=sqrt(x) PERIODIC=NO"); 
        } else if( gtype.find("RGYR")!=std::string::npos ) {
            std::size_t und=gtype.find_first_of("_"); if( und==std::string::npos ) error( gtype + " is not a valid type for gyration radius");
            unsigned ind; Tools::convert( gtype.substr(und+1), ind );
            // Now get the appropriate quantity 
            if( ind==3 ) {
                readInputLine( getShortcutLabel() + ": MATHEVAL ARG1=" + getShortcutLabel() + "_diag.vals-1 " + 
                               "ARG2=" + getShortcutLabel() + "_diag.vals-2 FUNC=sqrt(x+y) PERIODIC=NO");
            } else if( ind==2 ) {
                readInputLine( getShortcutLabel() + ": MATHEVAL ARG1=" + getShortcutLabel() + "_diag.vals-1 " +
                               "ARG2=" + getShortcutLabel() + "_diag.vals-3 FUNC=sqrt(x+y) PERIODIC=NO"); 
            } else if( ind==1 ) {
                readInputLine( getShortcutLabel() + ": MATHEVAL ARG1=" + getShortcutLabel() + "_diag.vals-2 " +
                               "ARG2=" + getShortcutLabel() + "_diag.vals-3 FUNC=sqrt(x+y) PERIODIC=NO");
            } else error( gtype + " is not a valid type for gyration radius");
        } else if( gtype=="ASPHERICITY" ) {
            readInputLine( getShortcutLabel() + ": MATHEVAL ARG1=" + getShortcutLabel() + "_diag.vals-1 " +
                           "ARG2=" + getShortcutLabel() + "_diag.vals-2 ARG3=" + getShortcutLabel() + "_diag.vals-3 FUNC=sqrt(x-0.5*(y+z)) PERIODIC=NO" );
        } else if( gtype=="ACYLINDRICITY" ) {
            readInputLine( getShortcutLabel() + ": MATHEVAL ARG1=" + getShortcutLabel() + "_diag.vals-2 " +
                           "ARG2=" + getShortcutLabel() + "_diag.vals-3 FUNC=sqrt(x-y) PERIODIC=NO" );
        } else if( gtype=="KAPPA2" ) {
            readInputLine( getShortcutLabel() + "_numer: MATHEVAL ARG1=" + getShortcutLabel() + "_diag.vals-1 " +
                           "ARG2=" + getShortcutLabel() + "_diag.vals-2 ARG3=" + getShortcutLabel() + "_diag.vals-3 " + 
                           "FUNC=x*y+x*z+y*z PERIODIC=NO" );
            readInputLine( getShortcutLabel() + "_denom: MATHEVAL ARG1=" + getShortcutLabel() + "_diag.vals-1 " +
                           "ARG2=" + getShortcutLabel() + "_diag.vals-2 ARG3=" + getShortcutLabel() + "_diag.vals-3 " + 
                           "FUNC=x+y+z PERIODIC=NO" );
            readInputLine( getShortcutLabel() + ": MATHEVAL ARG1=" + getShortcutLabel() + "_numer " +
                           "ARG2=" + getShortcutLabel() + "_denom FUNC=1-3*(x/(y*y)) PERIODIC=NO");  
	} else error( gtype + " is not a valid type for gyration radius");
    }	
}

}
}<|MERGE_RESOLUTION|>--- conflicted
+++ resolved
@@ -1,9 +1,5 @@
 /* +++++++++++++++++++++++++++++++++++++++++++++++++++++++++++++++++++++++++
-<<<<<<< HEAD
-   Copyright (c) 2012-2018 The plumed team
-=======
    Copyright (c) 2012-2020 The plumed team
->>>>>>> 5a9bc5a3
    (see the PEOPLE file at the root of the distribution for a list of names)
    See http://www.plumed.org for more information.
    This file is part of plumed, version 2.
@@ -66,14 +62,8 @@
 
 class Gyration : public ActionShortcut {
 public:
-<<<<<<< HEAD
     static void registerKeywords( Keywords& keys );
     explicit Gyration(const ActionOptions&);    
-=======
-  static void registerKeywords(Keywords& keys);
-  explicit Gyration(const ActionOptions&);
-  void calculate() override;
->>>>>>> 5a9bc5a3
 };
 
 PLUMED_REGISTER_ACTION(Gyration,"GYRATION")
