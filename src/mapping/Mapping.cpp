/* +++++++++++++++++++++++++++++++++++++++++++++++++++++++++++++++++++++++++
   Copyright (c) 2013-2017 The plumed team
   (see the PEOPLE file at the root of the distribution for a list of names)

   See http://www.plumed.org for more information.

   This file is part of plumed, version 2.

   plumed is free software: you can redistribute it and/or modify
   it under the terms of the GNU Lesser General Public License as published by
   the Free Software Foundation, either version 3 of the License, or
   (at your option) any later version.

   plumed is distributed in the hope that it will be useful,
   but WITHOUT ANY WARRANTY; without even the implied warranty of
   MERCHANTABILITY or FITNESS FOR A PARTICULAR PURPOSE.  See the
   GNU Lesser General Public License for more details.

   You should have received a copy of the GNU Lesser General Public License
   along with plumed.  If not, see <http://www.gnu.org/licenses/>.
+++++++++++++++++++++++++++++++++++++++++++++++++++++++++++++++++++++++++ */
#include "Mapping.h"
#include "vesselbase/Vessel.h"
#include "reference/MetricRegister.h"
#include "reference/ReferenceAtoms.h"
#include "tools/PDB.h"
#include "tools/Matrix.h"
#include "core/PlumedMain.h"
#include "core/Atoms.h"

namespace PLMD {
namespace mapping {

void Mapping::registerKeywords( Keywords& keys ) {
  Action::registerKeywords( keys );
  ActionWithValue::registerKeywords( keys );
  ActionWithArguments::registerKeywords( keys );
  ActionAtomistic::registerKeywords( keys );
  vesselbase::ActionWithVessel::registerKeywords( keys );
  keys.add("compulsory","REFERENCE","a pdb file containing the set of reference configurations");
  keys.add("compulsory","PROPERTY","the property to be used in the index. This should be in the REMARK of the reference");
  keys.add("compulsory","TYPE","OPTIMAL-FAST","the manner in which distances are calculated. More information on the different "
           "metrics that are available in PLUMED can be found in the section of the manual on "
           "\\ref dists");
  keys.addFlag("DISABLE_CHECKS",false,"disable checks on reference input structures.");
}

Mapping::Mapping(const ActionOptions&ao):
  Action(ao),
  ActionAtomistic(ao),
  ActionWithArguments(ao),
  ActionWithValue(ao),
  ActionWithVessel(ao)
{
  // Read the input
  std::string mtype; parse("TYPE",mtype);
  bool skipchecks; parseFlag("DISABLE_CHECKS",skipchecks);
<<<<<<< HEAD
=======
  // Setup the object that does the mapping
  mymap.reset( new PointWiseMapping( mtype, skipchecks ) );
>>>>>>> 02aba5b6

  // Read the properties we require
  bool ispath=false;
  if( keywords.exists("PROPERTY") ) {
    std::vector<std::string> propnames; parseVector("PROPERTY",propnames);
    if(propnames.size()==0) error("no properties were specified");
    for(unsigned i=0; i<propnames.size(); ++i) property.insert( std::pair<std::string,std::vector<double> >( propnames[i], std::vector<double>() ) );
  } else {
    property.insert( std::pair<std::string,std::vector<double> >( "spath", std::vector<double>() ) ); ispath=true;
  }

  // Open reference file
  std::string reference; parse("REFERENCE",reference);
  FILE* fp=fopen(reference.c_str(),"r");
  if(!fp) error("could not open reference file " + reference );

  // Read all reference configurations
  bool do_read=true; unsigned nfram=0; double wnorm=0., ww;
  while (do_read) {
    // Read the pdb file
    PDB mypdb; do_read=mypdb.readFromFilepointer(fp,plumed.getAtoms().usingNaturalUnits(),0.1/atoms.getUnits().getLength());
    // Break if we are done
    if( !do_read ) break ;
    // Check for required properties
    if( !ispath ) {
      double prop;
      for(std::map<std::string,std::vector<double> >::iterator it=property.begin(); it!=property.end(); ++it) {
        if( !mypdb.getArgumentValue( it->first, prop ) ) error("pdb input does not have contain property named " + it->first );
        it->second.push_back(prop);
      }
    } else {
      property.find("spath")->second.push_back( myframes.size()+1 );
    }
    // Fix argument names
    expandArgKeywordInPDB( mypdb );
    // And read the frame
    myframes.push_back( metricRegister().create<ReferenceConfiguration>( mtype, mypdb ) );
    if( !mypdb.getArgumentValue( "WEIGHT", ww ) ) ww=1.0;
    weights.push_back( ww ); wnorm+=ww; nfram++;
  }
  fclose(fp);

  if(nfram==0 ) error("no reference configurations were specified");
  log.printf("  found %u configurations in file %s\n",nfram,reference.c_str() );
  for(unsigned i=0; i<weights.size(); ++i) weights[i] = weights[i]/wnorm;

  // Finish the setup of the mapping object
  // Get the arguments and atoms that are required
  std::vector<AtomNumber> atoms; std::vector<std::string> args;
  for(unsigned i=0; i<myframes.size(); ++i) { myframes[i]->getAtomRequests( atoms, skipchecks ); myframes[i]->getArgumentRequests( args, skipchecks ); }
  requestAtoms( atoms ); std::vector<Value*> req_args;
  interpretArgumentList( args, req_args ); requestArguments( req_args );
  // Duplicate all frames (duplicates are used by sketch-map)
  // mymap->duplicateFrameList();
  // fframes.resize( 2*nfram, 0.0 ); dfframes.resize( 2*nfram, 0.0 );
  // plumed_assert( !mymap->mappingNeedsSetup() );
  // Resize all derivative arrays
  // mymap->setNumberOfAtomsAndArguments( atoms.size(), args.size() );
  // Resize forces array
  if( getNumberOfAtoms()>0 ) {
    forcesToApply.resize( 3*getNumberOfAtoms() + 9 + getNumberOfArguments() );
  } else {
    forcesToApply.resize( getNumberOfArguments() );
  }
}

void Mapping::turnOnDerivatives() {
  ActionWithValue::turnOnDerivatives();
  needsDerivatives();
}

<<<<<<< HEAD
Mapping::~Mapping() {
  for(unsigned i=0; i<myframes.size(); ++i) delete myframes[i];
=======
void Mapping::prepare() {
  if( mymap->mappingNeedsSetup() ) {
    // Get the arguments and atoms that are required
    std::vector<AtomNumber> atoms; std::vector<std::string> args;
    mymap->getAtomAndArgumentRequirements( atoms, args );
    requestAtoms( atoms ); std::vector<Value*> req_args;
    interpretArgumentList( args, req_args ); requestArguments( req_args );
    // Duplicate all frames (duplicates are used by sketch-map)
    //mymap->duplicateFrameList();
    // Get the number of frames in the path
    // unsigned nfram=getNumberOfReferencePoints();
    // fframes.resize( 2*nfram, 0.0 ); dfframes.resize( 2*nfram, 0.0 );
    // plumed_assert( !mymap->mappingNeedsSetup() );
    // Resize all derivative arrays
    // mymap->setNumberOfAtomsAndArguments( atoms.size(), args.size() );
    // Resize forces array
    if( getNumberOfAtoms()>0 ) {
      forcesToApply.resize( 3*getNumberOfAtoms() + 9 + getNumberOfArguments() );
    } else {
      forcesToApply.resize( getNumberOfArguments() );
    }
  }
}

unsigned Mapping::getPropertyIndex( const std::string& name ) const {
  return mymap->getPropertyIndex( name );
}

void Mapping::setPropertyValue( const unsigned& iframe, const unsigned& jprop, const double& property ) {
  mymap->setProjectionCoordinate( iframe, jprop, property );
>>>>>>> 02aba5b6
}

double Mapping::getLambda() {
  plumed_merror("lambda is not defined in this mapping type");
}

std::string Mapping::getArgumentName( unsigned& iarg ) {
  if( iarg < getNumberOfArguments() ) return getPntrToArgument(iarg)->getName();
  unsigned iatom=iarg - getNumberOfArguments();
  std::string atnum; Tools::convert( getAbsoluteIndex(iatom).serial(),atnum);
  unsigned icomp=iatom%3;
  if(icomp==0) return "pos" + atnum + "x";
  if(icomp==1) return "pos" + atnum + "y";
  return "pos" + atnum + "z";
}

void Mapping::finishPackSetup( const unsigned& ifunc, ReferenceValuePack& mypack ) const {
  mypack.setValIndex(0);
  unsigned nargs2=myframes[ifunc]->getNumberOfReferenceArguments();
  unsigned nat2=myframes[ifunc]->getNumberOfReferencePositions();
  if( mypack.getNumberOfAtoms()!=nat2 || mypack.getNumberOfArguments()!=nargs2 ) mypack.resize( nargs2, nat2 );
  if( nat2>0 ) {
    ReferenceAtoms* myat2=dynamic_cast<ReferenceAtoms*>( myframes[ifunc] ); plumed_dbg_assert( myat2 );
    for(unsigned i=0; i<nat2; ++i) mypack.setAtomIndex( i, myat2->getAtomIndex(i) );
  }
}

double Mapping::calculateDistanceFunction( const unsigned& ifunc, ReferenceValuePack& myder, const bool& squared ) const {
  // Calculate the distance
  double dd = myframes[ifunc]->calculate( getPositions(), getPbc(), getArguments(), myder, squared );
  // Transform distance by whatever
  double df, ff=transformHD( dd, df ); myder.scaleAllDerivatives( df );
  // And the virial
  if( getNumberOfAtoms()>0 && !myder.virialWasSet() ) {
    Tensor tvir; tvir.zero();
    for(unsigned i=0; i<myder.getNumberOfAtoms(); ++i) tvir +=-1.0*Tensor( getPosition( myder.getAtomIndex(i) ), myder.getAtomDerivative(i) );
    myder.addBoxDerivatives( tvir );
  }
  return ff;
}

ReferenceConfiguration* Mapping::getReferenceConfiguration( const unsigned& ifunc ) {
  return myframes[ifunc];
}

void Mapping::calculateNumericalDerivatives( ActionWithValue* a ) {
  if( getNumberOfArguments()>0 ) {
    ActionWithArguments::calculateNumericalDerivatives( a );
  }
  if( getNumberOfAtoms()>0 ) {
    Matrix<double> save_derivatives( getNumberOfComponents(), getNumberOfArguments() );
    for(unsigned j=0; j<getNumberOfComponents(); ++j) {
      for(unsigned i=0; i<getNumberOfArguments(); ++i) save_derivatives(j,i)=getPntrToComponent(j)->getDerivative(i);
    }
    calculateAtomicNumericalDerivatives( a, getNumberOfArguments() );
    for(unsigned j=0; j<getNumberOfComponents(); ++j) {
      for(unsigned i=0; i<getNumberOfArguments(); ++i) getPntrToComponent(j)->addDerivative( i, save_derivatives(j,i) );
    }
  }
}

void Mapping::apply() {
  if( getForcesFromVessels( forcesToApply ) ) {
    addForcesOnArguments( forcesToApply );
    if( getNumberOfAtoms()>0 ) setForcesOnAtoms( forcesToApply, getNumberOfArguments() );
  }
}

}
}

<|MERGE_RESOLUTION|>--- conflicted
+++ resolved
@@ -55,11 +55,6 @@
   // Read the input
   std::string mtype; parse("TYPE",mtype);
   bool skipchecks; parseFlag("DISABLE_CHECKS",skipchecks);
-<<<<<<< HEAD
-=======
-  // Setup the object that does the mapping
-  mymap.reset( new PointWiseMapping( mtype, skipchecks ) );
->>>>>>> 02aba5b6
 
   // Read the properties we require
   bool ispath=false;
@@ -96,7 +91,7 @@
     // Fix argument names
     expandArgKeywordInPDB( mypdb );
     // And read the frame
-    myframes.push_back( metricRegister().create<ReferenceConfiguration>( mtype, mypdb ) );
+    myframes.emplace_back( metricRegister().create<ReferenceConfiguration>( mtype, mypdb ) );
     if( !mypdb.getArgumentValue( "WEIGHT", ww ) ) ww=1.0;
     weights.push_back( ww ); wnorm+=ww; nfram++;
   }
@@ -131,43 +126,6 @@
   needsDerivatives();
 }
 
-<<<<<<< HEAD
-Mapping::~Mapping() {
-  for(unsigned i=0; i<myframes.size(); ++i) delete myframes[i];
-=======
-void Mapping::prepare() {
-  if( mymap->mappingNeedsSetup() ) {
-    // Get the arguments and atoms that are required
-    std::vector<AtomNumber> atoms; std::vector<std::string> args;
-    mymap->getAtomAndArgumentRequirements( atoms, args );
-    requestAtoms( atoms ); std::vector<Value*> req_args;
-    interpretArgumentList( args, req_args ); requestArguments( req_args );
-    // Duplicate all frames (duplicates are used by sketch-map)
-    //mymap->duplicateFrameList();
-    // Get the number of frames in the path
-    // unsigned nfram=getNumberOfReferencePoints();
-    // fframes.resize( 2*nfram, 0.0 ); dfframes.resize( 2*nfram, 0.0 );
-    // plumed_assert( !mymap->mappingNeedsSetup() );
-    // Resize all derivative arrays
-    // mymap->setNumberOfAtomsAndArguments( atoms.size(), args.size() );
-    // Resize forces array
-    if( getNumberOfAtoms()>0 ) {
-      forcesToApply.resize( 3*getNumberOfAtoms() + 9 + getNumberOfArguments() );
-    } else {
-      forcesToApply.resize( getNumberOfArguments() );
-    }
-  }
-}
-
-unsigned Mapping::getPropertyIndex( const std::string& name ) const {
-  return mymap->getPropertyIndex( name );
-}
-
-void Mapping::setPropertyValue( const unsigned& iframe, const unsigned& jprop, const double& property ) {
-  mymap->setProjectionCoordinate( iframe, jprop, property );
->>>>>>> 02aba5b6
-}
-
 double Mapping::getLambda() {
   plumed_merror("lambda is not defined in this mapping type");
 }
@@ -188,7 +146,7 @@
   unsigned nat2=myframes[ifunc]->getNumberOfReferencePositions();
   if( mypack.getNumberOfAtoms()!=nat2 || mypack.getNumberOfArguments()!=nargs2 ) mypack.resize( nargs2, nat2 );
   if( nat2>0 ) {
-    ReferenceAtoms* myat2=dynamic_cast<ReferenceAtoms*>( myframes[ifunc] ); plumed_dbg_assert( myat2 );
+    ReferenceAtoms* myat2=dynamic_cast<ReferenceAtoms*>( myframes[ifunc].get() ); plumed_dbg_assert( myat2 );
     for(unsigned i=0; i<nat2; ++i) mypack.setAtomIndex( i, myat2->getAtomIndex(i) );
   }
 }
@@ -208,7 +166,7 @@
 }
 
 ReferenceConfiguration* Mapping::getReferenceConfiguration( const unsigned& ifunc ) {
-  return myframes[ifunc];
+  return myframes[ifunc].get();
 }
 
 void Mapping::calculateNumericalDerivatives( ActionWithValue* a ) {
