--- conflicted
+++ resolved
@@ -48,11 +48,7 @@
 /// The underlying value object for the arguments
   const std::vector<Value*>& args;
 /// Reference to path that we are reparameterizing
-<<<<<<< HEAD
-  std::vector<std::unique_ptr<ReferenceConfiguration>>& mypath;
-=======
   const std::vector<std::unique_ptr<ReferenceConfiguration>>& mypath;
->>>>>>> 0efc7185
 /// These are the current separations and the total length of the path
   std::vector<double> len, sumlen, sfrac;
 /// Maximum number of cycles in path reparameterization
