/* +++++++++++++++++++++++++++++++++++++++++++++++++++++++++++++++++++++++++
   Copyright (c) 2016-2020 The plumed team
   (see the PEOPLE file at the root of the distribution for a list of names)

   See http://www.plumed.org for more information.

   This file is part of plumed, version 2.

   plumed is free software: you can redistribute it and/or modify
   it under the terms of the GNU Lesser General Public License as published by
   the Free Software Foundation, either version 3 of the License, or
   (at your option) any later version.

   plumed is distributed in the hope that it will be useful,
   but WITHOUT ANY WARRANTY; without even the implied warranty of
   MERCHANTABILITY or FITNESS FOR A PARTICULAR PURPOSE.  See the
   GNU Lesser General Public License for more details.

   You should have received a copy of the GNU Lesser General Public License
   along with plumed.  If not, see <http://www.gnu.org/licenses/>.
+++++++++++++++++++++++++++++++++++++++++++++++++++++++++++++++++++++++++ */
#ifndef __PLUMED_gridtools_GridSearch_h
#define __PLUMED_gridtools_GridSearch_h

#include "core/Value.h"
#include "tools/MinimiseBase.h"
#include "GridCoordinatesObject.h"
#include "Interpolator.h"
#include <iostream>
#include <memory>

namespace PLMD {
namespace gridtools {

template <class FCLASS>
class GridSearch {
private:
/// This is the pointer to the member function in the energy
/// calculating class that calculates the energy
  typedef double(FCLASS::*engf_pointer)( const std::vector<double>& p, std::vector<double>& der );
  FCLASS* myclass_func;
  bool using_fgrid;
  std::unique_ptr<Value> value;
  std::unique_ptr<Interpolator> myinterp;
  GridCoordinatesObject mygrid;
  GridCoordinatesObject myfgrid;
public:
  GridSearch( const std::vector<double>& mmin, const std::vector<double>& mmax, const std::vector<unsigned>& ng, const std::vector<unsigned>& nfg, FCLASS* funcc ) :
    myclass_func( funcc ),
    using_fgrid(false)
  {
<<<<<<< HEAD
    // Setup the min and max values for the grid
    std::vector<std::string> gmin( nfg.size() ), gmax( nfg.size() ); 
    std::vector<bool> pbc( nfg.size(), false ); std::vector<double> dummy_spacing;
=======
    // Create the grid objects
    std::string nstr, vstring="COMPONENTS=func COORDINATES=x1";
    for(unsigned i=1; i<mmin.size(); ++i) { Tools::convert(i+1,nstr); vstring += ",x" + nstr; }
    vstring += " PBC=F"; for(unsigned i=1; i<mmin.size(); ++i) vstring += ",F";
    vesselbase::VesselOptions da("mygrid","",-1,vstring,NULL);
    Keywords keys; gridtools::GridVessel::registerKeywords( keys );
    vesselbase::VesselOptions dar( da, keys );
    mygrid=Tools::make_unique<GridVessel>(dar);
    if( nfg[0]>0 ) myfgrid=Tools::make_unique<GridVessel>(dar);

    // Now setup the min and max values for the grid
    std::vector<std::string> gmin( nfg.size() ), gmax( nfg.size() ); std::vector<double> dummy_spacing;
>>>>>>> c03db3e5
    for(unsigned i=0; i<nfg.size(); ++i) { Tools::convert(mmin[i],gmin[i]); Tools::convert(mmax[i],gmax[i]); }
    // Create the coarse grid grid objects
    mygrid.setup( "flat", pbc, 0, 0.0 );
    mygrid.setBounds( gmin, gmax, ng, dummy_spacing );
    // Setup the fine grid object 
    if( nfg[0]>0 ) { 
        using_fgrid=true; myfgrid.setup("flat", pbc, 0, 0.0 ); dummy_spacing.resize(0);
        myfgrid.setBounds( gmin, gmax, nfg, dummy_spacing ); 
    }
    value.reset( new Value( NULL, "gval", true, mygrid.getNbin(true)) );
    myinterp.reset( new Interpolator( value.get(), mygrid ) );
  }
  void setGridElement( const unsigned& ind, const double& emin, const std::vector<double>& der );
  bool minimise( std::vector<double>& p, engf_pointer myfunc );
};

template <class FCLASS> 
void GridSearch<FCLASS>::setGridElement( const unsigned& ind, const double& emin, const std::vector<double>& der ) {
  value->set( ind, emin ); for(unsigned j=0;j<der.size();++j) value->setGridDerivative( ind, j, der[j] );
}

template <class FCLASS>
bool GridSearch<FCLASS>::minimise( std::vector<double>& p, engf_pointer myfunc ) {
  std::vector<double> der( p.size() ); std::vector<double> coords( p.size() );
  double initial_eng = (myclass_func->*myfunc)( p, der );
  mygrid.getGridPointCoordinates( 0, coords ); unsigned pmin=0;
  double emin=(myclass_func->*myfunc)( coords, der ); setGridElement( 0, emin, der );
  for(unsigned i=1; i<mygrid.getNumberOfPoints(); ++i) {
      mygrid.getGridPointCoordinates( i, coords );
      double eng = (myclass_func->*myfunc)( coords, der );
      setGridElement( i, eng, der );
      if( eng<emin ) { emin=eng; pmin=i; }
  }

  if( using_fgrid ) {
      myfgrid.getGridPointCoordinates( 0, coords ); pmin=0;
      double emin = myinterp->splineInterpolation( coords, der );
      for(unsigned i=1; i<myfgrid.getNumberOfPoints(); ++i) {
         myfgrid.getGridPointCoordinates( i, coords );
         double eng = myinterp->splineInterpolation( coords, der );
         if( eng<emin ) { emin=eng; pmin=i; }
      }
      myfgrid.getGridPointCoordinates( pmin, coords );
      double checkEng = (myclass_func->*myfunc)( coords, der );
      if( checkEng<initial_eng ) {
          myfgrid.getGridPointCoordinates( pmin, p );
          return true;
      } else {
          return false;
      }
  }

  if( emin<initial_eng ) {
     mygrid.getGridPointCoordinates( pmin, p );
     return true;
  } 
  return false;
}

}
}
#endif
<|MERGE_RESOLUTION|>--- conflicted
+++ resolved
@@ -49,24 +49,9 @@
     myclass_func( funcc ),
     using_fgrid(false)
   {
-<<<<<<< HEAD
     // Setup the min and max values for the grid
     std::vector<std::string> gmin( nfg.size() ), gmax( nfg.size() ); 
     std::vector<bool> pbc( nfg.size(), false ); std::vector<double> dummy_spacing;
-=======
-    // Create the grid objects
-    std::string nstr, vstring="COMPONENTS=func COORDINATES=x1";
-    for(unsigned i=1; i<mmin.size(); ++i) { Tools::convert(i+1,nstr); vstring += ",x" + nstr; }
-    vstring += " PBC=F"; for(unsigned i=1; i<mmin.size(); ++i) vstring += ",F";
-    vesselbase::VesselOptions da("mygrid","",-1,vstring,NULL);
-    Keywords keys; gridtools::GridVessel::registerKeywords( keys );
-    vesselbase::VesselOptions dar( da, keys );
-    mygrid=Tools::make_unique<GridVessel>(dar);
-    if( nfg[0]>0 ) myfgrid=Tools::make_unique<GridVessel>(dar);
-
-    // Now setup the min and max values for the grid
-    std::vector<std::string> gmin( nfg.size() ), gmax( nfg.size() ); std::vector<double> dummy_spacing;
->>>>>>> c03db3e5
     for(unsigned i=0; i<nfg.size(); ++i) { Tools::convert(mmin[i],gmin[i]); Tools::convert(mmax[i],gmax[i]); }
     // Create the coarse grid grid objects
     mygrid.setup( "flat", pbc, 0, 0.0 );
