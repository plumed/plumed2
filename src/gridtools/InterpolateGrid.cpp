/* +++++++++++++++++++++++++++++++++++++++++++++++++++++++++++++++++++++++++
   Copyright (c) 2016-2020 The plumed team
   (see the PEOPLE file at the root of the distribution for a list of names)

   See http://www.plumed.org for more information.

   This file is part of plumed, version 2.

   plumed is free software: you can redistribute it and/or modify
   it under the terms of the GNU Lesser General Public License as published by
   the Free Software Foundation, either version 3 of the License, or
   (at your option) any later version.

   plumed is distributed in the hope that it will be useful,
   but WITHOUT ANY WARRANTY; without even the implied warranty of
   MERCHANTABILITY or FITNESS FOR A PARTICULAR PURPOSE.  See the
   GNU Lesser General Public License for more details.

   You should have received a copy of the GNU Lesser General Public License
   along with plumed.  If not, see <http://www.gnu.org/licenses/>.
+++++++++++++++++++++++++++++++++++++++++++++++++++++++++++++++++++++++++ */
#include "core/ActionRegister.h"
#include "core/PlumedMain.h"
#include "core/Atoms.h"
#include "ActionWithInputGrid.h"

//+PLUMEDOC GRIDANALYSIS INTERPOLATE_GRID
/*
Interpolate a smooth function stored on a grid onto a grid with a smaller grid spacing.

This action takes a function evaluated on a grid as input and can be used to interpolate the values of that
function on to a finer grained grid.  The interpolation within this algorithm is done using splines.

\par Examples

The input below can be used to post process a trajectory.  It calculates a \ref HISTOGRAM as a function the
distance between atoms 1 and 2 using kernel density estimation.  During the calculation the values of the kernels
are evaluated at 100 points on a uniform grid between 0.0 and 3.0.  Prior to outputting this function at the end of the
simulation this function is interpolated onto a finer grid of 200 points between 0.0 and 3.0.

\plumedfile
x: DISTANCE ATOMS=1,2
hA1: HISTOGRAM ARG=x GRID_MIN=0.0 GRID_MAX=3.0 GRID_BIN=100 BANDWIDTH=0.1
ii: INTERPOLATE_GRID GRID=hA1 GRID_BIN=200
DUMPGRID GRID=ii FILE=histo.dat
\endplumedfile

*/
//+ENDPLUMEDOC

namespace PLMD {
namespace gridtools {

class InterpolateGrid : public ActionWithInputGrid {
private:
  std::vector<unsigned> nbin;
  std::vector<double> gspacing;
  GridCoordinatesObject gridcoords;
public:
  static void registerKeywords( Keywords& keys );
  explicit InterpolateGrid(const ActionOptions&ao);
<<<<<<< HEAD
  void getInfoForGridHeader( std::string& gtype, std::vector<std::string>& argn, std::vector<std::string>& min,
                             std::vector<std::string>& max, std::vector<unsigned>& nbin,
                             std::vector<double>& spacing, std::vector<bool>& pbc, const bool& dumpcube ) const ;
  void getGridPointIndicesAndCoordinates( const unsigned& ind, std::vector<unsigned>& indices, std::vector<double>& coords ) const ;
  void finishOutputSetup();
  void performTask( const unsigned& current, MultiValue& myvals ) const ;
  void gatherStoredValue( const unsigned& valindex, const unsigned& code, const MultiValue& myvals,
                          const unsigned& bufstart, std::vector<double>& buffer ) const ;
=======
  unsigned getNumberOfQuantities() const override;
  void compute( const unsigned& current, MultiValue& myvals ) const override;
  bool isPeriodic() override { return false; }
>>>>>>> 5a9bc5a3
};

PLUMED_REGISTER_ACTION(InterpolateGrid,"INTERPOLATE_GRID")

void InterpolateGrid::registerKeywords( Keywords& keys ) {
  ActionWithInputGrid::registerKeywords( keys );
  keys.add("optional","GRID_BIN","the number of bins for the grid");
  keys.add("optional","GRID_SPACING","the approximate grid spacing (to be used as an alternative or together with GRID_BIN)");
}

InterpolateGrid::InterpolateGrid(const ActionOptions&ao):
  Action(ao),
  ActionWithInputGrid(ao)
{
  parseVector("GRID_BIN",nbin); parseVector("GRID_SPACING",gspacing);
  if( nbin.size()!=gridobject.getDimension() && gspacing.size()!=gridobject.getDimension() ) error("GRID_BIN or GRID_SPACING must be set");
  if( nbin.size()==gridobject.getDimension() ) {
    log.printf("  number of bins in grid %d", nbin[0]);
    for(unsigned i=1; i<nbin.size(); ++i) log.printf(", %d", nbin[i]);
    log.printf("\n");
  } else if( gspacing.size()==gridobject.getDimension() ) {
    log.printf("  spacing for bins in grid %f", gspacing[0]);
    for(unsigned i=1; i<gspacing.size(); ++i) log.printf(", %d", gspacing[i]);
    log.printf("\n");
  }

  // Need this for creation of tasks
  std::vector<bool> ipbc( gridobject.getDimension() ); for(unsigned i=0; i<ipbc.size(); ++i) ipbc[i] = gridobject.isPeriodic(i);
  gridcoords.setup( "flat", ipbc, 0, 0.0 );

  // Now add a value
  std::vector<unsigned> shape( gridobject.getDimension() ); addValueWithDerivatives( shape );
  if( getPntrToArgument(0)->isPeriodic() ) {
    std::string min, max; getPntrToArgument(0)->getDomain( min, max ); setPeriodic( min, max );
  } else {
    setNotPeriodic();
  }
  getPntrToOutput(0)->alwaysStoreValues();
}

void InterpolateGrid::finishOutputSetup() {
  gridcoords.setBounds( gridobject.getMin(), gridobject.getMax(), nbin, gspacing );
  getPntrToOutput(0)->setShape( gridcoords.getNbin(true) );
  for(unsigned i=0; i<gridcoords.getNumberOfPoints(); ++i) addTaskToList(i);
}

void InterpolateGrid::getInfoForGridHeader( std::string& gtype, std::vector<std::string>& argn, std::vector<std::string>& min,
    std::vector<std::string>& max, std::vector<unsigned>& nbin,
    std::vector<double>& spacing, std::vector<bool>& pbc, const bool& dumpcube ) const {
  getPntrToArgument(0)->getPntrToAction()->getInfoForGridHeader( gtype, argn, min, max, nbin, spacing, pbc, dumpcube );
  bool isdists=dumpcube; double units=1.0; gtype="flat";
  for(unsigned i=0; i<argn.size(); ++i) {
    if( argn[i].find(".")==std::string::npos ) { isdists=false; break; }
    std::size_t dot = argn[i].find("."); std::string name = argn[i].substr(dot+1);
    if( name!="x" && name!="y" && name!="z" ) { isdists=false; break; }
  }
  if( isdists ) {
    if( plumed.getAtoms().usingNaturalUnits() ) units = 1.0/0.5292;
    else units = plumed.getAtoms().getUnits().getLength()/.05929;
  }
  std::vector<unsigned> nn( gridcoords.getNbin( false ) );
  for(unsigned i=0; i<getPntrToOutput(0)->getRank(); ++i) {
    if( gridcoords.getGridSpacing().size()>0 ) spacing[i]=units*gridcoords.getGridSpacing()[i];
    nbin[i]=nn[i];
  }
}

void InterpolateGrid::getGridPointIndicesAndCoordinates( const unsigned& ind, std::vector<unsigned>& indices, std::vector<double>& coords ) const {
  gridcoords.getGridPointCoordinates( ind, indices, coords );
}

void InterpolateGrid::performTask( const unsigned& current, MultiValue& myvals ) const {
  std::vector<double> pos( gridcoords.getDimension() ); gridcoords.getGridPointCoordinates( current, pos );
  std::vector<double> der( gridcoords.getDimension() ); double val = getFunctionValueAndDerivatives( pos, der );
  unsigned ostrn = getPntrToOutput(0)->getPositionInStream(); myvals.setValue( ostrn, val );
  for(unsigned i=0; i<gridcoords.getDimension(); ++i) { myvals.addDerivative( ostrn, i, der[i] ); myvals.updateIndex( ostrn, i ); }
}

void InterpolateGrid::gatherStoredValue( const unsigned& valindex, const unsigned& code, const MultiValue& myvals,
                                         const unsigned& bufstart, std::vector<double>& buffer ) const {
  plumed_dbg_assert( valindex==0 ); unsigned ostrn = getPntrToOutput(0)->getPositionInStream();
  unsigned istart = bufstart + (1+getNumberOfDerivatives())*code; buffer[istart] += myvals.get( ostrn );
  for(unsigned i=0; i<gridcoords.getDimension(); ++i) buffer[istart+1+i] += myvals.getDerivative( ostrn, i );
}

}
}<|MERGE_RESOLUTION|>--- conflicted
+++ resolved
@@ -59,7 +59,6 @@
 public:
   static void registerKeywords( Keywords& keys );
   explicit InterpolateGrid(const ActionOptions&ao);
-<<<<<<< HEAD
   void getInfoForGridHeader( std::string& gtype, std::vector<std::string>& argn, std::vector<std::string>& min,
                              std::vector<std::string>& max, std::vector<unsigned>& nbin,
                              std::vector<double>& spacing, std::vector<bool>& pbc, const bool& dumpcube ) const ;
@@ -68,11 +67,6 @@
   void performTask( const unsigned& current, MultiValue& myvals ) const ;
   void gatherStoredValue( const unsigned& valindex, const unsigned& code, const MultiValue& myvals,
                           const unsigned& bufstart, std::vector<double>& buffer ) const ;
-=======
-  unsigned getNumberOfQuantities() const override;
-  void compute( const unsigned& current, MultiValue& myvals ) const override;
-  bool isPeriodic() override { return false; }
->>>>>>> 5a9bc5a3
 };
 
 PLUMED_REGISTER_ACTION(InterpolateGrid,"INTERPOLATE_GRID")
