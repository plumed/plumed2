/* +++++++++++++++++++++++++++++++++++++++++++++++++++++++++++++++++++++++++
   Copyright (c) 2015-2020 The plumed team
   (see the PEOPLE file at the root of the distribution for a list of names)

   See http://www.plumed.org for more information.

   This file is part of plumed, version 2.

   plumed is free software: you can redistribute it and/or modify
   it under the terms of the GNU Lesser General Public License as published by
   the Free Software Foundation, either version 3 of the License, or
   (at your option) any later version.

   plumed is distributed in the hope that it will be useful,
   but WITHOUT ANY WARRANTY; without even the implied warranty of
   MERCHANTABILITY or FITNESS FOR A PARTICULAR PURPOSE.  See the
   GNU Lesser General Public License for more details.

   You should have received a copy of the GNU Lesser General Public License
   along with plumed.  If not, see <http://www.gnu.org/licenses/>.
+++++++++++++++++++++++++++++++++++++++++++++++++++++++++++++++++++++++++ */
#include "core/ActionRegister.h"
#include "core/ActionShortcut.h"
#include "core/PlumedMain.h"
#include "core/Atoms.h"

//+PLUMEDOC GRIDANALYSIS CONVERT_TO_FES
/*
Convert a histogram, \f$H(x)\f$, to a free energy surface using \f$F(x) = -k_B T \ln H(x)\f$.

This action allows you to take a free energy surface that was calculated using the \ref HISTOGRAM
action and to convert it to a free energy surface.  This transformation performed by doing:

\f[
F(x) = -k_B T \ln H(x)
\f]

The free energy calculated on a grid is output by this action and can be printed using \ref DUMPGRID

\par Examples

This is a typical example showing how CONVERT_TO_FES might be used when post processing a trajectory.
The input below calculates the free energy as a function of the distance between atom 1 and atom 2.
This is done by accumulating a histogram as a function of this distance using kernel density estimation
and the HISTOGRAM action.  All the data within this trajectory is used in the construction of this
HISTOGRAM.  Finally, once all the data has been read in, the histogram is converted to a free energy
using the formula above and the free energy is output to a file called fes.dat

\plumedfile
x: DISTANCE ATOMS=1,2
hA1: HISTOGRAM ARG=x GRID_MIN=0.0 GRID_MAX=3.0 GRID_BIN=100 BANDWIDTH=0.1
ff: CONVERT_TO_FES GRID=hA1 TEMP=300
DUMPGRID GRID=ff FILE=fes.dat
\endplumedfile

*/
//+ENDPLUMEDOC

namespace PLMD {
namespace gridtools {

class ConvertToFES : public ActionShortcut {
public:
  static void registerKeywords( Keywords& keys );
  explicit ConvertToFES(const ActionOptions&ao);
<<<<<<< HEAD
=======
  unsigned getNumberOfQuantities() const override;
  void prepare() override { activated=true; }
  void prepareForAveraging() override { ActionWithInputGrid::prepareForAveraging(); activated=false; }
  void compute( const unsigned& current, MultiValue& myvals ) const override;
  bool isPeriodic() override { return false; }
  bool onStep() const override { return activated; }
  void runFinalJobs() override;
>>>>>>> 5a9bc5a3
};

PLUMED_REGISTER_ACTION(ConvertToFES,"CONVERT_TO_FES")

void ConvertToFES::registerKeywords( Keywords& keys ) {
  ActionShortcut::registerKeywords( keys ); 
  keys.add("compulsory","ARG","the histogram that you would like to convert into a free energy surface");
  keys.add("optional","TEMP","the temperature at which you are operating");
}

ConvertToFES::ConvertToFES(const ActionOptions&ao):
  Action(ao),
  ActionShortcut(ao)
{
  double simtemp=0.; parse("TEMP",simtemp); 
  if(simtemp>0) simtemp*=plumed.getAtoms().getKBoltzmann();
  else simtemp=plumed.getAtoms().getKbT();
  if( simtemp==0 ) error("TEMP not set - use keyword TEMP");

  std::vector<std::string> argv; parseVector("ARG",argv);
  if( argv.size()!=1 ) error("should only have one argument");

  std::string str_temp; Tools::convert( simtemp, str_temp );
  readInputLine( getShortcutLabel() + ": MATHEVAL ARG1=" + argv[0] + " FUNC=-" + str_temp + "*log(x) PERIODIC=NO");
}

}
}<|MERGE_RESOLUTION|>--- conflicted
+++ resolved
@@ -63,16 +63,6 @@
 public:
   static void registerKeywords( Keywords& keys );
   explicit ConvertToFES(const ActionOptions&ao);
-<<<<<<< HEAD
-=======
-  unsigned getNumberOfQuantities() const override;
-  void prepare() override { activated=true; }
-  void prepareForAveraging() override { ActionWithInputGrid::prepareForAveraging(); activated=false; }
-  void compute( const unsigned& current, MultiValue& myvals ) const override;
-  bool isPeriodic() override { return false; }
-  bool onStep() const override { return activated; }
-  void runFinalJobs() override;
->>>>>>> 5a9bc5a3
 };
 
 PLUMED_REGISTER_ACTION(ConvertToFES,"CONVERT_TO_FES")
