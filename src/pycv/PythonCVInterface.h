/* +++++++++++++++++++++++++++++++++++++++++++++++++++++++++++++++++++++++++
Copyright (c) 2023 Daniele Rapetti

The pycv module is free software: you can redistribute it and/or modify
it under the terms of the GNU Lesser General Public License as published by
the Free Software Foundation, either version 3 of the License, or
(at your option) any later version.

The pycv module is distributed in the hope that it will be useful,
but WITHOUT ANY WARRANTY; without even the implied warranty of
MERCHANTABILITY or FITNESS FOR A PARTICULAR PURPOSE.  See the
GNU Lesser General Public License for more details.

You should have received a copy of the GNU Lesser General Public License
along with plumed.  If not, see <http://www.gnu.org/licenses/>.
+++++++++++++++++++++++++++++++++++++++++++++++++++++++++++++++++++++++++ */
#include "PythonPlumedBase.h"

#include "colvar/Colvar.h"

namespace PLMD {

class NeighborList;

namespace pycv {

///TODO: manual "you have to specify ATOMS=something for default atoms"
///TODO: add interface to pbc
///TODO: the topology can be assumed fixed and done on the go at each run by loading the pdb in the python code
class PythonCVInterface : public Colvar,
  public PythonPlumedBase {
  static constexpr auto PYCV_NOTIMPLEMENTED="PYCV_NOTIMPLEMENTED";
  std::string import;
  std::string calculate_function;
<<<<<<< HEAD
  std::string prepare_function = PYCV_NOTIMPLEMENTED;
  std::string update_function = PYCV_NOTIMPLEMENTED;
  std::string init_function = PYCV_NOTIMPLEMENTED;

  std::vector<std::string> components;
  std::unique_ptr<NeighborList> nl{nullptr};
  int ncomponents;
  int natoms;
  bool pbc=false;
  bool has_prepare = false;
  bool has_update = false;
  bool invalidateList = true;
  bool firsttime = true;
=======
  std::string prepare_function{PYCV_NOTIMPLEMENTED};
  std::string update_function{PYCV_NOTIMPLEMENTED};
  std::string init_function{PYCV_NOTIMPLEMENTED};

  std::vector<std::string> components;

  int ncomponents;
  int natoms;
  bool pbc=false;
  bool has_prepare{false};
  bool has_update{false};

>>>>>>> f413d992
  void check_dim(py::array_t<pycv_t>);
  void calculateSingleComponent(py::object &);
  void calculateMultiComponent(py::object &);
  void readReturn(py::object &, Value* );
public:
  py::dict dataContainer= {};
  explicit PythonCVInterface(const ActionOptions&);
// active methods:
  void calculate() override;
  void prepare() override;
  void update() override;
<<<<<<< HEAD
  NeighborList& getNL();
=======
>>>>>>> f413d992
  static void registerKeywords( Keywords& keys );
};

} // namespace pycv
} // namespace PLMD<|MERGE_RESOLUTION|>--- conflicted
+++ resolved
@@ -32,13 +32,13 @@
   static constexpr auto PYCV_NOTIMPLEMENTED="PYCV_NOTIMPLEMENTED";
   std::string import;
   std::string calculate_function;
-<<<<<<< HEAD
   std::string prepare_function = PYCV_NOTIMPLEMENTED;
   std::string update_function = PYCV_NOTIMPLEMENTED;
   std::string init_function = PYCV_NOTIMPLEMENTED;
 
   std::vector<std::string> components;
   std::unique_ptr<NeighborList> nl{nullptr};
+
   int ncomponents;
   int natoms;
   bool pbc=false;
@@ -46,24 +46,12 @@
   bool has_update = false;
   bool invalidateList = true;
   bool firsttime = true;
-=======
-  std::string prepare_function{PYCV_NOTIMPLEMENTED};
-  std::string update_function{PYCV_NOTIMPLEMENTED};
-  std::string init_function{PYCV_NOTIMPLEMENTED};
 
-  std::vector<std::string> components;
-
-  int ncomponents;
-  int natoms;
-  bool pbc=false;
-  bool has_prepare{false};
-  bool has_update{false};
-
->>>>>>> f413d992
   void check_dim(py::array_t<pycv_t>);
   void calculateSingleComponent(py::object &);
   void calculateMultiComponent(py::object &);
   void readReturn(py::object &, Value* );
+  
 public:
   py::dict dataContainer= {};
   explicit PythonCVInterface(const ActionOptions&);
@@ -71,10 +59,8 @@
   void calculate() override;
   void prepare() override;
   void update() override;
-<<<<<<< HEAD
+
   NeighborList& getNL();
-=======
->>>>>>> f413d992
   static void registerKeywords( Keywords& keys );
 };
 
