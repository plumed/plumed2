/* +++++++++++++++++++++++++++++++++++++++++++++++++++++++++++++++++++++++++
   Copyright (c) 2012-2023 The plumed team
   (see the PEOPLE file at the root of the distribution for a list of names)

   See http://www.plumed.org for more information.

   This file is part of plumed, version 2.

   plumed is free software: you can redistribute it and/or modify
   it under the terms of the GNU Lesser General Public License as published by
   the Free Software Foundation, either version 3 of the License, or
   (at your option) any later version.

   plumed is distributed in the hope that it will be useful,
   but WITHOUT ANY WARRANTY; without even the implied warranty of
   MERCHANTABILITY or FITNESS FOR A PARTICULAR PURPOSE.  See the
   GNU Lesser General Public License for more details.

   You should have received a copy of the GNU Lesser General Public License
   along with plumed.  If not, see <http://www.gnu.org/licenses/>.
+++++++++++++++++++++++++++++++++++++++++++++++++++++++++++++++++++++++++ */
#include "CoordinationNumbers.h"
#include "multicolvar/MultiColvarShortcuts.h"
#include "core/ActionWithValue.h"
#include "core/ActionRegister.h"
#include "core/PlumedMain.h"
#include "core/ActionSet.h"

#include <string>
#include <cmath>

namespace PLMD {
namespace symfunc {

//+PLUMEDOC MCOLVAR COORDINATIONNUMBER
/*
Calculate the coordination numbers of atoms so that you can then calculate functions of the distribution of
 coordination numbers such as the minimum, the number less than a certain quantity and so on.

So that the calculated coordination numbers have continuous derivatives the following function is used:

\f[
s = \frac{ 1 - \left(\frac{r-d_0}{r_0}\right)^n } { 1 - \left(\frac{r-d_0}{r_0}\right)^m }
\f]

If R_POWER is set, this will use the product of pairwise distance
raised to the R_POWER with the coordination number function defined
above. This was used in White and Voth \cite white2014efficient as a
way of indirectly biasing radial distribution functions. Note that in
that reference this function is referred to as moments of coordination
number, but here we call them powers to distinguish from the existing
MOMENTS keyword of Multicolvars.

\par Examples

The following input tells plumed to calculate the coordination numbers of atoms 1-100 with themselves.
The minimum coordination number is then calculated.
\plumedfile
COORDINATIONNUMBER SPECIES=1-100 R_0=1.0 MIN={BETA=0.1}
\endplumedfile

The following input tells plumed to calculate how many atoms from 1-100 are within 3.0 of each of the atoms
from 101-110.  In the first 101 is the central atom, in the second 102 is the central atom and so on.  The
number of coordination numbers more than 6 is then computed.
\plumedfile
COORDINATIONNUMBER SPECIESA=101-110 SPECIESB=1-100 R_0=3.0 MORE_THAN={RATIONAL R_0=6.0 NN=6 MM=12 D_0=0}
\endplumedfile

The following input tells plumed to calculate the mean coordination number of all atoms with themselves
and its powers. An explicit cutoff is set for each of 8.
\plumedfile
cn0: COORDINATIONNUMBER SPECIES=1-10 SWITCH={RATIONAL R_0=1.0 D_MAX=8} MEAN
cn1: COORDINATIONNUMBER SPECIES=1-10 SWITCH={RATIONAL R_0=1.0 D_MAX=8} R_POWER=1 MEAN
cn2: COORDINATIONNUMBER SPECIES=1-10 SWITCH={RATIONAL R_0=1.0 D_MAX=8} R_POWER=2 MEAN
PRINT ARG=cn0.mean,cn1.mean,cn2.mean STRIDE=1 FILE=cn_out
\endplumedfile

*/
//+ENDPLUMEDOC

//+PLUMEDOC MCOLVAR COORDINATION_MOMENTS
/*
Calculate moments of the distribution of distances in the first coordination sphere

\par Examples

*/
//+ENDPLUMEDOC


PLUMED_REGISTER_ACTION(CoordinationNumbers,"COORDINATIONNUMBER")
PLUMED_REGISTER_ACTION(CoordinationNumbers,"COORDINATION_MOMENTS")

void CoordinationNumbers::shortcutKeywords( Keywords& keys ) {
  ActionShortcut::registerKeywords( keys );
  keys.add("atoms-3","SPECIES","this keyword is used for colvars such as coordination number. In that context it specifies that plumed should calculate "
           "one coordination number for each of the atoms specified.  Each of these coordination numbers specifies how many of the "
           "other specified atoms are within a certain cutoff of the central atom.  You can specify the atoms here as another multicolvar "
           "action or using a MultiColvarFilter or ActionVolume action.  When you do so the quantity is calculated for those atoms specified "
           "in the previous multicolvar.  This is useful if you would like to calculate the Steinhardt parameter for those atoms that have a "
           "coordination number more than four for example");
  keys.add("atoms-4","SPECIESA","this keyword is used for colvars such as the coordination number.  In that context it species that plumed should calculate "
           "one coordination number for each of the atoms specified in SPECIESA.  Each of these cooordination numbers specifies how many "
           "of the atoms specifies using SPECIESB is within the specified cutoff.  As with the species keyword the input can also be specified "
           "using the label of another multicolvar");
  keys.add("atoms-4","SPECIESB","this keyword is used for colvars such as the coordination number.  It must appear with SPECIESA.  For a full explanation see "
           "the documentation for that keyword");
  keys.add("compulsory","NN","6","The n parameter of the switching function ");
  keys.add("compulsory","MM","0","The m parameter of the switching function; 0 implies 2*NN");
  keys.add("compulsory","D_0","0.0","The d_0 parameter of the switching function");
  keys.add("compulsory","R_0","The r_0 parameter of the switching function");
  keys.add("optional","SWITCH","the switching function that it used in the construction of the contact matrix");
<<<<<<< HEAD
  keys.add("optional","MASK","the label for a vector that is used to determine which rows of the matrix are computed");
=======
  keys.linkActionInDocs("SWITCH","LESS_THAN");
>>>>>>> 05b18f4c
  multicolvar::MultiColvarShortcuts::shortcutKeywords( keys );
  keys.needsAction("CONTACT_MATRIX");
  keys.needsAction("GROUP");
}

void CoordinationNumbers::expandMatrix( const bool& components, const std::string& lab, const std::string& sp_str,
                                        const std::string& spa_str, const std::string& spb_str, ActionShortcut* action ) {
  if( sp_str.length()==0 && spa_str.length()==0 ) {
    return;
  }

  std::string matinp = lab  + "_mat: CONTACT_MATRIX";
  if( sp_str.length()>0 ) {
    matinp += " GROUP=" + sp_str;
    action->readInputLine( lab + "_grp: GROUP ATOMS=" + sp_str );
  } else if( spa_str.length()>0 ) {
    matinp += " GROUPA=" + spa_str + " GROUPB=" + spb_str;
    action->readInputLine( lab + "_grp: GROUP ATOMS=" + spa_str );
  }

  std::string sw_str;
  action->parse("SWITCH",sw_str);
  if( sw_str.length()>0 ) {
    matinp += " SWITCH={" + sw_str + "}";
  } else {
    std::string r0;
    action->parse("R_0",r0);
    std::string d0;
    action->parse("D_0",d0);
    if( r0.length()==0 ) {
      action->error("missing switching function parameters use SWITCH/R_0");
    }
    std::string nn;
    action->parse("NN",nn);
    std::string mm;
    action->parse("MM",mm);
    matinp += " R_0=" + r0 + " D_0=" + d0 + " NN=" + nn + " MM=" + mm;
  }
  if( components ) {
    matinp += " COMPONENTS";
  }
  std::string maskstr;
  action->parse("MASK",maskstr);
  if( maskstr.length()>0 ) {
    matinp += " MASK=" + maskstr;
  }
  action->readInputLine( matinp );
}

void CoordinationNumbers::registerKeywords( Keywords& keys ) {
  shortcutKeywords( keys );
  keys.add("compulsory","R_POWER","the power to which you want to raise the distance");
  keys.addFlag("LOWMEM",false,"this flag does nothing and is present only to ensure back-compatibility");
  keys.add("optional","MOMENTS","the list of moments that you would like to calculate");
  keys.addOutputComponent("moment","MOMENTS","scalar","the moments of the distribution");
  keys.needsAction("MATRIX_VECTOR_PRODUCT");
  keys.needsAction("ONES");
  keys.needsAction("MOMENTS");
  keys.setValueDescription("vector","the coordination numbers of the specified atoms");
}

CoordinationNumbers::CoordinationNumbers(const ActionOptions& ao):
  Action(ao),
  ActionShortcut(ao) {
  bool lowmem;
  parseFlag("LOWMEM",lowmem);
  if( lowmem ) {
    warning("LOWMEM flag is deprecated and is no longer required for this action");
  }
  // Setup the contract matrix if that is what is needed
  std::string matlab, sp_str, specA, specB;
  parse("SPECIES",sp_str);
  parse("SPECIESA",specA);
  parse("SPECIESB",specB);
  if( sp_str.length()>0 || specA.length()>0 ) {
    matlab = getShortcutLabel() + "_mat";
    bool comp=false;
    if( getName()=="COORDINATION_MOMENTS" ) {
      comp=true;
      matlab = getShortcutLabel() + "_mat";
    }
    expandMatrix( comp, getShortcutLabel(), sp_str, specA, specB, this );
  } else {
    error("missing atoms input use SPECIES or SPECIESA/SPECIESB");
  }
  ActionWithValue* mb=plumed.getActionSet().selectWithLabel<ActionWithValue*>( matlab );
  if( !mb ) {
    error("could not find action with name " + matlab );
  }
  Value*  arg=mb->copyOutput(0);
  if( arg->getRank()!=2 || arg->hasDerivatives() ) {
    error("the input to this action should be a matrix or scalar");
  }
  // Create vector of ones to multiply input matrix by
  std::string nones;
  Tools::convert( arg->getShape()[1], nones );
  readInputLine( getShortcutLabel() + "_ones: ONES SIZE=" + nones );
  if( getName()=="COORDINATION_MOMENTS" ) {
    // Calculate the lengths of the vectors
    std::string r_power;
    parse("R_POWER",r_power);
    readInputLine( getShortcutLabel() + "_pow: CUSTOM ARG=" + matlab + ".x," + matlab + ".y," + matlab + ".z," + matlab + ".w VAR=x,y,z,w "
                   + "PERIODIC=NO FUNC=w*(sqrt(x*x+y*y+z*z)^" + r_power +")");
    matlab = getShortcutLabel() + "_pow";
  }
  // Calcualte coordination numbers as matrix vector times vector of ones
  readInputLine( getShortcutLabel() + ": MATRIX_VECTOR_PRODUCT  ARG=" + matlab + "," + getShortcutLabel() + "_ones");
  std::vector<std::string> moments;
  parseVector("MOMENTS",moments);
  Tools::interpretRanges( moments );
  if( moments.size()>0 ) {
    readInputLine( getShortcutLabel() + "_caverage: MEAN ARG=" + getShortcutLabel() + " PERIODIC=NO");
    for(unsigned i=0; i<moments.size(); ++i) {
      readInputLine( getShortcutLabel() + "_diffpow-" + moments[i] + ": CUSTOM ARG=" + getShortcutLabel() + "," + getShortcutLabel() + "_caverage PERIODIC=NO FUNC=(x-y)^" + moments[i] );
      readInputLine( getShortcutLabel() + "_moment-" + moments[i] + ": MEAN ARG=" + getShortcutLabel() + "_diffpow-" + moments[i] + " PERIODIC=NO");
    }
  }
  // Read in all the shortcut stuff
  std::map<std::string,std::string> keymap;
  multicolvar::MultiColvarShortcuts::readShortcutKeywords( keymap, this );
  multicolvar::MultiColvarShortcuts::expandFunctions( getShortcutLabel(), getShortcutLabel(), "", keymap, this );
}


}
}<|MERGE_RESOLUTION|>--- conflicted
+++ resolved
@@ -110,11 +110,8 @@
   keys.add("compulsory","D_0","0.0","The d_0 parameter of the switching function");
   keys.add("compulsory","R_0","The r_0 parameter of the switching function");
   keys.add("optional","SWITCH","the switching function that it used in the construction of the contact matrix");
-<<<<<<< HEAD
   keys.add("optional","MASK","the label for a vector that is used to determine which rows of the matrix are computed");
-=======
   keys.linkActionInDocs("SWITCH","LESS_THAN");
->>>>>>> 05b18f4c
   multicolvar::MultiColvarShortcuts::shortcutKeywords( keys );
   keys.needsAction("CONTACT_MATRIX");
   keys.needsAction("GROUP");
