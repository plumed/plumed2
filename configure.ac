# DO NOT EDIT ./configure FILE
# One should edit configure.ac and the run autoconf in this
# directory. Also the resulting "configure" is stored on the git,
# so as to allow people not to install a recent autoconf on their
# system.
# If you modify configure.ac, remember to run
# autoconf and then commit both files to the git repository.

# we require a recent version
# notice that autoconf is not necessary on user's machine, but only
# if one has to update configure.ac
AC_PREREQ([2.68])
AC_INIT([PLUMED], [2])

##################################################################
# In order to add m4 macros, put then in a m4 directory and include them here.
# E.g.:
# m4_include([./m4/m4_ax_openmp.m4])

##################################################################
# Here we define a few useful macros

# PLUMED_CONFIG_ENABLE(variablename,optionname,doc,default)
# notice that variablename and optionname are likely identical,
# they just need to be different with optionname contains a "-"
# (not allowed in shell variable names)
AC_DEFUN([PLUMED_CONFIG_ENABLE], [
m4_bpatsubst([$1],-,_)=
AC_ARG_ENABLE([$1],
  AS_HELP_STRING([--enable-$1], [enable $2, default: $3]),
  [case "${enableval}" in
             (yes) m4_bpatsubst([$1],-,_)=true ;;
             (no)  m4_bpatsubst([$1],-,_)=false ;;
             (*)   AC_MSG_ERROR([wrong argument to --enable-$1]) ;;
  esac],
  [case "$3" in
             (yes) m4_bpatsubst([$1],-,_)=true ;;
             (no)  m4_bpatsubst([$1],-,_)=false ;;
  esac]
)
])

# PLUMED_CHECK_CXXFLAG(flag)
# use it to check if a flag is available on this compiler
AC_DEFUN([PLUMED_CHECK_CXXFLAG], [
  save_CXXFLAGS="$CXXFLAGS"
  CXXFLAGS="$CXXFLAGS $1"
  AC_MSG_CHECKING([whether $CXX accepts $1])
  AC_COMPILE_IFELSE([AC_LANG_PROGRAM([])],
    [
      AC_LINK_IFELSE([AC_LANG_PROGRAM([])],
        [AC_MSG_RESULT([yes])],
        [AC_MSG_RESULT([not linking]); CXXFLAGS="$save_CXXFLAGS"])
    ],
    [AC_MSG_RESULT([no]); CXXFLAGS="$save_CXXFLAGS"]
  )
])

# PLUMED_CHECK_CFLAG(flag)
# use it to check if a flag is available on this compiler
AC_DEFUN([PLUMED_CHECK_CFLAG], [
  AC_LANG_PUSH(C)
  save_CFLAGS="$CFLAGS"
  CFLAGS="$CFLAGS $1"
  AC_MSG_CHECKING([whether $CC accepts $1])
  AC_COMPILE_IFELSE([AC_LANG_PROGRAM([])],
    [
      AC_LINK_IFELSE([AC_LANG_PROGRAM([])],
        [AC_MSG_RESULT([yes])],
        [AC_MSG_RESULT([not linking]); CCFLAGS="$save_CCFLAGS"])
    ],
    [AC_MSG_RESULT([no]); CCFLAGS="$save_CCFLAGS"]
  )
  AC_LANG_POP
])

# PLUMED_CHECK_LDFLAGS(flag)
# use it to check if a flag is available on this compiler
AC_DEFUN([PLUMED_CHECK_LDFLAGS], [
  save_LDFLAGS="$LDFLAGS"
  LDFLAGS="$LDFLAGS $1"
  AC_MSG_CHECKING([whether LDFLAGS can contain $1])
  AC_LINK_IFELSE([AC_LANG_PROGRAM([])],
    [AC_MSG_RESULT([yes])],
    [AC_MSG_RESULT([no]); LDFLAGS="$save_LDFLAGS"])
])

# PLUMED_SEARCH_LIBS(function,search-libs[,action-if-found][,action-if-not-found][,other-libraries])
# same as AC_SEARCH_LIBS, but does not try any library unless $libsearch==true
# Should be used instead of AC_SEARCH_LIBS in order to make --disable-libsearch work correctly
AC_DEFUN([PLUMED_SEARCH_LIBS], [
  if test "${libsearch}" == true ; then
    AC_SEARCH_LIBS([$1],[$2],[$3],[$4],[$5])
  else
    AC_SEARCH_LIBS([$1],[],[$3],[$4],[])
  fi
])

# PLUMED_CHECK_PACKAGE(header,function,define[,library])
# first we check if the header is present. if so, we check if the given function can be found.
# if it cannot be found and the fourth argument (library) has been supplied, we look for it
# in the library. finally, we set the define flag
AC_DEFUN([PLUMED_CHECK_PACKAGE], [
    found=ko
    $3=no
    AC_CHECK_HEADER( [$1],[
      PLUMED_SEARCH_LIBS([$2],[$4],[found=ok])
    ])
    if test $found == ok ; then
       AC_DEFINE([$3])
       $3=yes
    else
       AC_MSG_WARN([cannot enable $3]) 
    fi
])

# PLUMED_CHECK_CXX_PACKAGE(name,program,define[,library])
# Similar to PLUMED_CHECK_PACKAGE but suitable for checking C++ libraries.
# Name is just a string used in the configure log
# program is a string containing a short C++ program that should compiled.
# If present and necessary, library is also linked.
AC_DEFUN([PLUMED_CHECK_CXX_PACKAGE], [
    found=ko
    $3=no
    if test "${libsearch}" == true ; then
      testlibs="$4"
    else
      testlibs=""
    fi
    for testlib in "" $testlibs
    do
      save_LIBS="$LIBS"
      if test -n "$testlib" ; then
        AC_MSG_CHECKING([$1 with -l$testlib])
        LIBS="-l$testlib $LIBS"
      else
        AC_MSG_CHECKING([$1 without extra libs])
      fi
      AC_LINK_IFELSE([AC_LANG_SOURCE([$2])],
          [found=ok]
          [AC_MSG_RESULT([yes])],
          [AC_MSG_RESULT([no])]
      )
      if test $found == ok ; then
        break
      fi
      LIBS="$save_LIBS"
    done
    if test $found == ok ; then
      AC_DEFINE([$3])
      $3=yes
    else
      AC_MSG_WARN([cannot enable $3]) 
      LIBS="$save_LIBS"
    fi
])

##################################################################

AC_MSG_NOTICE([Optional modules are disabled by default])
rm -f src/*.on src/*.off

AC_ARG_ENABLE([modules],
  AS_HELP_STRING([--enable-modules], [all/none/reset or : separated list such as +crystallization:-bias default: reset]),
  [
   rm -f src/*.on src/*.off
   if test "${enableval}" == yes ; then
     enableval=reset
   fi
   if test "${enableval}" == no ; then
     enableval=none
   fi
   for modules_mod in `echo "${enableval}" | sed 's/:/ /g' | sed 's/+/ +/g' | sed 's/-/ -/g'`
   do
     case "$modules_mod" in
     (none)
       AC_MSG_NOTICE([Disabling all optional modules])
       rm -f src/*.off src/*.on
       touch $(grep default-on src/*/module.type | sed "s|/module.type:.*|.off|") ;;
     (all)
       AC_MSG_NOTICE([Enabling all optional modules])
       rm -f src/*.off src/*.off
       touch $(grep default-off src/*/module.type | sed "s|/module.type:.*|.on|") ;;
     (reset)
        AC_MSG_NOTICE([Resetting modules to default])
        rm -f src/*.on src/*.off ;;
     (-*)
       modules_mod=`echo "${modules_mod}" | sed "s|-||"`
       if test ! -f src/$modules_mod/module.type ; then
         AC_MSG_ERROR([trying to remove module $modules_mod which does not exist])
       fi
       AC_MSG_NOTICE([Disabling module ${modules_mod}])
       rm -f src/$modules_mod.on
       touch src/$modules_mod.off ;;
     (+*)
       modules_mod=`echo "${modules_mod}" | sed "s|+||"`
       if test ! -f src/$modules_mod/module.type ; then
         AC_MSG_ERROR([trying to add module $modules_mod which does not exist])
       fi
       AC_MSG_NOTICE([Enabling module ${modules_mod}])
       rm -f src/$modules_mod.off
       touch src/$modules_mod.on ;;
     (*)
       if test ! -f src/$modules_mod/module.type ; then
         AC_MSG_ERROR([trying to add module $modules_mod which does not exist])
       fi
       AC_MSG_NOTICE([Enabling module ${modules_mod}])
       rm -f src/$modules_mod.off
       touch src/$modules_mod.on ;;
     esac
   done
  ]
  ,
  []
)


# set enable flags for ./configure

# This can be disabled when configuring within a package manager
# such as macports to make sure that only libraries explicitly
# listed in LDFLAGS are linked
PLUMED_CONFIG_ENABLE([libsearch],[search for libraries],[yes])

# This can be disabled to avoid the extra tests for static patching.
# In the future, when this is disabled, we could disable the "--static" flag
# of "plumed patch"
PLUMED_CONFIG_ENABLE([static-patch],[allow statically linking plumed],[yes])

PLUMED_CONFIG_ENABLE([doc],[documentation],[yes])
PLUMED_CONFIG_ENABLE([pdfdoc],[pdf version of the manual],[no])
PLUMED_CONFIG_ENABLE([debug],[debugging],[no])
PLUMED_CONFIG_ENABLE([gcov],[gcov to estimate code coverage],[no])
PLUMED_CONFIG_ENABLE([basic-warnings],[basic warnings],[yes])
PLUMED_CONFIG_ENABLE([fussy],[fussy warnings],[no])
PLUMED_CONFIG_ENABLE([debug-glibcxx],[enable boundary check],[no])
PLUMED_CONFIG_ENABLE([shared],[shared libs],[yes])
PLUMED_CONFIG_ENABLE([dependency-tracking],[dependency tracking],[yes])
PLUMED_CONFIG_ENABLE([rpath],[store rpath],[no])
PLUMED_CONFIG_ENABLE([cxx-exceptions],[c++ exceptions],[yes])
PLUMED_CONFIG_ENABLE([ld-r],[group object files],[yes])
PLUMED_CONFIG_ENABLE([ar-cr],[use ar to build libplumedWrapper.a],[yes])
PLUMED_CONFIG_ENABLE([mpi],[search for mpi],[yes])
PLUMED_CONFIG_ENABLE([external-lapack],[search for external lapack],[yes])
PLUMED_CONFIG_ENABLE([external-blas],[search for external blas],[yes])
PLUMED_CONFIG_ENABLE([molfile-plugins],[use molfile_plugins],[yes])
PLUMED_CONFIG_ENABLE([external-molfile-plugins],[search for external molfile_plugins],[yes])
PLUMED_CONFIG_ENABLE([zlib],[search for zlib],[yes])
PLUMED_CONFIG_ENABLE([readdir-r],[search for readdir_r (threadsafe)],[yes])
PLUMED_CONFIG_ENABLE([cregex],[search for C regular expression],[yes])
PLUMED_CONFIG_ENABLE([dlopen],[search for dlopen],[yes])
PLUMED_CONFIG_ENABLE([execinfo],[search for execinfo],[yes])
PLUMED_CONFIG_ENABLE([gsl],[search for gsl],[yes])
PLUMED_CONFIG_ENABLE([xdrfile],[search for xdrfile],[yes])
PLUMED_CONFIG_ENABLE([boost_graph],[search for boost graph],[no])
PLUMED_CONFIG_ENABLE([boost_serialization],[search for boost serialization],[no])
PLUMED_CONFIG_ENABLE([fftw],[search for fftw],[no])
PLUMED_CONFIG_ENABLE([python],[search for python],[yes])

AC_ARG_VAR(SOEXT,[extension of dynamic libraries (so/dylib)])
AC_ARG_VAR(STATIC_LIBS,[variables that should be linked statically directly to MD code - configure will add here -ldl if necessary ])
AC_ARG_VAR(LDSHARED,[command for linking shared library - configure will use CXX plus the proper flags ])
<<<<<<< HEAD
AC_ARG_VAR(PYTHON_BIN,[python executable (e.g. python2.7 or /opt/local/bin/python2.7) - default: search for a python executable])
=======
AC_ARG_VAR(MPIEXEC,[command to run mpi programs in tests - default not specified, which means use PLUMED_MPIRUN env var at runtime for backward compatibility])
>>>>>>> 7c4f616a


# by default use -O flag
# we override the autoconf default (-g) because in release build we do not want to
# include symbol information (obj files are huge)
if test -z "$CXXFLAGS"
then
  CXXFLAGS=-O3
fi

# this is list if copied from a generated ./configure script
# the reason why I put it here explicitly is that I want a
# correct fallback list to be searched after preferred choices
# (e.g. MPI) have been checked.
compilers="g++ cxx icpc gpp aCC CC cxx cc++ cl.exe FCC KCC RCC xlC_r xlC"

# if searching for MPI, try first mpi-like compilers
if test $mpi == true ; then
compilers="mpic++ mpicxx mpiicpc openmpic++ openmpicxx $compilers"
fi

# do the actual search
AC_PROG_CXX([$compilers])

# for c, the standard list is used
AC_PROG_CC

# also setup Fortran compiler
# this is optional, and can be used in the late part of this 
# script to verify that fortran can indeed link properly the
# a c++ library
AC_PROG_FC

# we use C++ for all the autoconf tests
AC_LANG(C++)

# log the initial flags
LD="$CXX"
LDSHARED="$CXX"
AC_MSG_NOTICE([Initial CXX:         $CXX])
AC_MSG_NOTICE([Initial CXXFLAGS:    $CXXFLAGS])
AC_MSG_NOTICE([Initial CPPFLAGS:    $CPPFLAGS])
AC_MSG_NOTICE([Initial CFLAGS:      $CFLAGS])
AC_MSG_NOTICE([Initial LDFLAGS:     $LDFLAGS])
AC_MSG_NOTICE([Initial LIBS:        $LIBS])
AC_MSG_NOTICE([Initial STATIC_LIBS: $STATIC_LIBS])
AC_MSG_NOTICE([Initial LD:          $LD])
AC_MSG_NOTICE([Initial LDSHARED:    $LDSHARED])
AC_MSG_NOTICE([Initial SOEXT:       $SOEXT])

# check C++ flags
if test $shared == true
then
  PLUMED_CHECK_CXXFLAG([-fPIC])
  PLUMED_CHECK_CFLAG([-fPIC])
fi

if test $basic_warnings == true
then
  PLUMED_CHECK_CXXFLAG([-Wall])
  PLUMED_CHECK_CXXFLAG([-pedantic])
  PLUMED_CHECK_CXXFLAG([-std=c++11])
fi

if test $debug == true
then
  PLUMED_CHECK_CXXFLAG([-g])
fi

if test $gcov == true
then
  PLUMED_CHECK_CXXFLAG([--coverage])
  CFLAGS="$CFLAGS --coverage"
  LDFLAGS="$CFLAGS --coverage"
  STATIC_LIBS="$STATIC_LIBS --coverage"
fi

if test $fussy == true
then
  PLUMED_CHECK_CXXFLAG([-Wextra])
  PLUMED_CHECK_CXXFLAG([-Wfloat-equal])
  PLUMED_CHECK_CXXFLAG([-Wwrite-strings])
  PLUMED_CHECK_CXXFLAG([-Wpointer-arith])
  PLUMED_CHECK_CXXFLAG([-Wcast-qual])
  PLUMED_CHECK_CXXFLAG([-Wcast-align])
  PLUMED_CHECK_CXXFLAG([-Wconversion])
  PLUMED_CHECK_CXXFLAG([-Wredundant-delcs])
  PLUMED_CHECK_CXXFLAG([-Wvariadic-macros])
  PLUMED_CHECK_CXXFLAG([-Wold-style-cast])
fi

AC_MSG_CHECKING([whether $CXX declares c++11 support])
AC_COMPILE_IFELSE([AC_LANG_PROGRAM([
#if __cplusplus <= 199711L
this_compiler_does_not_support_cxx11
#endif
])],
  [AC_MSG_RESULT([yes])];
  support_cxx11=true,
  [AC_MSG_RESULT([no]) ;
  support_cxx11=false])

if test "$support_cxx11" = false
then
   AC_MSG_WARN([C++11 support is required as of PLUMED 2.4])
   AC_MSG_WARN([Your compiler appears not to support C++11])
   AC_MSG_WARN([Please change compiler or make sure that everything works correctly])
fi



AC_SUBST(disable_dependency_tracking)

if test "$dependency_tracking" = true
then
  AC_MSG_CHECKING([whether $CXX can generate dependency file with -MM -MF])
  dependency=ko
  echo "#include \"conftest1.h\"" > conftest.cpp
  echo "#include \"conftest2.h\"" > conftest1.h
  echo "/* */" > conftest2.h
  $CXX $CXXFLAGS -c -MM -MFconftest.d conftest.cpp 1> /dev/null 2> /dev/null
  grep conftest2 conftest.d 1> /dev/null 2>/dev/null && dependency=ok
  if test "$dependency" = ok ; then
    AC_MSG_RESULT([yes])
    disable_dependency_tracking=no
  else
    AC_MSG_RESULT([no])
    disable_dependency_tracking=yes
  fi
else
  disable_dependency_tracking=yes
fi

if test "$disable_dependency_tracking" = yes ; then
  AC_MSG_WARN([dependencies tracking disabled - always make clean before make])
else
  AC_MSG_NOTICE([dependency tracking enabled])
fi




#### Compulsory libraries ####
# some of them might be made optional if we find that are not available in some system
AC_MSG_NOTICE([Now we will check compulsory headers and libraries])
AC_CHECK_HEADER([dirent.h],     [ ], [AC_MSG_ERROR([compulsory header not found])] )
AC_CHECK_FUNC(  [readdir],      [ ], [AC_MSG_ERROR([compulsory function not found])] )

# Then check for blas. This is a bit complicated because we want to allow
# either the version with underscore or the one without
blas_found=
lapack_found=

# external lapack can only work with external blas
# thus, if external blas are disabled also external lapack should be disabled
if test "$external_blas" == false && test "$external_lapack" == true ; then
  AC_MSG_NOTICE([Internal blas can only be used with internal lapack])
  AC_MSG_NOTICE([Will not search for external lapack])
  external_lapack=false
fi

# first look for blas
if test "$external_blas" == true ; then
  PLUMED_SEARCH_LIBS([dgemv],[blas],[blas_found=nounderscore], [
    PLUMED_SEARCH_LIBS([dgemv_],[blas],[blas_found=underscore])
  ])
fi

# if not found, then use internal lapack and blas
if test -z "$blas_found" ; then
AC_MSG_WARN([using internal lapack and blas, could be inefficient])
fi

# if found, also look for external lapack
if test -n "$blas_found" ; then

AC_DEFINE([__PLUMED_HAS_EXTERNAL_BLAS])

if test "$external_lapack" == true ; then
# Then we look for lapack using same underscoring
case "$blas_found" in
(underscore) search_for=dsyevr_ ;;
(nounderscore) search_for=dsyevr ;;
esac
PLUMED_SEARCH_LIBS( [$search_for],[lapack],[lapack_found=yes])
fi

# if not found, then use internal lapack with external blas
if test -z "$lapack_found" ; then
AC_MSG_WARN([using internal lapack, could be inefficient])
else
AC_DEFINE([__PLUMED_HAS_EXTERNAL_LAPACK])
fi

fi 

# in case external blas have been found, take note of their underscoring
# notice that this applies also when external blas are used with internal lapack
# in the latter case, also (internal) lapack names will be underscored consistently
if test "$blas_found" == nounderscore
then
  AC_DEFINE([F77_NO_UNDERSCORE])
fi

if test -n "$blas_found" ; then

AC_DEFUN([PLUMED_TEST_SDOT],[
#if ! defined(F77_NO_UNDERSCORE)
#define sdot sdot_
#endif
extern "C"{
$1 sdot(int *n, float *dx, int *incx, float *dy, int *incy);
}

int main(){
  int size=5;
// notice that [[]] is required to cheat autoconf
  float af[[5]],bf[[5]];
  for(unsigned i=0;i<size;i++){
    af[[i]]=size;
    bf[[i]]=size-i;
  }
  int inca=1;
  int incb=1;
  $1 f=sdot(&size,af,&inca,bf,&incb)-75;
  if(f*f<1e-10) return 0;
  else return 1;
}
])


AC_MSG_CHECKING([whether sdot returns float])
AC_RUN_IFELSE([AC_LANG_SOURCE([PLUMED_TEST_SDOT([float])])],
  [ sdot_returns_float=yes ; AC_MSG_RESULT([yes]) ],
  [ sdot_returns_float=no ;  AC_MSG_RESULT([no]) ],
  [ AC_MSG_RESULT([not checked (cross compiling)]) ]
)

if test "$sdot_returns_float" == no ;
then

AC_MSG_CHECKING([whether sdot returns double])
AC_RUN_IFELSE([AC_LANG_SOURCE([PLUMED_TEST_SDOT([double])])],
  [ sdot_returns_double=yes ; AC_MSG_RESULT([yes]) ],
  [ sdot_returns_double=no ;  AC_MSG_RESULT([no]) ],
  [ AC_MSG_RESULT([not checked (cross compiling)]) ]
)

fi

if test "$sdot_returns_double" = yes ; then
  AC_MSG_NOTICE([Setting workaround for blas float functions returning double])
  AC_DEFINE(__PLUMED_BLAS_RETURNS_FLOAT,double)
  if test -n "$lapack_found" ; then
    AC_MSG_NOTICE([Setting workaround for lapack float functions returning double])
    AC_DEFINE(__PLUMED_LAPACK_RETURNS_FLOAT,double)
  fi
else if test "$sdot_returns_float" = no && test "$sdot_returns_double" = no ;
then
  AC_MSG_WARN([There is a problem with your blas implementation])
fi

fi

fi

#### End of compulsory libraries ####

#### Optional libraries ####
AC_MSG_NOTICE([Now we will check for optional headers and libraries])

#############################################################
# I add the possibility to completely remove molfile_plugins
# I would like to be 100% that the molfile module compiles
# correctly on all machines
# In case of problem, it is sufficient to configure with
# ./configure --disable-molfile-plugins
# GB
#############################################################

if test $molfile_plugins == true ; then

# Check for molfile_plugins and use internal fallback if not found. TG

# We always have molfile, now
AC_DEFINE([__PLUMED_HAS_MOLFILE_PLUGINS])

  if test "$external_molfile_plugins" == true ; then
    PLUMED_CHECK_PACKAGE([libmolfile_plugin.h],[molfile_dcdplugin_init],[__PLUMED_HAS_EXTERNAL_MOLFILE_PLUGINS],molfile_plugin)
    if test "$__PLUMED_HAS_EXTERNAL_MOLFILE_PLUGINS" != yes ; then
      AC_MSG_WARN([using internal molfile_plugins, which only support dcd/xtc/trr/trj/crd files])
    else
      AC_DEFINE([__PLUMED_HAS_EXTERNAL_MOLFILE_PLUGINS])
    fi
  fi
fi

# this is special and is also attached to STATIC_LIBS
# this flag should be used also when linking MD engines to allow plumed
# to be loaded later
AC_CHECK_LIB([dl],dlopen, [STATIC_LIBS="-ldl $STATIC_LIBS"] [LIBS="-ldl $LIBS"])

mpi_found=ko
# optional libraries follow
if test $mpi == true ; then
  PLUMED_CHECK_PACKAGE([mpi.h],[MPI_Init],[__PLUMED_HAS_MPI])
  if test "$__PLUMED_HAS_MPI" = yes; then
    mpi_found=ok
  fi
else 
  mpi_found=ko
fi

# search for openmp is automatically disabled by autoconf
# when configuring with --disable-openmp
AC_OPENMP

if test $readdir_r == true ; then
  PLUMED_CHECK_PACKAGE([dirent.h],[readdir_r],[__PLUMED_HAS_READDIR_R])
fi
if test $cregex == true ; then
  PLUMED_CHECK_PACKAGE([regex.h],[regcomp],[__PLUMED_HAS_CREGEX])
fi
if test $dlopen == true ; then
  PLUMED_CHECK_PACKAGE([dlfcn.h],[dlopen],[__PLUMED_HAS_DLOPEN])
fi
if test $execinfo == true ; then
  PLUMED_CHECK_PACKAGE([execinfo.h],[backtrace],[__PLUMED_HAS_EXECINFO])
fi
if test $zlib == true ; then
  PLUMED_CHECK_PACKAGE([zlib.h],[gzopen],[__PLUMED_HAS_ZLIB],[z])
fi

if test $gsl == true ; then
  found=ko
  PLUMED_SEARCH_LIBS([cblas_dgemv],[gslcblas], [
    AC_CHECK_HEADER(  [gsl/gsl_vector.h], [
      PLUMED_SEARCH_LIBS([gsl_vector_alloc],[gsl],[found=ok])
    ])
  ])
  if test $found == ok ; then
    AC_DEFINE([__PLUMED_HAS_GSL])
  else
    AC_MSG_WARN([cannot enable __PLUMED_HAS_GSL])
  fi
fi

if test $xdrfile == true ; then
  PLUMED_CHECK_PACKAGE([xdrfile/xdrfile_xtc.h],[write_xtc],[__PLUMED_HAS_XDRFILE],[xdrfile])
fi

if test $boost_graph == true ; then
  PLUMED_CHECK_CXX_PACKAGE([boost graph],[
#include <boost/graph/graph_utility.hpp>
#include <boost/graph/adjacency_matrix.hpp>
int
main ()
{
  boost::adjacency_matrix<boost::directedS> a(1);
  ;
  return 0;
}
  ], [__PLUMED_HAS_BOOST_GRAPH])
fi

if test $boost_serialization == true ; then
  PLUMED_CHECK_CXX_PACKAGE([boost serialization],[
#include <fstream>
#include <boost/archive/text_oarchive.hpp>
int main() {
    std::ofstream ofs("filename");
    boost::archive::text_oarchive oa(ofs);
    return 0;
}
  ], [__PLUMED_HAS_BOOST_SERIALIZATION],[boost_serialization boost_serialization-mt])
# notice: macports install libraries with -mt suffix
fi

if test $fftw == true ; then
  PLUMED_CHECK_PACKAGE([fftw3.h],[fftw_execute],[__PLUMED_HAS_FFTW],[fftw3])
fi

if test $python == true  ; then
# if PYTHON_BIN is defined, it is expected to be the full path to python
# Otherwise, search from a list of names:
  if test -z "$PYTHON_BIN" ; then
    AC_CHECK_PROGS([PYTHON_BIN],[python])
  fi
  if test -n "$PYTHON_BIN"
  then
    AC_MSG_NOTICE([Python executable is $PYTHON_BIN])
    AC_MSG_CHECKING([support for required python modules (distutils, cython, numpy, subprocess, os)])
testimport="
from distutils.core import setup
from distutils.extension import Extension
from Cython.Build import cythonize
import numpy
import subprocess
import os
"
    if echo "$testimport" | "$PYTHON_BIN" 1>/dev/null 2>/dev/null;  then
       AC_MSG_RESULT([yes])
       AC_DEFINE([__PLUMED_HAS_PYTHON])
    else
       AC_MSG_RESULT([no])
       AC_MSG_WARN([cannot enable python interface])
       PYTHON_BIN=
    fi
  else
    AC_MSG_WARN([cannot enable python interface])
  fi
fi

# in non-debug mode, add -DNDEBUG
if test "$debug" == false ; then
  AC_MSG_NOTICE([Release mode, adding -DNDEBUG])
  AC_DEFINE([NDEBUG])
fi

# in debug-glibcxx mode, add -D_GLIBCXX_DEBUG
if test "$debug_glibcxx" == true ; then
  AC_MSG_NOTICE([Check boundaries, adding -D_GLIBCXX_DEBUG])
  AC_DEFINE([_GLIBCXX_DEBUG])
fi

if test "$cxx_exceptions" == true ; then
  AC_MSG_NOTICE([Enabling c++ exceptions -D__PLUMED_HAS_EXCEPTIONS])
  AC_DEFINE([__PLUMED_HAS_EXCEPTIONS])
fi

# this is necessary in many MPI implementations
# I leave it by default, since it seems harmless
AC_DEFINE([_REENTRANT])

#### Options for dynamic library to work properly ####
AC_SUBST(SOEXT)
AC_SUBST(LD)
AC_SUBST(LDSHARED)
# these are libraries that should be linked also to MD engines
AC_SUBST(STATIC_LIBS)
# python executable
AC_SUBST(PYTHON_BIN)

AC_SUBST(MPIEXEC)

if test "$shared" == true ; then
  case `(uname)` in
  (Darwin)
    AC_MSG_NOTICE([*** Special settings for dynamic libraries on OSX ***])
    AC_MSG_NOTICE([Dynamic library extension is 'dylib'])
    AC_MSG_NOTICE([LDSHARED needs special flags])
    SOEXT=dylib
    LDSHARED="$LDSHARED -undefined suppress -flat_namespace -dynamiclib -Wl,-headerpad_max_install_names"
    if test "$rpath" = true ; then
      AC_MSG_NOTICE([Switching off rpath on OSX])
      rpath=false
    fi
  ;;
  (Linux)
    AC_MSG_NOTICE([*** Special settings for dynamic libraries on Linux ***])
    AC_MSG_NOTICE([Dynamic library extension is 'so'])
    AC_MSG_NOTICE([LDSHARED and LDFLAGS need special flags])
    SOEXT=so
    LDSHARED="$LDSHARED -shared"
    PLUMED_CHECK_LDFLAGS([-rdynamic])
  ;;
  (*)
    AC_MSG_NOTICE([*** Dynamic library only enabled on OSX and Linux ***])
  esac
fi

# check linking of runtime library
if test -n "$SOEXT"
then
  AC_MSG_NOTICE([Using LDSHARED='$LDSHARED'])
  AC_MSG_NOTICE([Using LDFLAGS='$LDFLAGS'])
  AC_MSG_CHECKING([whether LDSHARED can create dynamic libraries])
  rm -f conftest.*
  echo "void f(void){ return;}" > conftest.cpp
  $CXX $CXXFLAGS $CPPFLAGS -c conftest.cpp 1>/dev/null 2>/dev/null
  $LDSHARED $LDFLAGS conftest.o -o conftest.$SOEXT 1>/dev/null 2>/dev/null
  if test -f conftest.$SOEXT
  then
    AC_MSG_RESULT([yes])
  else
    AC_MSG_RESULT([no])
    AC_MSG_WARN([dynamic library will be disabled])
    SOEXT=
  fi
  if test -n "$SOEXT" && test "$rpath" = true ; then
    rm -f conftest.$SOEXT
    readelf=""
    AC_CHECK_PROG([readelf],[readelf],[found])
    if test "$readelf" == found ; then
      test_LDSHARED="$LDSHARED -Wl,-R -Wl,/some/random/dir/"
      $test_LDSHARED $LDFLAGS conftest.o -o conftest.$SOEXT 1>/dev/null 2>/dev/null
      if readelf -d conftest.$SOEXT | grep RPATH | grep -q /some/random/dir ; then
        LDSHARED="$LDSHARED -Wl,-R -Wl,\"$LIBRARY_PATH\""
      else
        AC_MSG_WARN([-R option seems not working, disabling rpath])
      fi
    else
      AC_MSG_WARN([readelf not available, no way to set rpath])
    fi 
  fi
  rm -f conftest.*
fi
#### Options for dynamic library to work properly ####

AC_SUBST(make_doc)
make_doc=no
if test "$doc" == true
then

make_doc=yes

### Look for doxygen
AC_CHECK_PROG([doxygen],[doxygen],[found])
if test "$doxygen" == found
then
  doxygen_version=`doxygen --version | awk 'BEGIN{FS="."}{if($1>1 || ($1==1 && $2>=8)) print "ok"}'`
  if test "$doxygen_version" == ok
  then
    AC_MSG_NOTICE([Doxygen version is fine])
  else
    AC_MSG_WARN([Doxygen version is <1.8])
    make_doc=no
  fi
  AC_CHECK_PROG([dot],[dot],[found])
  if test "$dot" != found
  then
    AC_MSG_WARN([You will not be able to see diagrams in the manual])
  fi
else
  make_doc=no
fi
fi

if test "$make_doc" = yes
then
  AC_MSG_NOTICE([Manuals will be generated])
else
  AC_MSG_NOTICE([Manuals will not be generated])
fi

AC_SUBST(make_pdfdoc)
make_pdfdoc=""
if test "$pdfdoc" == true && test "$make_doc" == yes
then
  AC_MSG_NOTICE([A PDF version of the manual will be generated])
  make_pdfdoc=yes
else
  AC_MSG_NOTICE([A PDF version of the manual will not be generated])
  make_pdfdoc=no
fi

### Look for xxd
AC_CHECK_PROG([xxd],[xxd],[found])
if test "$xxd" != found
then
  AC_MSG_ERROR([xxd should be installed for PLUMED to compile properly])
fi

AC_SUBST(program_can_run)
program_can_run=""
AC_MSG_CHECKING([whether a program can be run on this machine])
AC_RUN_IFELSE([AC_LANG_SOURCE([
#ifdef __PLUMED_HAS_MPI
#include <mpi.h>
#endif
// notice that [[]] is required to cheat autoconf
int main(int argc,char*argv[[]]){
#ifdef __PLUMED_HAS_MPI
// this emulates what happens when plumed
// is compiled with mpi and invoked with --no-mpi
  if(argc==10){
    MPI_Init(&argc,&argv);
    return MPI_Finalize();
  }
#endif
  return 0;
}
])],
  [ program_can_run=yes ; AC_MSG_RESULT([yes]) ],
  [ program_can_run=no ; AC_MSG_RESULT([no]) ],
  [ program_can_run=no ; AC_MSG_RESULT([no (cross compiling)]) ]
)

if test $mpi_found == ok ; then
AC_SUBST(program_can_run_mpi)
program_can_run_mpi=""
AC_MSG_CHECKING([whether a program compiled with mpi can be run on this machine])
AC_RUN_IFELSE([AC_LANG_SOURCE([
#ifdef __PLUMED_HAS_MPI
#include <mpi.h>
#endif
// notice that [[]] is required to cheat autoconf
int main(int argc,char*argv[[]]){
#ifdef __PLUMED_HAS_MPI
  MPI_Init(&argc,&argv);
  return MPI_Finalize();
#endif
  return 0;
}
])],
  [ program_can_run_mpi=yes ; AC_MSG_RESULT([yes]) ],
  [ program_can_run_mpi=no ; AC_MSG_RESULT([no]) ],
  [ program_can_run_mpi=no ; AC_MSG_RESULT([no (cross compiling)]) ]
)
fi

if test $mpi_found == ok ; then
  if test -n "$MPIEXEC" ; then
    AC_MSG_NOTICE([Regtest suite will use $MPIEXEC command to run MPI tests])
  else
    AC_MSG_NOTICE([Regtest suite will use env var PLUMED_MPIRUN to run MPI tests (default: mpirun)])
  fi
fi

#### This further tests are required to allow linking with non c++ compiler
AC_MSG_NOTICE([PLUMED seems to be configured properly!])
AC_MSG_NOTICE([**************************])
AC_SUBST(LD_RO)
LD_RO=
if test "$ld_r" == true ; then
for test_LD_RO in "$($CXX --print-prog-name=ld) -r -o" "$CXX -Wl,-r -o" "ld -r -o"
do
  AC_MSG_CHECKING([whether C++ objects can be grouped with $test_LD_RO])
  
  rm -f conftest-*
  
  cat << EOF > conftest-main.cpp
  void f(void);
  int main(int argc,char**argv){ f(); return 0; }
EOF
  cat << EOF > conftest-f.cpp
  void g(void);
  void f(void){ g(); }
EOF
  cat << EOF > conftest-g.cpp
  void g(void){ return; }
EOF
  
  $CXX $CXXFLAGS -c conftest-main.cpp 1> /dev/null 2> /dev/null
  $CXX $CXXFLAGS -c conftest-f.cpp 1> /dev/null 2> /dev/null
  $CXX $CXXFLAGS -c conftest-g.cpp 1> /dev/null 2> /dev/null
  
  $test_LD_RO conftest-both.o conftest-f.o conftest-g.o 1> /dev/null 2> /dev/null
  
  $CXX $CXXFLAGS -o conftest.exe conftest-main.o conftest-both.o 1> /dev/null 2> /dev/null
  
  if test -f conftest.exe
  then
    AC_MSG_RESULT([yes])
    LD_RO="$test_LD_RO"
    break
  else
    AC_MSG_RESULT([no])
  fi
done
 
fi

AC_SUBST(AR_CR)
AR_CR=
if test "$ar_cr" == true ; then
for test_AR_CR in "$($CXX --print-prog-name=ar) cr" "ar cr"
do
  AC_MSG_CHECKING([whether static libraries can be created with $test_AR_CR])
  
  rm -f conftest-*
  
  cat << EOF > conftest-main.cpp
  void f(void);
  int main(int argc,char**argv){ f(); return 0; }
EOF
  cat << EOF > conftest-f.cpp
  void g(void);
  void f(void){ g(); }
EOF
  cat << EOF > conftest-g.cpp
  void g(void){ return; }
EOF
  
  $CXX $CXXFLAGS -c conftest-main.cpp 1> /dev/null 2> /dev/null
  $CXX $CXXFLAGS -c conftest-f.cpp 1> /dev/null 2> /dev/null
  $CXX $CXXFLAGS -c conftest-g.cpp 1> /dev/null 2> /dev/null
  
  $test_AR_CR conftest-both.a conftest-f.o conftest-g.o 1> /dev/null 2> /dev/null
  
  $CXX $CXXFLAGS -o conftest.exe conftest-main.o conftest-both.a 1> /dev/null 2> /dev/null
  
  if test -f conftest.exe
  then
    AC_MSG_RESULT([yes])
    AR_CR="$test_AR_CR"
    break
  else
    AC_MSG_RESULT([no])
  fi
done
 
fi

if test "${static_patch}" == true ; then

AC_MSG_NOTICE([I will now check if C++ objects can be linked by C/Fortran compilers])
AC_MSG_NOTICE([This is relevant if you want to use plumed patch --static on a non-C++ code])

for compiler in CC FC
do
  rm -f conftest.* conftest-main.*
  eval compexe=\$$compiler
  if test -n "$compexe" ; then
    case $compiler in
    (CC)
      name=C
      cat << EOF > conftest-main.c
int main(int argc,char**argv){
  return 0;
}
EOF
      $CC -c conftest-main.c
    ;;
    (FC)
      name=FORTRAN
      cat << EOF > conftest-main.f90
       program main
       integer i
       end program main
EOF
      $FC -c conftest-main.f90
    ;;
    esac
    cat << EOF > conftest.cpp
#include <iostream>
void f(void){
  std::cout<<"ciao";return;
}
EOF
    $CXX $CXXFLAGS -c conftest.cpp 
# start search:
    found=
    if test "${libsearch}" == true ; then
      testlibs="-lstdc++ -lc++ -lmpi_cxx"
    else
      testlibs=""
    fi
    for testlib in "" $testlibs ; do
      comment=
      test -n "$testlib" && comment=" with library $testlib"
      AC_MSG_CHECKING([whether $name can link a C++ object$comment])
      $compexe $LDFLAGS $testlib $LIBS conftest.o conftest-main.o -o conftest.exe 1>/dev/null 2>/dev/null
      if test -f conftest.exe
      then
        found=yes
        AC_MSG_RESULT([yes])
        LIBS="$testlib $LIBS"
        break
      else
        AC_MSG_RESULT([no])
      fi
    done
    if test -z "$found" ; then
      AC_MSG_WARN([You might have problems linking $name programs.])
      AC_MSG_WARN([Please add c++ library to LIBS])
    fi
  else
    AC_MSG_NOTICE([$compiler compiler not configured])
  fi
  rm -f conftest.* conftest-main.*
done

else
AC_MSG_NOTICE([Static patching is disabled, thus tests required for static patching will be skipped])
fi

if test "$prefix" == NONE
then
  prefix=/usr/local
fi

AC_ARG_PROGRAM


# version modified to work in shell script instead of makefile:
program_transform_name_sh=$(echo "${program_transform_name}" | sed 's:\$\$:$:g')
program_name=$(echo plumed | sed "$program_transform_name_sh")
AC_SUBST(program_name)

if test "$(echo "$program_name" | tr '[A-Z]' '[a-z]')" != "$(echo "$program_name" | tr '[A-Z]' '[a-z]' | sed 's/wrapper$//')" ; then
  AC_MSG_ERROR([$program_name is not a valid program name (should not terminate with Wrapper)])
fi
if test "$(echo "$program_name" | tr '[A-Z]' '[a-z]')" != "$(echo "$program_name" | tr '[A-Z]' '[a-z]' | sed 's/kernel$//')" ; then
  AC_MSG_ERROR([$program_name is not a valid program name (should not terminate with Kernel)])
fi
if test "$(echo "$program_name" | tr '[A-Z]' '[a-z]')" != "$(echo "$program_name" | tr '[A-Z]' '[a-z]' | sed 's/-patch$//')" ; then
  AC_MSG_ERROR([$program_name is not a valid program name (should not terminate with -patch)])
fi
if test "$(echo "$program_name" | tr '[A-Z]' '[a-z]')" != "$(echo "$program_name" | tr '[A-Z]' '[a-z]' | sed 's/-config$//')" ; then
  AC_MSG_ERROR([$program_name is not a valid program name (should not terminate with -config)])
fi

AC_MSG_NOTICE([**** PLUMED will be installed using the following paths:])
AC_MSG_NOTICE([**** prefix: $prefix])
if test "$exec_prefix" = NONE ; then
  exec_prefix_='${prefix}'
else
  exec_prefix_="${exec_prefix}"
fi
AC_MSG_NOTICE([**** exec_prefix: $exec_prefix_])
AC_MSG_NOTICE([**** bindir: $bindir])
AC_MSG_NOTICE([**** libdir: $libdir])
AC_MSG_NOTICE([**** includedir: $includedir])
AC_MSG_NOTICE([**** datarootdir: $datarootdir])
AC_MSG_NOTICE([**** datadir: $datadir])
AC_MSG_NOTICE([**** docdir: ${datarootdir}/doc/$program_name])
AC_MSG_NOTICE([**** htmldir: $htmldir])
AC_MSG_NOTICE([**** Executable will be named $program_name])
AC_MSG_NOTICE([**** You can change paths later using options to "make install"])
AC_MSG_NOTICE([**** e.g. with "make install prefix=/path"])

if test $mpi == true; then
  if test $mpi_found == ok; then
    AC_MSG_NOTICE([**** PLUMED will be compiled using MPI])
  else 
    AC_MSG_WARN([**** PLUMED will NOT be compiled using MPI because MPI have not been found!])
  fi
else
    AC_MSG_NOTICE([**** PLUMED will be compiled without MPI])
fi

if test $program_can_run == no ; then
  AC_MSG_WARN([plumed executable will not run on this machine])
  AC_MSG_WARN([to patch an MD code use 'plumed-patch'])
elif test $mpi_found == ok ; then
  if test $program_can_run_mpi == no ; then
    AC_MSG_WARN([plumed executable will not run on this machine])
    AC_MSG_WARN([unless you invoke it as 'plumed --no-mpi'])
    AC_MSG_WARN([all command line tools are thus available as 'plumed --no-mpi name-of-the-tool'])
    AC_MSG_WARN([e.g. 'plumed --no-mpi driver'])
    AC_MSG_WARN([to patch an MD code use 'plumed --no-mpi patch'])
    AC_MSG_WARN([(notice that MPI will be available anyway in the patched code)])
  fi
fi

AC_SUBST(build_dir)
build_dir=`pwd`



# This is to replace tags in Makefile.conf.in
# saving the result to Makefile.conf
AC_CONFIG_FILES([Makefile.conf sourceme.sh])
# This is to have the stamp-h file up to date
# The date of this file keeps track of when Makefile.conf and sourceme.sh have been updated
AC_CONFIG_FILES([stamp-h], [echo timestamp > stamp-h])
AC_OUTPUT
<|MERGE_RESOLUTION|>--- conflicted
+++ resolved
@@ -260,11 +260,8 @@
 AC_ARG_VAR(SOEXT,[extension of dynamic libraries (so/dylib)])
 AC_ARG_VAR(STATIC_LIBS,[variables that should be linked statically directly to MD code - configure will add here -ldl if necessary ])
 AC_ARG_VAR(LDSHARED,[command for linking shared library - configure will use CXX plus the proper flags ])
-<<<<<<< HEAD
 AC_ARG_VAR(PYTHON_BIN,[python executable (e.g. python2.7 or /opt/local/bin/python2.7) - default: search for a python executable])
-=======
 AC_ARG_VAR(MPIEXEC,[command to run mpi programs in tests - default not specified, which means use PLUMED_MPIRUN env var at runtime for backward compatibility])
->>>>>>> 7c4f616a
 
 
 # by default use -O flag
