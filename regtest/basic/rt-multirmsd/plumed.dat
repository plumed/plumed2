<<<<<<< HEAD
rmsd0:   MULTI-RMSD TYPE=MULTI-OPTIMAL NOPBC REFERENCE=test0.pdb
rmsds1:  MULTI-RMSD TYPE=MULTI-SIMPLE  NOPBC REFERENCE=test1.pdb
=======
# MULTI_RMSD is a synonym of MULTI-RMSD
rmsd0:   MULTI_RMSD TYPE=MULTI-OPTIMAL REFERENCE=test0.pdb
rmsds1:  MULTI-RMSD TYPE=MULTI-SIMPLE  REFERENCE=test1.pdb
>>>>>>> 87ce249a
drmsd1:  MULTI-RMSD TYPE=MULTI-DRMSD REFERENCE=test2.pdb 

PRINT ...
  STRIDE=1
  ARG=*
  FILE=COLVAR FMT=%6.3f
... PRINT

DUMPDERIVATIVES ARG=rmsd0,rmsds1,drmsd1 FILE=deriv FMT=%8.4f

#rmsd0n:   MULTI-RMSD TYPE=MULTI-OPTIMAL REFERENCE=test0.pdb NUMERICAL_DERIVATIVES
#rmsds1n:  MULTI-RMSD TYPE=MULTI-SIMPLE  REFERENCE=test1.pdb NUMERICAL_DERIVATIVES
#drmsd1n:  MULTI-RMSD TYPE=MULTI-DRMSD REFERENCE=test2.pdb NUMERICAL_DERIVATIVES
#
#DUMPDERIVATIVES ARG=rmsd0,rmsd0n,rmsds1,rmsds1n,drmsd1,drmsd1n FILE=deriv2 FMT=%8.4f

ENDPLUMED

text here should be ignored<|MERGE_RESOLUTION|>--- conflicted
+++ resolved
@@ -1,11 +1,6 @@
-<<<<<<< HEAD
+# MULTI_RMSD is a synonym of MULTI-RMSD
 rmsd0:   MULTI-RMSD TYPE=MULTI-OPTIMAL NOPBC REFERENCE=test0.pdb
 rmsds1:  MULTI-RMSD TYPE=MULTI-SIMPLE  NOPBC REFERENCE=test1.pdb
-=======
-# MULTI_RMSD is a synonym of MULTI-RMSD
-rmsd0:   MULTI_RMSD TYPE=MULTI-OPTIMAL REFERENCE=test0.pdb
-rmsds1:  MULTI-RMSD TYPE=MULTI-SIMPLE  REFERENCE=test1.pdb
->>>>>>> 87ce249a
 drmsd1:  MULTI-RMSD TYPE=MULTI-DRMSD REFERENCE=test2.pdb 
 
 PRINT ...
