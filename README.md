[![Homepage](https://img.shields.io/badge/Home-plumed.org-green.svg)](http://www.plumed.org)
[![Homepage](https://img.shields.io/badge/Google_group-plumed--users-green.svg)](http://groups.google.com/forum/#!forum/plumed-users)
[![codecov](https://codecov.io/gh/plumed/plumed2/branch/master/graph/badge.svg)](https://codecov.io/gh/plumed/plumed2)
[![License: LGPL v3](https://img.shields.io/badge/License-LGPL%20v3-blue.svg)](http://www.gnu.org/licenses/lgpl-3.0)
[![Github Releases](https://img.shields.io/github/release/plumed/plumed2.svg)](https://github.com/plumed/plumed2/releases)
[![MacPorts package](https://repology.org/badge/version-for-repo/macports/plumed.svg)](https://repology.org/project/plumed/versions)
[![Anaconda-Server Badge](https://anaconda.org/conda-forge/plumed/badges/version.svg)](https://anaconda.org/conda-forge/plumed)
[![AUR package](https://repology.org/badge/version-for-repo/aur/plumed.svg)](https://repology.org/project/plumed/versions)
[![DPorts package](https://repology.org/badge/version-for-repo/dports/plumed.svg)](https://repology.org/project/plumed/versions)
[![FreeBSD port](https://repology.org/badge/version-for-repo/freebsd/plumed.svg)](https://repology.org/project/plumed/versions)
[![Spack package](https://repology.org/badge/version-for-repo/spack/plumed.svg)](https://repology.org/project/plumed/versions)
[![Twitter Follow](https://img.shields.io/twitter/follow/plumed_org.svg?style=social&label=Follow)](https://twitter.com/plumed_org)

Branches and releases
---------------------

Several branches and tags are stored on the git repository.

Branches named `v2.X` correspond to release branches.

Master branch may contain non tested features and is not expected to be used by non-developers.
It typically contains features that will be available on the next release.

Tags named `v2.XbY` correspond to beta releases, use it with care.
Tags named `v2.X.Y` correspond to official releases, use the latest available.

In addition, the repository contains a number of other branches related to specific features.
Please contact the developers that are committing on those branches before basing your work
there, since they might contain temporary work and might be rebased later.
For instance, branch `testdoc` is setup so as to push a test copy of the manual
and is often force pushed.

To report problems found on beta or official releases, use the normal
[plumed-users@googlegroups.com](mailto:plumed-users@googlegroups.com)
mailing list. Please state exactly which version you are using.
To report problems found on `master` branch, use the
[plumed2-git@googlegroups.com](plumed2-git@googlegroups.com) mailing list.
This is also the correct place for discussions about new features etc.
When reporting please provide the git hash (you can obtain it with `git rev-parse HEAD`).

Status
------

Below you find the status on [GitHub Actions](https://github.com/plumed/plumed2/actions) for the release branches.

| Branch   |      Status   | First stable release (year) | Still supported |
|:--------:|:-------------:|:--------:|:------:|
| master   | [![CI](https://github.com/plumed/plumed2/workflows/CI/badge.svg?branch=master)](https://github.com/plumed/plumed2/actions) | 2024 (expected) | / |
<<<<<<< HEAD
| v2.9     | [![CI](https://github.com/plumed/plumed2/workflows/CI/badge.svg?branch=v2.9)](https://github.com/plumed/plumed2/actions)   | 2023 (expected) | / |
=======
| v2.9     | [![CI](https://github.com/plumed/plumed2/workflows/CI/badge.svg?branch=v2.9)](https://github.com/plumed/plumed2/actions)   | 2023 (expected) | yes |
>>>>>>> 709891f7
| v2.8     | [![CI](https://github.com/plumed/plumed2/workflows/CI/badge.svg?branch=v2.8)](https://github.com/plumed/plumed2/actions)   | 2022 | yes |
| v2.7     | [![CI](https://github.com/plumed/plumed2/workflows/CI/badge.svg?branch=v2.7)](https://github.com/plumed/plumed2/actions)   | 2020 | yes |
| v2.6     | [![CI](https://github.com/plumed/plumed2/workflows/CI/badge.svg?branch=v2.6)](https://github.com/plumed/plumed2/actions)   | 2019 | no |
| v2.5     | [![CI](https://github.com/plumed/plumed2/workflows/CI/badge.svg?branch=v2.5)](https://github.com/plumed/plumed2/actions)   | 2018 | no |
| v2.4     | [![CI](https://github.com/plumed/plumed2/workflows/CI/badge.svg?branch=v2.4)](https://github.com/plumed/plumed2/actions)   | 2017 | no |
| v2.3     | [![Build Status](https://travis-ci.org/plumed/plumed2.svg?branch=v2.3)](https://travis-ci.org/plumed/plumed2)   | 2016 | no |
| v2.2     | [![Build Status](https://travis-ci.org/plumed/plumed2.svg?branch=v2.2)](https://travis-ci.org/plumed/plumed2)   | 2015 | no |
| v2.1     | [![Build Status](https://travis-ci.org/plumed/plumed2.svg?branch=v2.1)](https://travis-ci.org/plumed/plumed2)   | 2014 | no |
| v2.0     | Not available | 2013 | no |

Content
-------

Here's a description of the content of each file and directory in the root PLUMED directory.

    CHANGES          : change log
    COPYING.LESSER   : license
    Makefile         : makefile
    Makefile.conf.in : template configuration makefile
    PEOPLE           : list of authors
    README.md        : this file
    VERSION.txt      : version file
    astyle           : a local version of astyle, used to format code
    configure        : configuration script
    configure.ac     : configuration script (autoconf)
    developer-doc    : developer documentation
    docker           : directory where Docker is generated
    macports         : directory where Portfiles are generated
    patches          : patch scripts
    python           : python stuff
    regtest          : regression tests, including reference results
    release.sh       : developer utility to publish releases
    scripts          : shell tools
    sourceme.sh.in   : template configuration script
    src              : source code
    test             : examples
    user-doc         : user documentation
    vim              : directory where vim syntax is generated

Required software
-----------------

Required software:

* GNU make.
* C/c++ compiler (c++11 support is required as of version 2.4).
* A modern version of the `patch` command line tool.
* Support for POSIX library `dirent.h`.

Suggested software (libraries are checked by `./configure` and enabled if available):

* MPI library to run parallel simulations. It should be the same library used by your MD code.
* Optimized blas and lapack libraries. They are automatically replaced by an internal version if not available.
* [VMD molfile plugins](http://www.ks.uiuc.edu/Research/vmd/plugins) to read arbitrary file formats. They are automatically replaced by an internal version supporting a few formats if not available.
* [Zlib library](http://zlib.net/) to use compressed data files.
* [Doxygen](http:://www.doxygen.org) to build user manual. Doxygen might need the following packages:
  * Latex to build the pdf user manual.
  * [Graphviz](http://www.graphviz.org) to show class hierarchy in
    developer manual.

Quick compilation instructions
------------------------------

Extensive installation instructions are in the [user documentation](http://www.plumed.org/doc).
Quick instructions:

    ./configure --prefix=$HOME/opt
    make
    make doc # optional
    make test # optional

User documentation can be found at `user-doc/html/index.html`.
Developer documentation can be found at `developer-doc/html/index.html`.
[Pre-compiled documentation](http://www.plumed.org/doc) is available online, so this is only required
if you are working with a modified version of the code!

In order to run PLUMED without installing it you should type `source sourceme.sh`. However,
we recommend installing PLUMED. 
To install it in `$HOME/opt` (directory should be set during `./configure`):

    umask 022
    make install
    
Now you will be able to run plumed using e.g.

    plumed help

If you compiled your own documentation, paths to the installed documentation can be found with command `plumed info --user-doc`.

A sample modulefile with environment variable will be placed in
`$HOME/opt/lib/plumed/src/lib/modulefile`. This can be useful if you want to
install multiple PLUMED versions side by side and select them with env modules.
<|MERGE_RESOLUTION|>--- conflicted
+++ resolved
@@ -46,11 +46,7 @@
 | Branch   |      Status   | First stable release (year) | Still supported |
 |:--------:|:-------------:|:--------:|:------:|
 | master   | [![CI](https://github.com/plumed/plumed2/workflows/CI/badge.svg?branch=master)](https://github.com/plumed/plumed2/actions) | 2024 (expected) | / |
-<<<<<<< HEAD
-| v2.9     | [![CI](https://github.com/plumed/plumed2/workflows/CI/badge.svg?branch=v2.9)](https://github.com/plumed/plumed2/actions)   | 2023 (expected) | / |
-=======
 | v2.9     | [![CI](https://github.com/plumed/plumed2/workflows/CI/badge.svg?branch=v2.9)](https://github.com/plumed/plumed2/actions)   | 2023 (expected) | yes |
->>>>>>> 709891f7
 | v2.8     | [![CI](https://github.com/plumed/plumed2/workflows/CI/badge.svg?branch=v2.8)](https://github.com/plumed/plumed2/actions)   | 2022 | yes |
 | v2.7     | [![CI](https://github.com/plumed/plumed2/workflows/CI/badge.svg?branch=v2.7)](https://github.com/plumed/plumed2/actions)   | 2020 | yes |
 | v2.6     | [![CI](https://github.com/plumed/plumed2/workflows/CI/badge.svg?branch=v2.6)](https://github.com/plumed/plumed2/actions)   | 2019 | no |
